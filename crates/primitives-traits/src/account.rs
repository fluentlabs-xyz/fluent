use alloy_consensus::constants::KECCAK_EMPTY;
use alloy_genesis::GenesisAccount;
use alloy_primitives::{keccak256, B256, U256};
use fluentbase_genesis::devnet::GENESIS_POSEIDON_HASH_SLOT;
use fluentbase_poseidon::poseidon_hash;
use reth_codecs::{main_codec, Compact};
use std::ops::Deref;
<<<<<<< HEAD
=======
use fluentbase_genesis::devnet::{GENESIS_POSEIDON_HASH_SLOT, GENESIS_KECCAK_HASH_SLOT};
use fluentbase_poseidon::poseidon_hash;
>>>>>>> 2f2e21a7

/// An Ethereum account.
#[main_codec]
#[derive(Clone, Copy, Debug, PartialEq, Eq, Default)]
pub struct Account {
    /// Account nonce.
    pub nonce: u64,
    /// Account balance.
    pub balance: U256,
    /// Hash of the account's bytecode.
    pub bytecode_hash: Option<B256>,
    /// Hash of the rWASM bytecode
    pub rwasm_hash: Option<B256>,
}

impl Account {
    /// Whether the account has bytecode.
    pub const fn has_bytecode(&self) -> bool {
        self.bytecode_hash.is_some()
    }

    /// After `SpuriousDragon` empty account is defined as account with nonce == 0 && balance == 0
    /// && bytecode = None (or hash is [`KECCAK_EMPTY`]).
    pub fn is_empty(&self) -> bool {
        self.nonce == 0 &&
            self.balance.is_zero() &&
            self.bytecode_hash.map_or(true, |hash| hash == KECCAK_EMPTY)
    }

    /// Makes an [Account] from [`GenesisAccount`] type
    pub fn from_genesis_account(value: &GenesisAccount) -> Self {
        // let bytecode_hash = value.storage
        //     .as_ref()
        //     .and_then(|s| s.get(&GENESIS_KECCAK_HASH_SLOT))
        //     .cloned()
        //     .or_else(|| {
        //         value.code.as_ref().map(|bytes| keccak256(bytes.as_ref()))
        //     });
        let rwasm_hash = value
            .storage
            .as_ref()
<<<<<<< HEAD
            .and_then(|s| s.get(&GENESIS_POSEIDON_HASH_SLOT))
=======
            .and_then(|s| s.get(&GENESIS_KECCAK_HASH_SLOT))
>>>>>>> 2f2e21a7
            .cloned()
            .or_else(|| value.code.as_ref().map(|bytes| B256::from(poseidon_hash(bytes.as_ref()))));
        Self {
            // nonce must exist, so we default to zero when converting a genesis account
            nonce: value.nonce.unwrap_or_default(),
            balance: value.balance,
            bytecode_hash: value.code.as_ref().map(keccak256),
            rwasm_hash,
        }
    }

    /// Returns an account bytecode's hash.
    /// In case of no bytecode, returns [`KECCAK_EMPTY`].
    pub fn get_bytecode_hash(&self) -> B256 {
        self.bytecode_hash.unwrap_or(KECCAK_EMPTY)
    }
}<|MERGE_RESOLUTION|>--- conflicted
+++ resolved
@@ -1,15 +1,10 @@
 use alloy_consensus::constants::KECCAK_EMPTY;
 use alloy_genesis::GenesisAccount;
 use alloy_primitives::{keccak256, B256, U256};
-use fluentbase_genesis::devnet::GENESIS_POSEIDON_HASH_SLOT;
+use fluentbase_genesis::devnet::GENESIS_KECCAK_HASH_SLOT;
 use fluentbase_poseidon::poseidon_hash;
 use reth_codecs::{main_codec, Compact};
 use std::ops::Deref;
-<<<<<<< HEAD
-=======
-use fluentbase_genesis::devnet::{GENESIS_POSEIDON_HASH_SLOT, GENESIS_KECCAK_HASH_SLOT};
-use fluentbase_poseidon::poseidon_hash;
->>>>>>> 2f2e21a7
 
 /// An Ethereum account.
 #[main_codec]
@@ -48,16 +43,10 @@
         //     .or_else(|| {
         //         value.code.as_ref().map(|bytes| keccak256(bytes.as_ref()))
         //     });
-        let rwasm_hash = value
-            .storage
-            .as_ref()
-<<<<<<< HEAD
-            .and_then(|s| s.get(&GENESIS_POSEIDON_HASH_SLOT))
-=======
-            .and_then(|s| s.get(&GENESIS_KECCAK_HASH_SLOT))
->>>>>>> 2f2e21a7
-            .cloned()
-            .or_else(|| value.code.as_ref().map(|bytes| B256::from(poseidon_hash(bytes.as_ref()))));
+        let rwasm_hash =
+            value.storage.as_ref().and_then(|s| s.get(&GENESIS_KECCAK_HASH_SLOT)).cloned().or_else(
+                || value.code.as_ref().map(|bytes| B256::from(poseidon_hash(bytes.as_ref()))),
+            );
         Self {
             // nonce must exist, so we default to zero when converting a genesis account
             nonce: value.nonce.unwrap_or_default(),
