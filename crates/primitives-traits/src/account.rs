--- conflicted
+++ resolved
@@ -128,14 +128,7 @@
     where
         B: bytes::BufMut + AsMut<[u8]>,
     {
-<<<<<<< HEAD
-        use compact_ids::{
-            EIP7702_BYTECODE_ID, EOF_BYTECODE_ID, LEGACY_ANALYZED_BYTECODE_ID,
-            LEGACY_RAW_BYTECODE_ID, RWASM_BYTECODE_ID
-        };
-=======
-        use compact_ids::{EIP7702_BYTECODE_ID, EOF_BYTECODE_ID, LEGACY_ANALYZED_BYTECODE_ID};
->>>>>>> 127595e2
+        use compact_ids::{EIP7702_BYTECODE_ID, EOF_BYTECODE_ID, LEGACY_ANALYZED_BYTECODE_ID, RWASM_BYTECODE_ID};
 
         let bytecode = match &self.0 {
             RevmBytecode::LegacyAnalyzed(analyzed) => analyzed.bytecode(),
@@ -203,19 +196,11 @@
                 };
                 Self(RevmBytecode::new_analyzed(
                     bytes,
-<<<<<<< HEAD
-                    buf.read_u64::<byteorder::BigEndian>().unwrap() as usize,
-                    revm_primitives::JumpTable::from_slice(buf),
-                )
-            }),
-            EOF_BYTECODE_ID | EIP7702_BYTECODE_ID | RWASM_BYTECODE_ID => {
-=======
                     original_len,
                     revm_bytecode::JumpTable::from_slice(buf, jump_table_len),
                 ))
             }
-            EOF_BYTECODE_ID | EIP7702_BYTECODE_ID => {
->>>>>>> 127595e2
+            EOF_BYTECODE_ID | EIP7702_BYTECODE_ID | RWASM_BYTECODE_ID => {
                 // EOF and EIP-7702 bytecode objects will be decoded from the raw bytecode
                 Self(RevmBytecode::new_raw(bytes))
             }
