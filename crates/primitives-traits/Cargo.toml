[package]
name = "reth-primitives-traits"
version.workspace = true
edition.workspace = true
homepage.workspace = true
license.workspace = true
repository.workspace = true
rust-version.workspace = true
description = "Common types in reth."

[lints]
workspace = true

[dependencies]
# fluentbase
fluentbase-poseidon.workspace = true

reth-codecs.workspace = true

alloy-consensus = { workspace = true, features = ["serde"] }
alloy-eips.workspace = true
alloy-genesis.workspace = true
alloy-primitives.workspace = true
alloy-rlp.workspace = true

revm-primitives = { workspace = true, features = ["serde"] }

# misc
byteorder = "1"
derive_more.workspace = true
roaring = "0.10.2"
serde_with = { workspace = true, optional = true }

# required by reth-codecs
bytes.workspace = true
modular-bitfield.workspace = true
serde.workspace = true

# arbitrary utils
arbitrary = { workspace = true, features = ["derive"], optional = true }
proptest = { workspace = true, optional = true }
proptest-arbitrary-interop = { workspace = true, optional = true }

[dev-dependencies]
reth-testing-utils.workspace = true

alloy-primitives = { workspace = true, features = ["arbitrary"] }
alloy-consensus = { workspace = true, features = ["arbitrary"] }

arbitrary = { workspace = true, features = ["derive"] }
bincode.workspace = true
proptest-arbitrary-interop.workspace = true
proptest.workspace = true
rand.workspace = true
serde_json.workspace = true
test-fuzz.workspace = true

[features]
default = ["std"]
std = []
test-utils = ["arbitrary"]
arbitrary = [
    "std",
    "alloy-consensus/arbitrary",
    "alloy-primitives/arbitrary",
    "dep:arbitrary",
    "dep:proptest",
    "dep:proptest-arbitrary-interop",
]
<<<<<<< HEAD
alloy-compat = ["alloy-rpc-types-eth"]
rwasm = []
=======
serde-bincode-compat = ["serde_with", "alloy-consensus/serde-bincode-compat"]
>>>>>>> 1ba631ba
<|MERGE_RESOLUTION|>--- conflicted
+++ resolved
@@ -12,9 +12,6 @@
 workspace = true
 
 [dependencies]
-# fluentbase
-fluentbase-poseidon.workspace = true
-
 reth-codecs.workspace = true
 
 alloy-consensus = { workspace = true, features = ["serde"] }
@@ -67,9 +64,5 @@
     "dep:proptest",
     "dep:proptest-arbitrary-interop",
 ]
-<<<<<<< HEAD
-alloy-compat = ["alloy-rpc-types-eth"]
-rwasm = []
-=======
 serde-bincode-compat = ["serde_with", "alloy-consensus/serde-bincode-compat"]
->>>>>>> 1ba631ba
+rwasm = []