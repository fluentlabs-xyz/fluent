[package]
name = "reth-primitives-traits"
version.workspace = true
edition.workspace = true
homepage.workspace = true
license.workspace = true
repository.workspace = true
rust-version.workspace = true
description = "Common types in reth."

[lints]
workspace = true

[dependencies]
# reth
reth-codecs = { workspace = true, optional = true }

# ethereum
alloy-consensus.workspace = true
alloy-eips.workspace = true
alloy-genesis.workspace = true
alloy-primitives.workspace = true
alloy-rlp.workspace = true
alloy-trie.workspace = true
revm-primitives.workspace = true

# op
op-alloy-consensus = { workspace = true, optional = true }

# crypto
secp256k1 = { workspace = true, features = ["recovery"], optional = true }
k256.workspace = true

# misc
auto_impl.workspace = true
byteorder = { workspace = true, optional = true }
bytes.workspace = true
derive_more.workspace = true
once_cell.workspace = true
serde_with = { workspace = true, optional = true }
thiserror.workspace = true

# required by reth-codecs
modular-bitfield = { workspace = true, optional = true }
serde = { workspace = true, optional = true }

# arbitrary utils
arbitrary = { workspace = true, features = ["derive"], optional = true }
proptest = { workspace = true, optional = true }
proptest-arbitrary-interop = { workspace = true, optional = true }
rayon = { workspace = true, optional = true }

[dev-dependencies]
reth-codecs.workspace = true
reth-chainspec = { workspace = true, features = ["arbitrary"] }

alloy-primitives = { workspace = true, features = ["arbitrary", "serde"] }
alloy-consensus = { workspace = true, features = ["arbitrary", "serde"] }

arbitrary = { workspace = true, features = ["derive"] }
secp256k1 = { workspace = true, features = ["recovery", "global-context", "rand"] }
bincode.workspace = true
byteorder.workspace = true
proptest-arbitrary-interop.workspace = true
proptest.workspace = true
rand.workspace = true
serde.workspace = true
serde_json.workspace = true
test-fuzz.workspace = true
modular-bitfield.workspace = true

[features]
default = ["std"]
std = [
    "alloy-consensus/std",
    "alloy-eips/std",
    "alloy-genesis/std",
    "alloy-primitives/std",
    "revm-primitives/std",
    "serde?/std",
    "serde_with?/std",
    "alloy-rlp/std",
    "bytes/std",
    "derive_more/std",
    "k256/std",
    "once_cell/std",
    "secp256k1?/std",
    "thiserror/std",
    "alloy-trie/std",
    "op-alloy-consensus?/std",
    "serde_json/std",
    "reth-chainspec/std",
]
secp256k1 = ["dep:secp256k1"]
test-utils = [
    "arbitrary",
    "reth-codecs?/test-utils",
    "reth-chainspec/test-utils",
]
arbitrary = [
    "std",
    "alloy-consensus/arbitrary",
    "alloy-primitives/arbitrary",
    "dep:arbitrary",
    "dep:proptest",
    "dep:proptest-arbitrary-interop",
    "alloy-eips/arbitrary",
    "revm-primitives/arbitrary",
    "reth-codecs?/arbitrary",
    "secp256k1?/global-context",
    "secp256k1?/rand",
    "op-alloy-consensus?/arbitrary",
    "alloy-trie/arbitrary",
    "reth-chainspec/arbitrary",
]
serde-bincode-compat = [
    "serde",
    "serde_with",
    "alloy-consensus/serde-bincode-compat",
    "alloy-eips/serde-bincode-compat",
    "op-alloy-consensus?/serde-bincode-compat",
]
serde = [
    "dep:serde",
    "alloy-consensus/serde",
    "alloy-eips/serde",
    "alloy-primitives/serde",
    "bytes/serde",
    "rand/serde",
    "reth-codecs?/serde",
    "revm-primitives/serde",
    "revm-primitives/serde",
    "op-alloy-consensus?/serde",
    "k256/serde",
    "secp256k1?/serde",
    "alloy-trie/serde",
]
reth-codec = [
    "dep:reth-codecs",
    "dep:modular-bitfield",
    "dep:byteorder",
]
op = [
    "dep:op-alloy-consensus",
    "reth-codecs?/op",
]
<<<<<<< HEAD
serde-bincode-compat = ["serde_with", "alloy-consensus/serde-bincode-compat"]
rwasm = []
=======
rayon = [
    "dep:rayon",
]
>>>>>>> 1e965caf
<|MERGE_RESOLUTION|>--- conflicted
+++ resolved
@@ -144,11 +144,7 @@
     "dep:op-alloy-consensus",
     "reth-codecs?/op",
 ]
-<<<<<<< HEAD
-serde-bincode-compat = ["serde_with", "alloy-consensus/serde-bincode-compat"]
-rwasm = []
-=======
 rayon = [
     "dep:rayon",
 ]
->>>>>>> 1e965caf
+rwasm = []