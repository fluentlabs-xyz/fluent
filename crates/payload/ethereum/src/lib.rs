--- conflicted
+++ resolved
@@ -141,8 +141,6 @@
             );
             err
         })?;
-<<<<<<< HEAD
-=======
 
         // Calculate the requests and the requests root.
         let (requests, requests_root) =
@@ -151,7 +149,6 @@
             } else {
                 (None, None)
             };
->>>>>>> 3d3f52b2
 
         // merge all transitions into bundle state, this would apply the withdrawal balance
         // changes and 4788 contract call
