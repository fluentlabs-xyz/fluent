[package]
name = "reth-codecs"
version.workspace = true
edition.workspace = true
rust-version.workspace = true
license.workspace = true
homepage.workspace = true
repository.workspace = true

[lints]
workspace = true

[dependencies]
# reth
reth-codecs-derive = { path = "./derive", default-features = false }

# eth
<<<<<<< HEAD
alloy-eips = { workspace = true, optional = true }
alloy-genesis = { workspace = true, optional = true } 
=======
alloy-consensus = { workspace = true, optional = true }
alloy-eips = { workspace = true, optional = true }
alloy-genesis = { workspace = true, optional = true }
>>>>>>> 3d3f52b2
alloy-primitives.workspace = true

# misc
bytes.workspace = true
modular-bitfield = { workspace = true, optional = true }
serde.workspace = true

[dev-dependencies]
<<<<<<< HEAD
alloy-eips = { workspace = true, default-features = false, features = ["arbitrary", "serde"] }
=======
alloy-eips = { workspace = true, default-features = false, features = [
    "arbitrary",
    "serde",
] }
>>>>>>> 3d3f52b2
alloy-primitives = { workspace = true, features = ["arbitrary", "serde"] }
test-fuzz.workspace = true
serde_json.workspace = true

arbitrary = { workspace = true, features = ["derive"] }
proptest.workspace = true
proptest-derive.workspace = true

[features]
default = ["std", "alloy"]
std = ["alloy-primitives/std", "bytes/std"]
<<<<<<< HEAD
alloy = ["dep:alloy-eips", "dep:alloy-genesis", "dep:modular-bitfield"]
=======
alloy = [
    "dep:alloy-consensus",
    "dep:alloy-eips",
    "dep:alloy-genesis",
    "dep:modular-bitfield",
]
>>>>>>> 3d3f52b2
optimism = ["reth-codecs-derive/optimism"]<|MERGE_RESOLUTION|>--- conflicted
+++ resolved
@@ -15,14 +15,9 @@
 reth-codecs-derive = { path = "./derive", default-features = false }
 
 # eth
-<<<<<<< HEAD
-alloy-eips = { workspace = true, optional = true }
-alloy-genesis = { workspace = true, optional = true } 
-=======
 alloy-consensus = { workspace = true, optional = true }
 alloy-eips = { workspace = true, optional = true }
 alloy-genesis = { workspace = true, optional = true }
->>>>>>> 3d3f52b2
 alloy-primitives.workspace = true
 
 # misc
@@ -31,14 +26,10 @@
 serde.workspace = true
 
 [dev-dependencies]
-<<<<<<< HEAD
-alloy-eips = { workspace = true, default-features = false, features = ["arbitrary", "serde"] }
-=======
 alloy-eips = { workspace = true, default-features = false, features = [
     "arbitrary",
     "serde",
 ] }
->>>>>>> 3d3f52b2
 alloy-primitives = { workspace = true, features = ["arbitrary", "serde"] }
 test-fuzz.workspace = true
 serde_json.workspace = true
@@ -50,14 +41,10 @@
 [features]
 default = ["std", "alloy"]
 std = ["alloy-primitives/std", "bytes/std"]
-<<<<<<< HEAD
-alloy = ["dep:alloy-eips", "dep:alloy-genesis", "dep:modular-bitfield"]
-=======
 alloy = [
     "dep:alloy-consensus",
     "dep:alloy-eips",
     "dep:alloy-genesis",
     "dep:modular-bitfield",
 ]
->>>>>>> 3d3f52b2
 optimism = ["reth-codecs-derive/optimism"]