use crate::{
    models::client_version::ClientVersion,
    table::{Compress, Decompress},
    tables::models::*,
};
use reth_codecs::{main_codec, Compact};
use reth_primitives::{stage::StageCheckpoint, trie::*, *};

/// Implements compression for Compact type.
macro_rules! impl_compression_for_compact {
    ($($name:tt),+) => {
        $(
            impl Compress for $name {
                type Compressed = Vec<u8>;

                fn compress_to_buf<B: bytes::BufMut + AsMut<[u8]>>(self, buf: &mut B) {
                    let _ = Compact::to_compact(self, buf);
                }
            }

            impl Decompress for $name {
                fn decompress<B: AsRef<[u8]>>(value: B) -> Result<$name, $crate::DatabaseError> {
                    let value = value.as_ref();
                    let (obj, _) = Compact::from_compact(&value, value.len());
                    Ok(obj)
                }
            }
        )+
    };
}

impl_compression_for_compact!(
    SealedHeader,
    Header,
    Account,
    Log,
    Receipt,
    TxType,
    StorageEntry,
    StoredBranchNode,
    StoredNibbles,
    StoredNibblesSubKey,
    StorageTrieEntry,
    StoredBlockBodyIndices,
    StoredBlockOmmers,
    StoredBlockWithdrawals,
    Bytecode,
    AccountBeforeTx,
    TransactionSignedNoHash,
    CompactU256,
    StageCheckpoint,
    PruneCheckpoint,
    ClientVersion,
<<<<<<< HEAD
=======
    Requests,
>>>>>>> 3d3f52b2
    // Non-DB
    GenesisAccount
);

macro_rules! impl_compression_fixed_compact {
    ($($name:tt),+) => {
        $(
            impl Compress for $name
            {
                type Compressed = Vec<u8>;

                fn compress_to_buf<B: bytes::BufMut + AsMut<[u8]>>(self, buf: &mut B) {
                    let _  = Compact::to_compact(self, buf);
                }

                fn uncompressable_ref(&self) -> Option<&[u8]> {
                    Some(self.as_ref())
                }
            }

            impl Decompress for $name
            {
                fn decompress<B: AsRef<[u8]>>(value: B) -> Result<$name, $crate::DatabaseError> {
                    let value = value.as_ref();
                    let (obj, _) = Compact::from_compact(&value, value.len());
                    Ok(obj)
                }
            }

        )+
    };
}

impl_compression_fixed_compact!(B256, Address);

/// Adds wrapper structs for some primitive types so they can use StructFlags from Compact, when
/// used as pure table values.
macro_rules! add_wrapper_struct {
    ($(($name:tt, $wrapper:tt)),+) => {
        $(
            /// Wrapper struct so it can use StructFlags from Compact, when used as pure table values.
            #[main_codec]
            #[derive(Debug, Clone, PartialEq, Eq, Default)]
            pub struct $wrapper(pub $name);

            impl From<$name> for $wrapper {
                fn from(value: $name) -> Self {
                    $wrapper(value)
                }
            }

            impl From<$wrapper> for $name {
                fn from(value: $wrapper) -> Self {
                    value.0
                }
            }

            impl std::ops::Deref for $wrapper {
                type Target = $name;

                fn deref(&self) -> &Self::Target {
                    &self.0
                }
            }

        )+
    };
}

add_wrapper_struct!((U256, CompactU256));
add_wrapper_struct!((u64, CompactU64));
add_wrapper_struct!((ClientVersion, CompactClientVersion));

#[cfg(test)]
mod tests {
    use crate::{
        codecs::{
            compact::{CompactClientVersion, CompactU64},
            CompactU256,
        },
        models::{StoredBlockBodyIndices, StoredBlockOmmers, StoredBlockWithdrawals},
    };
    use reth_primitives::{
        stage::{
            AccountHashingCheckpoint, CheckpointBlockRange, EntitiesCheckpoint,
            ExecutionCheckpoint, HeadersCheckpoint, IndexHistoryCheckpoint, StageCheckpoint,
            StageUnitCheckpoint, StorageHashingCheckpoint,
        },
        Account, Header, PruneCheckpoint, PruneMode, PruneSegment, Receipt, ReceiptWithBloom,
        SealedHeader, TxEip1559, TxEip2930, TxEip4844, TxLegacy, Withdrawals,
    };

    // each value in the database has an extra field named flags that encodes metadata about other
    // fields in the value, e.g. offset and length.
    //
    // this check is to ensure we do not inadvertently add too many fields to a struct which would
    // expand the flags field and break backwards compatibility
    #[test]
    fn test_ensure_backwards_compatibility() {
        #[cfg(not(feature = "optimism"))]
        {
            assert_eq!(Account::bitflag_encoded_bytes(), 2);
            assert_eq!(AccountHashingCheckpoint::bitflag_encoded_bytes(), 1);
            assert_eq!(CheckpointBlockRange::bitflag_encoded_bytes(), 1);
            assert_eq!(CompactClientVersion::bitflag_encoded_bytes(), 0);
            assert_eq!(CompactU256::bitflag_encoded_bytes(), 1);
            assert_eq!(CompactU64::bitflag_encoded_bytes(), 1);
            assert_eq!(EntitiesCheckpoint::bitflag_encoded_bytes(), 1);
            assert_eq!(ExecutionCheckpoint::bitflag_encoded_bytes(), 0);
            assert_eq!(Header::bitflag_encoded_bytes(), 4);
            assert_eq!(HeadersCheckpoint::bitflag_encoded_bytes(), 0);
            assert_eq!(IndexHistoryCheckpoint::bitflag_encoded_bytes(), 0);
            assert_eq!(PruneCheckpoint::bitflag_encoded_bytes(), 1);
            assert_eq!(PruneMode::bitflag_encoded_bytes(), 1);
            assert_eq!(PruneSegment::bitflag_encoded_bytes(), 1);
            assert_eq!(Receipt::bitflag_encoded_bytes(), 1);
            assert_eq!(ReceiptWithBloom::bitflag_encoded_bytes(), 0);
            assert_eq!(SealedHeader::bitflag_encoded_bytes(), 0);
            assert_eq!(StageCheckpoint::bitflag_encoded_bytes(), 1);
            assert_eq!(StageUnitCheckpoint::bitflag_encoded_bytes(), 1);
            assert_eq!(StoredBlockBodyIndices::bitflag_encoded_bytes(), 1);
            assert_eq!(StoredBlockOmmers::bitflag_encoded_bytes(), 0);
            assert_eq!(StoredBlockWithdrawals::bitflag_encoded_bytes(), 0);
            assert_eq!(StorageHashingCheckpoint::bitflag_encoded_bytes(), 1);
            assert_eq!(TxEip1559::bitflag_encoded_bytes(), 4);
            assert_eq!(TxEip2930::bitflag_encoded_bytes(), 3);
            assert_eq!(TxEip4844::bitflag_encoded_bytes(), 5);
            assert_eq!(TxLegacy::bitflag_encoded_bytes(), 3);
            assert_eq!(Withdrawals::bitflag_encoded_bytes(), 0);
        }

        #[cfg(feature = "optimism")]
        {
            assert_eq!(Account::bitflag_encoded_bytes(), 2);
            assert_eq!(AccountHashingCheckpoint::bitflag_encoded_bytes(), 1);
            assert_eq!(CheckpointBlockRange::bitflag_encoded_bytes(), 1);
            assert_eq!(CompactClientVersion::bitflag_encoded_bytes(), 0);
            assert_eq!(CompactU256::bitflag_encoded_bytes(), 1);
            assert_eq!(CompactU64::bitflag_encoded_bytes(), 1);
            assert_eq!(EntitiesCheckpoint::bitflag_encoded_bytes(), 1);
            assert_eq!(ExecutionCheckpoint::bitflag_encoded_bytes(), 0);
            assert_eq!(Header::bitflag_encoded_bytes(), 4);
            assert_eq!(HeadersCheckpoint::bitflag_encoded_bytes(), 0);
            assert_eq!(IndexHistoryCheckpoint::bitflag_encoded_bytes(), 0);
            assert_eq!(PruneCheckpoint::bitflag_encoded_bytes(), 1);
            assert_eq!(PruneMode::bitflag_encoded_bytes(), 1);
            assert_eq!(PruneSegment::bitflag_encoded_bytes(), 1);
            assert_eq!(Receipt::bitflag_encoded_bytes(), 2);
            assert_eq!(ReceiptWithBloom::bitflag_encoded_bytes(), 0);
            assert_eq!(SealedHeader::bitflag_encoded_bytes(), 0);
            assert_eq!(StageCheckpoint::bitflag_encoded_bytes(), 1);
            assert_eq!(StageUnitCheckpoint::bitflag_encoded_bytes(), 1);
            assert_eq!(StoredBlockBodyIndices::bitflag_encoded_bytes(), 1);
            assert_eq!(StoredBlockOmmers::bitflag_encoded_bytes(), 0);
            assert_eq!(StoredBlockWithdrawals::bitflag_encoded_bytes(), 0);
            assert_eq!(StorageHashingCheckpoint::bitflag_encoded_bytes(), 1);
            assert_eq!(TxEip1559::bitflag_encoded_bytes(), 4);
            assert_eq!(TxEip2930::bitflag_encoded_bytes(), 3);
            assert_eq!(TxEip4844::bitflag_encoded_bytes(), 5);
            assert_eq!(TxLegacy::bitflag_encoded_bytes(), 3);
            assert_eq!(Withdrawals::bitflag_encoded_bytes(), 0);
        }
    }
}<|MERGE_RESOLUTION|>--- conflicted
+++ resolved
@@ -51,10 +51,7 @@
     StageCheckpoint,
     PruneCheckpoint,
     ClientVersion,
-<<<<<<< HEAD
-=======
     Requests,
->>>>>>> 3d3f52b2
     // Non-DB
     GenesisAccount
 );
