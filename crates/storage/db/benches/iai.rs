--- conflicted
+++ resolved
@@ -53,11 +53,7 @@
                 pub const fn $seqwrite() {}
 
                 #[allow(dead_code)]
-<<<<<<< HEAD
-                pub fn $randwrite() {}
-=======
                 pub const fn $randwrite() {}
->>>>>>> 3d3f52b2
 
 
                 library_benchmark_group!(
