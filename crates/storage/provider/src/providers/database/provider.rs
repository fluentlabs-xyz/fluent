use crate::{
    bundle_state::{BundleStateInit, BundleStateWithReceipts, HashedStateChanges, RevertsInit},
    providers::{database::metrics, static_file::StaticFileWriter, StaticFileProvider},
    to_range,
    traits::{
        AccountExtReader, BlockSource, ChangeSetReader, ReceiptProvider, StageCheckpointWriter,
    },
    AccountReader, BlockExecutionWriter, BlockHashReader, BlockNumReader, BlockReader, BlockWriter,
    Chain, EvmEnvProvider, HashingWriter, HeaderProvider, HeaderSyncGap, HeaderSyncGapProvider,
    HeaderSyncMode, HistoricalStateProvider, HistoryWriter, LatestStateProvider,
    OriginalValuesKnown, ProviderError, PruneCheckpointReader, PruneCheckpointWriter,
    StageCheckpointReader, StateProviderBox, StatsReader, StorageReader, TransactionVariant,
    TransactionsProvider, TransactionsProviderExt, WithdrawalsProvider,
};
use itertools::{izip, Itertools};
use reth_db::{
    common::KeyValue,
    cursor::{DbCursorRO, DbCursorRW, DbDupCursorRO, RangeWalker},
    database::Database,
    models::{
        sharded_key, storage_sharded_key::StorageShardedKey, AccountBeforeTx, BlockNumberAddress,
        ShardedKey, StoredBlockBodyIndices, StoredBlockOmmers, StoredBlockWithdrawals,
    },
    table::{Table, TableRow},
    tables,
    transaction::{DbTx, DbTxMut},
    BlockNumberList, DatabaseError,
};
use reth_evm::ConfigureEvmEnv;
use reth_interfaces::{
    p2p::headers::downloader::SyncTarget,
    provider::{ProviderResult, RootMismatch},
    RethResult,
};
use reth_primitives::{
    keccak256,
    revm::{config::revm_spec, env::fill_block_env},
    stage::{StageCheckpoint, StageId},
    trie::Nibbles,
    Account, Address, Block, BlockHash, BlockHashOrNumber, BlockNumber, BlockWithSenders,
    ChainInfo, ChainSpec, GotExpected, Head, Header, PruneCheckpoint, PruneLimiter, PruneModes,
    PruneSegment, Receipt, SealedBlock, SealedBlockWithSenders, SealedHeader, StaticFileSegment,
    StorageEntry, TransactionMeta, TransactionSigned, TransactionSignedEcRecovered,
    TransactionSignedNoHash, TxHash, TxNumber, Withdrawal, Withdrawals, B256, U256,
};
use reth_trie::{
    prefix_set::{PrefixSet, PrefixSetMut, TriePrefixSets},
    updates::TrieUpdates,
    HashedPostState, StateRoot,
};
use revm::primitives::{BlockEnv, CfgEnvWithHandlerCfg, SpecId};
use std::{
    cmp::Ordering,
    collections::{hash_map, BTreeMap, BTreeSet, HashMap, HashSet},
    fmt::Debug,
    ops::{Bound, Deref, DerefMut, Range, RangeBounds, RangeInclusive},
    sync::{mpsc, Arc},
    time::{Duration, Instant},
};
use tracing::{debug, error, warn};

/// A [`DatabaseProvider`] that holds a read-only database transaction.
pub type DatabaseProviderRO<DB> = DatabaseProvider<<DB as Database>::TX>;

/// A [`DatabaseProvider`] that holds a read-write database transaction.
///
/// Ideally this would be an alias type. However, there's some weird compiler error (<https://github.com/rust-lang/rust/issues/102211>), that forces us to wrap this in a struct instead.
/// Once that issue is solved, we can probably revert back to being an alias type.
#[derive(Debug)]
pub struct DatabaseProviderRW<DB: Database>(pub DatabaseProvider<<DB as Database>::TXMut>);

impl<DB: Database> Deref for DatabaseProviderRW<DB> {
    type Target = DatabaseProvider<<DB as Database>::TXMut>;

    fn deref(&self) -> &Self::Target {
        &self.0
    }
}

impl<DB: Database> DerefMut for DatabaseProviderRW<DB> {
    fn deref_mut(&mut self) -> &mut Self::Target {
        &mut self.0
    }
}

impl<DB: Database> DatabaseProviderRW<DB> {
    /// Commit database transaction and static file if it exists.
    pub fn commit(self) -> ProviderResult<bool> {
        self.0.commit()
    }

    /// Consume `DbTx` or `DbTxMut`.
    pub fn into_tx(self) -> <DB as Database>::TXMut {
        self.0.into_tx()
    }
}

/// A provider struct that fetches data from the database.
/// Wrapper around [`DbTx`] and [`DbTxMut`]. Example: [`HeaderProvider`] [`BlockHashReader`]
#[derive(Debug)]
pub struct DatabaseProvider<TX> {
    /// Database transaction.
    tx: TX,
    /// Chain spec
    chain_spec: Arc<ChainSpec>,
    /// Static File provider
    static_file_provider: StaticFileProvider,
}

impl<TX> DatabaseProvider<TX> {
    /// Returns a static file provider
    pub fn static_file_provider(&self) -> &StaticFileProvider {
        &self.static_file_provider
    }
}

impl<TX: DbTxMut> DatabaseProvider<TX> {
    /// Creates a provider with an inner read-write transaction.
    pub fn new_rw(
        tx: TX,
        chain_spec: Arc<ChainSpec>,
        static_file_provider: StaticFileProvider,
    ) -> Self {
        Self { tx, chain_spec, static_file_provider }
    }
}

impl<TX: DbTx> DatabaseProvider<TX> {
    /// Iterates over read only values in the given table and collects them into a vector.
    ///
    /// Early-returns if the range is empty, without opening a cursor transaction.
    fn cursor_read_collect<T: Table<Key = u64>>(
        &self,
        range: impl RangeBounds<T::Key>,
    ) -> ProviderResult<Vec<T::Value>> {
        let capacity = match range_size_hint(&range) {
            Some(0) | None => return Ok(Vec::new()),
            Some(capacity) => capacity,
        };
        let mut cursor = self.tx.cursor_read::<T>()?;
        self.cursor_collect_with_capacity(&mut cursor, range, capacity)
    }

    /// Iterates over read only values in the given table and collects them into a vector.
    fn cursor_collect<T: Table<Key = u64>>(
        &self,
        cursor: &mut impl DbCursorRO<T>,
        range: impl RangeBounds<T::Key>,
    ) -> ProviderResult<Vec<T::Value>> {
        let capacity = range_size_hint(&range).unwrap_or(0);
        self.cursor_collect_with_capacity(cursor, range, capacity)
    }

    fn cursor_collect_with_capacity<T: Table<Key = u64>>(
        &self,
        cursor: &mut impl DbCursorRO<T>,
        range: impl RangeBounds<T::Key>,
        capacity: usize,
    ) -> ProviderResult<Vec<T::Value>> {
        let mut items = Vec::with_capacity(capacity);
        for entry in cursor.walk_range(range)? {
            items.push(entry?.1);
        }
        Ok(items)
    }
}

impl<TX: DbTx + 'static> DatabaseProvider<TX> {
    /// Storage provider for state at that given block
    pub fn state_provider_by_block_number(
        self,
        mut block_number: BlockNumber,
    ) -> ProviderResult<StateProviderBox> {
        if block_number == self.best_block_number().unwrap_or_default() &&
            block_number == self.last_block_number().unwrap_or_default()
        {
            return Ok(Box::new(LatestStateProvider::new(self.tx, self.static_file_provider)))
        }

        // +1 as the changeset that we want is the one that was applied after this block.
        block_number += 1;

        let account_history_prune_checkpoint =
            self.get_prune_checkpoint(PruneSegment::AccountHistory)?;
        let storage_history_prune_checkpoint =
            self.get_prune_checkpoint(PruneSegment::StorageHistory)?;

        let mut state_provider =
            HistoricalStateProvider::new(self.tx, block_number, self.static_file_provider);

        // If we pruned account or storage history, we can't return state on every historical block.
        // Instead, we should cap it at the latest prune checkpoint for corresponding prune segment.
        if let Some(prune_checkpoint_block_number) =
            account_history_prune_checkpoint.and_then(|checkpoint| checkpoint.block_number)
        {
            state_provider = state_provider.with_lowest_available_account_history_block_number(
                prune_checkpoint_block_number + 1,
            );
        }
        if let Some(prune_checkpoint_block_number) =
            storage_history_prune_checkpoint.and_then(|checkpoint| checkpoint.block_number)
        {
            state_provider = state_provider.with_lowest_available_storage_history_block_number(
                prune_checkpoint_block_number + 1,
            );
        }

        Ok(Box::new(state_provider))
    }
}

impl<TX: DbTxMut + DbTx> DatabaseProvider<TX> {
    #[cfg(any(test, feature = "test-utils"))]
    /// Inserts an historical block. Used for setting up test environments
    pub fn insert_historical_block(
        &self,
        block: SealedBlockWithSenders,
        prune_modes: Option<&PruneModes>,
    ) -> ProviderResult<StoredBlockBodyIndices> {
        let ttd = if block.number == 0 {
            block.difficulty
        } else {
            let parent_block_number = block.number - 1;
            let parent_ttd = self.header_td_by_number(parent_block_number)?.unwrap_or_default();
            parent_ttd + block.difficulty
        };

        let mut writer = self.static_file_provider.latest_writer(StaticFileSegment::Headers)?;

        // Backfill: some tests start at a forward block number, but static files require no gaps.
        let segment_header = writer.user_header();
        if segment_header.block_end().is_none() && segment_header.expected_block_start() == 0 {
            for block_number in 0..block.number {
                let mut prev = block.header.clone().unseal();
                prev.number = block_number;
                writer.append_header(prev, U256::ZERO, B256::ZERO)?;
            }
        }

        writer.append_header(block.header.as_ref().clone(), ttd, block.hash())?;

        self.insert_block(block, prune_modes)
    }
}

/// For a given key, unwind all history shards that are below the given block number.
///
/// S - Sharded key subtype.
/// T - Table to walk over.
/// C - Cursor implementation.
///
/// This function walks the entries from the given start key and deletes all shards that belong to
/// the key and are below the given block number.
///
/// The boundary shard (the shard is split by the block number) is removed from the database. Any
/// indices that are above the block number are filtered out. The boundary shard is returned for
/// reinsertion (if it's not empty).
fn unwind_history_shards<S, T, C>(
    cursor: &mut C,
    start_key: T::Key,
    block_number: BlockNumber,
    mut shard_belongs_to_key: impl FnMut(&T::Key) -> bool,
) -> ProviderResult<Vec<u64>>
where
    T: Table<Value = BlockNumberList>,
    T::Key: AsRef<ShardedKey<S>>,
    C: DbCursorRO<T> + DbCursorRW<T>,
{
    let mut item = cursor.seek_exact(start_key)?;
    while let Some((sharded_key, list)) = item {
        // If the shard does not belong to the key, break.
        if !shard_belongs_to_key(&sharded_key) {
            break
        }
        cursor.delete_current()?;

        // Check the first item.
        // If it is greater or eq to the block number, delete it.
        let first = list.iter().next().expect("List can't be empty");
        if first >= block_number {
            item = cursor.prev()?;
            continue
        } else if block_number <= sharded_key.as_ref().highest_block_number {
            // Filter out all elements greater than block number.
            return Ok(list.iter().take_while(|i| *i < block_number).collect::<Vec<_>>())
        } else {
            return Ok(list.iter().collect::<Vec<_>>())
        }
    }

    Ok(Vec::new())
}

impl<TX: DbTx> DatabaseProvider<TX> {
    /// Creates a provider with an inner read-only transaction.
    pub fn new(
        tx: TX,
        chain_spec: Arc<ChainSpec>,
        static_file_provider: StaticFileProvider,
    ) -> Self {
        Self { tx, chain_spec, static_file_provider }
    }

    /// Consume `DbTx` or `DbTxMut`.
    pub fn into_tx(self) -> TX {
        self.tx
    }

    /// Pass `DbTx` or `DbTxMut` mutable reference.
    pub fn tx_mut(&mut self) -> &mut TX {
        &mut self.tx
    }

    /// Pass `DbTx` or `DbTxMut` immutable reference.
    pub fn tx_ref(&self) -> &TX {
        &self.tx
    }

    /// Return full table as Vec
    pub fn table<T: Table>(&self) -> Result<Vec<KeyValue<T>>, DatabaseError>
    where
        T::Key: Default + Ord,
    {
        self.tx
            .cursor_read::<T>()?
            .walk(Some(T::Key::default()))?
            .collect::<Result<Vec<_>, DatabaseError>>()
    }

    /// Disables long-lived read transaction safety guarantees for leaks prevention and
    /// observability improvements.
    ///
    /// CAUTION: In most of the cases, you want the safety guarantees for long read transactions
    /// enabled. Use this only if you're sure that no write transaction is open in parallel, meaning
    /// that Reth as a node is offline and not progressing.
    pub fn disable_long_read_transaction_safety(mut self) -> Self {
        self.tx.disable_long_read_transaction_safety();
        self
    }

    fn transactions_by_tx_range_with_cursor<C>(
        &self,
        range: impl RangeBounds<TxNumber>,
        cursor: &mut C,
    ) -> ProviderResult<Vec<TransactionSignedNoHash>>
    where
        C: DbCursorRO<tables::Transactions>,
    {
        self.static_file_provider.get_range_with_static_file_or_database(
            StaticFileSegment::Transactions,
            to_range(range),
            |static_file, range, _| static_file.transactions_by_tx_range(range),
            |range, _| self.cursor_collect(cursor, range),
            |_| true,
        )
    }
}

impl<TX: DbTxMut + DbTx> DatabaseProvider<TX> {
    /// Commit database transaction.
    pub fn commit(self) -> ProviderResult<bool> {
        Ok(self.tx.commit()?)
    }

    // TODO(joshie) TEMPORARY should be moved to trait providers

    /// Unwind or peek at last N blocks of state recreating the [`BundleStateWithReceipts`].
    ///
    /// If UNWIND it set to true tip and latest state will be unwind
    /// and returned back with all the blocks
    ///
    /// If UNWIND is false we will just read the state/blocks and return them.
    ///
    /// 1. Iterate over the [BlockBodyIndices][tables::BlockBodyIndices] table to get all
    /// the transaction ids.
    /// 2. Iterate over the [StorageChangeSets][tables::StorageChangeSets] table
    /// and the [AccountChangeSets][tables::AccountChangeSets] tables in reverse order to
    /// reconstruct the changesets.
    ///     - In order to have both the old and new values in the changesets, we also access the
    ///       plain state tables.
    /// 3. While iterating over the changeset tables, if we encounter a new account or storage slot,
    /// we:
    ///     1. Take the old value from the changeset
    ///     2. Take the new value from the plain state
    ///     3. Save the old value to the local state
    /// 4. While iterating over the changeset tables, if we encounter an account/storage slot we
    /// have seen before we:
    ///     1. Take the old value from the changeset
    ///     2. Take the new value from the local state
    ///     3. Set the local state to the value in the changeset
    fn unwind_or_peek_state<const UNWIND: bool>(
        &self,
        range: RangeInclusive<BlockNumber>,
    ) -> ProviderResult<BundleStateWithReceipts> {
        if range.is_empty() {
            return Ok(BundleStateWithReceipts::default())
        }
        let start_block_number = *range.start();

        // We are not removing block meta as it is used to get block changesets.
        let block_bodies = self.get_or_take::<tables::BlockBodyIndices, false>(range.clone())?;

        // get transaction receipts
        let from_transaction_num =
            block_bodies.first().expect("already checked if there are blocks").1.first_tx_num();
        let to_transaction_num =
            block_bodies.last().expect("already checked if there are blocks").1.last_tx_num();

        let storage_range = BlockNumberAddress::range(range.clone());

        let storage_changeset =
            self.get_or_take::<tables::StorageChangeSets, UNWIND>(storage_range)?;
        let account_changeset = self.get_or_take::<tables::AccountChangeSets, UNWIND>(range)?;

        // iterate previous value and get plain state value to create changeset
        // Double option around Account represent if Account state is know (first option) and
        // account is removed (Second Option)

        let mut state: BundleStateInit = HashMap::new();

        // This is not working for blocks that are not at tip. as plain state is not the last
        // state of end range. We should rename the functions or add support to access
        // History state. Accessing history state can be tricky but we are not gaining
        // anything.
        let mut plain_accounts_cursor = self.tx.cursor_write::<tables::PlainAccountState>()?;
        let mut plain_storage_cursor = self.tx.cursor_dup_write::<tables::PlainStorageState>()?;

        let mut reverts: RevertsInit = HashMap::new();

        // add account changeset changes
        for (block_number, account_before) in account_changeset.into_iter().rev() {
            let AccountBeforeTx { info: old_info, address } = account_before;
            match state.entry(address) {
                hash_map::Entry::Vacant(entry) => {
                    let new_info = plain_accounts_cursor.seek_exact(address)?.map(|kv| kv.1);
                    entry.insert((old_info, new_info, HashMap::new()));
                }
                hash_map::Entry::Occupied(mut entry) => {
                    // overwrite old account state.
                    entry.get_mut().0 = old_info;
                }
            }
            // insert old info into reverts.
            reverts.entry(block_number).or_default().entry(address).or_default().0 = Some(old_info);
        }

        // add storage changeset changes
        for (block_and_address, old_storage) in storage_changeset.into_iter().rev() {
            let BlockNumberAddress((block_number, address)) = block_and_address;
            // get account state or insert from plain state.
            let account_state = match state.entry(address) {
                hash_map::Entry::Vacant(entry) => {
                    let present_info = plain_accounts_cursor.seek_exact(address)?.map(|kv| kv.1);
                    entry.insert((present_info, present_info, HashMap::new()))
                }
                hash_map::Entry::Occupied(entry) => entry.into_mut(),
            };

            // match storage.
            match account_state.2.entry(old_storage.key) {
                hash_map::Entry::Vacant(entry) => {
                    let new_storage = plain_storage_cursor
                        .seek_by_key_subkey(address, old_storage.key)?
                        .filter(|storage| storage.key == old_storage.key)
                        .unwrap_or_default();
                    entry.insert((old_storage.value, new_storage.value));
                }
                hash_map::Entry::Occupied(mut entry) => {
                    entry.get_mut().0 = old_storage.value;
                }
            };

            reverts
                .entry(block_number)
                .or_default()
                .entry(address)
                .or_default()
                .1
                .push(old_storage);
        }

        if UNWIND {
            // iterate over local plain state remove all account and all storages.
            for (address, (old_account, new_account, storage)) in state.iter() {
                // revert account if needed.
                if old_account != new_account {
                    let existing_entry = plain_accounts_cursor.seek_exact(*address)?;
                    if let Some(account) = old_account {
                        plain_accounts_cursor.upsert(*address, *account)?;
                    } else if existing_entry.is_some() {
                        plain_accounts_cursor.delete_current()?;
                    }
                }

                // revert storages
                for (storage_key, (old_storage_value, _new_storage_value)) in storage {
                    let storage_entry =
                        StorageEntry { key: *storage_key, value: *old_storage_value };
                    // delete previous value
                    // TODO: This does not use dupsort features
                    if plain_storage_cursor
                        .seek_by_key_subkey(*address, *storage_key)?
                        .filter(|s| s.key == *storage_key)
                        .is_some()
                    {
                        plain_storage_cursor.delete_current()?
                    }

                    // insert value if needed
                    if *old_storage_value != U256::ZERO {
                        plain_storage_cursor.upsert(*address, storage_entry)?;
                    }
                }
            }
        }

        // iterate over block body and create ExecutionResult
        let mut receipt_iter = self
            .get_or_take::<tables::Receipts, UNWIND>(from_transaction_num..=to_transaction_num)?
            .into_iter();

        let mut receipts = Vec::new();
        // loop break if we are at the end of the blocks.
        for (_, block_body) in block_bodies.into_iter() {
            let mut block_receipts = Vec::with_capacity(block_body.tx_count as usize);
            for _ in block_body.tx_num_range() {
                if let Some((_, receipt)) = receipt_iter.next() {
                    block_receipts.push(Some(receipt));
                }
            }
            receipts.push(block_receipts);
        }

        Ok(BundleStateWithReceipts::new_init(
            state,
            reverts,
            Vec::new(),
            reth_primitives::Receipts::from_vec(receipts),
            start_block_number,
        ))
    }

    /// Return list of entries from table
    ///
    /// If TAKE is true, opened cursor would be write and it would delete all values from db.
    #[inline]
    pub fn get_or_take<T: Table, const TAKE: bool>(
        &self,
        range: impl RangeBounds<T::Key>,
    ) -> Result<Vec<KeyValue<T>>, DatabaseError> {
        if TAKE {
            let mut cursor_write = self.tx.cursor_write::<T>()?;
            let mut walker = cursor_write.walk_range(range)?;
            let mut items = Vec::new();
            while let Some(i) = walker.next().transpose()? {
                walker.delete_current()?;
                items.push(i)
            }
            Ok(items)
        } else {
            self.tx.cursor_read::<T>()?.walk_range(range)?.collect::<Result<Vec<_>, _>>()
        }
    }

    /// Get requested blocks transaction with signer
    pub(crate) fn get_take_block_transaction_range<const TAKE: bool>(
        &self,
        range: impl RangeBounds<BlockNumber> + Clone,
    ) -> ProviderResult<Vec<(BlockNumber, Vec<TransactionSignedEcRecovered>)>> {
        // Raad range of block bodies to get all transactions id's of this range.
        let block_bodies = self.get_or_take::<tables::BlockBodyIndices, false>(range)?;

        if block_bodies.is_empty() {
            return Ok(Vec::new())
        }

        // Compute the first and last tx ID in the range
        let first_transaction = block_bodies.first().expect("If we have headers").1.first_tx_num();
        let last_transaction = block_bodies.last().expect("Not empty").1.last_tx_num();

        // If this is the case then all of the blocks in the range are empty
        if last_transaction < first_transaction {
            return Ok(block_bodies.into_iter().map(|(n, _)| (n, Vec::new())).collect())
        }

        // Get transactions and senders
        let transactions = self
            .get_or_take::<tables::Transactions, TAKE>(first_transaction..=last_transaction)?
            .into_iter()
            .map(|(id, tx)| (id, tx.into()))
            .collect::<Vec<(u64, TransactionSigned)>>();

        let mut senders = self.get_or_take::<tables::TransactionSenders, TAKE>(
            first_transaction..=last_transaction,
        )?;

        // Recover senders manually if not found in db
        // NOTE: Transactions are always guaranteed to be in the database whereas
        // senders might be pruned.
        if senders.len() != transactions.len() {
            if senders.len() > transactions.len() {
                error!(target: "providers::db", senders=%senders.len(), transactions=%transactions.len(),
                    first_tx=%first_transaction, last_tx=%last_transaction,
                    "unexpected senders and transactions mismatch");
            }
            let missing = transactions.len().saturating_sub(senders.len());
            senders.reserve(missing);
            // Find all missing senders, their corresponding tx numbers and indexes to the original
            // `senders` vector at which the recovered senders will be inserted.
            let mut missing_senders = Vec::with_capacity(missing);
            {
                let mut senders = senders.iter().peekable();

                // `transactions` contain all entries. `senders` contain _some_ of the senders for
                // these transactions. Both are sorted and indexed by `TxNumber`.
                //
                // The general idea is to iterate on both `transactions` and `senders`, and advance
                // the `senders` iteration only if it matches the current `transactions` entry's
                // `TxNumber`. Otherwise, add the transaction to the list of missing senders.
                for (i, (tx_number, transaction)) in transactions.iter().enumerate() {
                    if let Some((sender_tx_number, _)) = senders.peek() {
                        if sender_tx_number == tx_number {
                            // If current sender's `TxNumber` matches current transaction's
                            // `TxNumber`, advance the senders iterator.
                            senders.next();
                        } else {
                            // If current sender's `TxNumber` doesn't match current transaction's
                            // `TxNumber`, add it to missing senders.
                            missing_senders.push((i, tx_number, transaction));
                        }
                    } else {
                        // If there's no more senders left, but we're still iterating over
                        // transactions, add them to missing senders
                        missing_senders.push((i, tx_number, transaction));
                    }
                }
            }

            // Recover senders
            let recovered_senders = TransactionSigned::recover_signers(
                missing_senders.iter().map(|(_, _, tx)| *tx).collect::<Vec<_>>(),
                missing_senders.len(),
            )
            .ok_or(ProviderError::SenderRecoveryError)?;

            // Insert recovered senders along with tx numbers at the corresponding indexes to the
            // original `senders` vector
            for ((i, tx_number, _), sender) in missing_senders.into_iter().zip(recovered_senders) {
                // Insert will put recovered senders at necessary positions and shift the rest
                senders.insert(i, (*tx_number, sender));
            }

            // Debug assertions which are triggered during the test to ensure that all senders are
            // present and sorted
            debug_assert_eq!(senders.len(), transactions.len(), "missing one or more senders");
            debug_assert!(
                senders.iter().tuple_windows().all(|(a, b)| a.0 < b.0),
                "senders not sorted"
            );
        }

        if TAKE {
            // Remove TransactionHashNumbers
            let mut tx_hash_cursor = self.tx.cursor_write::<tables::TransactionHashNumbers>()?;
            for (_, tx) in transactions.iter() {
                if tx_hash_cursor.seek_exact(tx.hash())?.is_some() {
                    tx_hash_cursor.delete_current()?;
                }
            }

            // Remove TransactionBlocks index if there are transaction present
            if !transactions.is_empty() {
                let tx_id_range = transactions.first().unwrap().0..=transactions.last().unwrap().0;
                self.get_or_take::<tables::TransactionBlocks, TAKE>(tx_id_range)?;
            }
        }

        // Merge transaction into blocks
        let mut block_tx = Vec::with_capacity(block_bodies.len());
        let mut senders = senders.into_iter();
        let mut transactions = transactions.into_iter();
        for (block_number, block_body) in block_bodies {
            let mut one_block_tx = Vec::with_capacity(block_body.tx_count as usize);
            for _ in block_body.tx_num_range() {
                let tx = transactions.next();
                let sender = senders.next();

                let recovered = match (tx, sender) {
                    (Some((tx_id, tx)), Some((sender_tx_id, sender))) => {
                        if tx_id != sender_tx_id {
                            Err(ProviderError::MismatchOfTransactionAndSenderId { tx_id })
                        } else {
                            Ok(TransactionSignedEcRecovered::from_signed_transaction(tx, sender))
                        }
                    }
                    (Some((tx_id, _)), _) | (_, Some((tx_id, _))) => {
                        Err(ProviderError::MismatchOfTransactionAndSenderId { tx_id })
                    }
                    (None, None) => Err(ProviderError::BlockBodyTransactionCount),
                }?;
                one_block_tx.push(recovered)
            }
            block_tx.push((block_number, one_block_tx));
        }

        Ok(block_tx)
    }

    /// Return range of blocks and its execution result
    fn get_take_block_range<const TAKE: bool>(
        &self,
        chain_spec: &ChainSpec,
        range: impl RangeBounds<BlockNumber> + Clone,
    ) -> ProviderResult<Vec<SealedBlockWithSenders>> {
        // For block we need Headers, Bodies, Uncles, withdrawals, Transactions, Signers

        let block_headers = self.get_or_take::<tables::Headers, TAKE>(range.clone())?;
        if block_headers.is_empty() {
            return Ok(Vec::new())
        }

        let block_header_hashes =
            self.get_or_take::<tables::CanonicalHeaders, TAKE>(range.clone())?;
        let block_ommers = self.get_or_take::<tables::BlockOmmers, TAKE>(range.clone())?;
        let block_withdrawals =
            self.get_or_take::<tables::BlockWithdrawals, TAKE>(range.clone())?;

        let block_tx = self.get_take_block_transaction_range::<TAKE>(range.clone())?;

        if TAKE {
            // rm HeaderTerminalDifficulties
            self.get_or_take::<tables::HeaderTerminalDifficulties, TAKE>(range)?;
            // rm HeaderNumbers
            let mut header_number_cursor = self.tx.cursor_write::<tables::HeaderNumbers>()?;
            for (_, hash) in block_header_hashes.iter() {
                if header_number_cursor.seek_exact(*hash)?.is_some() {
                    header_number_cursor.delete_current()?;
                }
            }
        }

        // merge all into block
        let block_header_iter = block_headers.into_iter();
        let block_header_hashes_iter = block_header_hashes.into_iter();
        let block_tx_iter = block_tx.into_iter();

        // Ommers can be empty for some blocks
        let mut block_ommers_iter = block_ommers.into_iter();
        let mut block_withdrawals_iter = block_withdrawals.into_iter();
        let mut block_ommers = block_ommers_iter.next();
        let mut block_withdrawals = block_withdrawals_iter.next();

        let mut blocks = Vec::new();
        for ((main_block_number, header), (_, header_hash), (_, tx)) in
            izip!(block_header_iter.into_iter(), block_header_hashes_iter, block_tx_iter)
        {
            let header = header.seal(header_hash);

            let (body, senders) = tx.into_iter().map(|tx| tx.to_components()).unzip();

            // Ommers can be missing
            let mut ommers = Vec::new();
            if let Some((block_number, _)) = block_ommers.as_ref() {
                if *block_number == main_block_number {
                    ommers = block_ommers.take().unwrap().1.ommers;
                    block_ommers = block_ommers_iter.next();
                }
            };

            // withdrawal can be missing
            let shanghai_is_active = chain_spec.is_shanghai_active_at_timestamp(header.timestamp);
            let mut withdrawals = Some(Withdrawals::default());
            if shanghai_is_active {
                if let Some((block_number, _)) = block_withdrawals.as_ref() {
                    if *block_number == main_block_number {
                        withdrawals = Some(block_withdrawals.take().unwrap().1.withdrawals);
                        block_withdrawals = block_withdrawals_iter.next();
                    }
                }
            } else {
                withdrawals = None
            }

            blocks.push(SealedBlockWithSenders {
                block: SealedBlock { header, body, ommers, withdrawals },
                senders,
            })
        }

        Ok(blocks)
    }

    /// Unwind table by some number key.
    /// Returns number of rows unwound.
    ///
    /// Note: Key is not inclusive and specified key would stay in db.
    #[inline]
    pub fn unwind_table_by_num<T>(&self, num: u64) -> Result<usize, DatabaseError>
    where
        T: Table<Key = u64>,
    {
        self.unwind_table::<T, _>(num, |key| key)
    }

    /// Unwind the table to a provided number key.
    /// Returns number of rows unwound.
    ///
    /// Note: Key is not inclusive and specified key would stay in db.
    pub(crate) fn unwind_table<T, F>(
        &self,
        key: u64,
        mut selector: F,
    ) -> Result<usize, DatabaseError>
    where
        T: Table,
        F: FnMut(T::Key) -> u64,
    {
        let mut cursor = self.tx.cursor_write::<T>()?;
        let mut reverse_walker = cursor.walk_back(None)?;
        let mut deleted = 0;

        while let Some(Ok((entry_key, _))) = reverse_walker.next() {
            if selector(entry_key.clone()) <= key {
                break
            }
            reverse_walker.delete_current()?;
            deleted += 1;
        }

        Ok(deleted)
    }

    /// Unwind a table forward by a [Walker][reth_db::abstraction::cursor::Walker] on another table
    pub fn unwind_table_by_walker<T1, T2>(&self, start_at: T1::Key) -> Result<(), DatabaseError>
    where
        T1: Table,
        T2: Table<Key = T1::Value>,
    {
        let mut cursor = self.tx.cursor_write::<T1>()?;
        let mut walker = cursor.walk(Some(start_at))?;
        while let Some((_, value)) = walker.next().transpose()? {
            self.tx.delete::<T2>(value, None)?;
        }
        Ok(())
    }

    /// Prune the table for the specified pre-sorted key iterator.
    ///
    /// Returns number of rows pruned.
    pub fn prune_table_with_iterator<T: Table>(
        &self,
        keys: impl IntoIterator<Item = T::Key>,
        limiter: &mut PruneLimiter,
        mut delete_callback: impl FnMut(TableRow<T>),
    ) -> Result<(usize, bool), DatabaseError> {
        let mut cursor = self.tx.cursor_write::<T>()?;
        let mut keys = keys.into_iter();

        let mut deleted_entries = 0;

        for key in &mut keys {
            if limiter.is_limit_reached() {
                debug!(
                    target: "providers::db",
                    ?limiter,
                    deleted_entries_limit = %limiter.is_deleted_entries_limit_reached(),
                    time_limit = %limiter.is_time_limit_reached(),
                    table = %T::NAME,
                    "Pruning limit reached"
                );
                break
            }

            let row = cursor.seek_exact(key)?;
            if let Some(row) = row {
                cursor.delete_current()?;
                limiter.increment_deleted_entries_count();
                deleted_entries += 1;
                delete_callback(row);
            }
        }

        let done = keys.next().is_none();
        Ok((deleted_entries, done))
    }

    /// Prune the table for the specified key range.
    ///
    /// Returns number of rows pruned.
    pub fn prune_table_with_range<T: Table>(
        &self,
        keys: impl RangeBounds<T::Key> + Clone + Debug,
        limiter: &mut PruneLimiter,
        mut skip_filter: impl FnMut(&TableRow<T>) -> bool,
        mut delete_callback: impl FnMut(TableRow<T>),
    ) -> Result<(usize, bool), DatabaseError> {
        let mut cursor = self.tx.cursor_write::<T>()?;
        let mut walker = cursor.walk_range(keys)?;

        let mut deleted_entries = 0;

        let done = loop {
            // check for time out must be done in this scope since it's not done in
            // `prune_table_with_range_step`
            if limiter.is_limit_reached() {
                debug!(
                    target: "providers::db",
                    ?limiter,
                    deleted_entries_limit = %limiter.is_deleted_entries_limit_reached(),
                    time_limit = %limiter.is_time_limit_reached(),
                    table = %T::NAME,
                    "Pruning limit reached"
                );
                break false
            }

            let done = self.prune_table_with_range_step(
                &mut walker,
                limiter,
                &mut skip_filter,
                &mut delete_callback,
            )?;

            if done {
                break true
            } else {
                deleted_entries += 1;
            }
        };

        Ok((deleted_entries, done))
    }

    /// Steps once with the given walker and prunes the entry in the table.
    ///
    /// Returns `true` if the walker is finished, `false` if it may have more data to prune.
    ///
    /// CAUTION: Pruner limits are not checked. This allows for a clean exit of a prune run that's
    /// pruning different tables concurrently, by letting them step to the same height before
    /// timing out.
    pub fn prune_table_with_range_step<T: Table>(
        &self,
        walker: &mut RangeWalker<'_, T, <TX as DbTxMut>::CursorMut<T>>,
        limiter: &mut PruneLimiter,
        skip_filter: &mut impl FnMut(&TableRow<T>) -> bool,
        delete_callback: &mut impl FnMut(TableRow<T>),
    ) -> Result<bool, DatabaseError> {
        let Some(res) = walker.next() else { return Ok(true) };

        let row = res?;

        if !skip_filter(&row) {
            walker.delete_current()?;
            limiter.increment_deleted_entries_count();
            delete_callback(row);
        }

        Ok(false)
    }

    /// Load shard and remove it. If list is empty, last shard was full or
    /// there are no shards at all.
    fn take_shard<T>(&self, key: T::Key) -> ProviderResult<Vec<u64>>
    where
        T: Table<Value = BlockNumberList>,
    {
        let mut cursor = self.tx.cursor_read::<T>()?;
        let shard = cursor.seek_exact(key)?;
        if let Some((shard_key, list)) = shard {
            // delete old shard so new one can be inserted.
            self.tx.delete::<T>(shard_key, None)?;
            let list = list.iter().collect::<Vec<_>>();
            return Ok(list)
        }
        Ok(Vec::new())
    }

    /// Insert history index to the database.
    ///
    /// For each updated partial key, this function removes the last shard from
    /// the database (if any), appends the new indices to it, chunks the resulting integer list and
    /// inserts the new shards back into the database.
    ///
    /// This function is used by history indexing stages.
    fn append_history_index<P, T>(
        &self,
        index_updates: BTreeMap<P, Vec<u64>>,
        mut sharded_key_factory: impl FnMut(P, BlockNumber) -> T::Key,
    ) -> ProviderResult<()>
    where
        P: Copy,
        T: Table<Value = BlockNumberList>,
    {
        for (partial_key, indices) in index_updates {
            let last_shard = self.take_shard::<T>(sharded_key_factory(partial_key, u64::MAX))?;
            // chunk indices and insert them in shards of N size.
            let indices = last_shard.iter().chain(indices.iter());
            let chunks = indices
                .chunks(sharded_key::NUM_OF_INDICES_IN_SHARD)
                .into_iter()
                .map(|chunks| chunks.copied().collect())
                .collect::<Vec<Vec<_>>>();

            let mut chunks = chunks.into_iter().peekable();
            while let Some(list) = chunks.next() {
                let highest_block_number = if chunks.peek().is_some() {
                    *list.last().expect("`chunks` does not return empty list")
                } else {
                    // Insert last list with u64::MAX
                    u64::MAX
                };
                self.tx.put::<T>(
                    sharded_key_factory(partial_key, highest_block_number),
                    BlockNumberList::new_pre_sorted(list),
                )?;
            }
        }
        Ok(())
    }
}

impl<TX: DbTx> AccountReader for DatabaseProvider<TX> {
    fn basic_account(&self, address: Address) -> ProviderResult<Option<Account>> {
        Ok(self.tx.get::<tables::PlainAccountState>(address)?)
    }
}

impl<TX: DbTx> AccountExtReader for DatabaseProvider<TX> {
    fn changed_accounts_with_range(
        &self,
        range: impl RangeBounds<BlockNumber>,
    ) -> ProviderResult<BTreeSet<Address>> {
        self.tx
            .cursor_read::<tables::AccountChangeSets>()?
            .walk_range(range)?
            .map(|entry| {
                entry.map(|(_, account_before)| account_before.address).map_err(Into::into)
            })
            .collect()
    }

    fn basic_accounts(
        &self,
        iter: impl IntoIterator<Item = Address>,
    ) -> ProviderResult<Vec<(Address, Option<Account>)>> {
        let mut plain_accounts = self.tx.cursor_read::<tables::PlainAccountState>()?;
        Ok(iter
            .into_iter()
            .map(|address| plain_accounts.seek_exact(address).map(|a| (address, a.map(|(_, v)| v))))
            .collect::<Result<Vec<_>, _>>()?)
    }

    fn changed_accounts_and_blocks_with_range(
        &self,
        range: RangeInclusive<BlockNumber>,
    ) -> ProviderResult<BTreeMap<Address, Vec<u64>>> {
        let mut changeset_cursor = self.tx.cursor_read::<tables::AccountChangeSets>()?;

        let account_transitions = changeset_cursor.walk_range(range)?.try_fold(
            BTreeMap::new(),
            |mut accounts: BTreeMap<Address, Vec<u64>>, entry| -> ProviderResult<_> {
                let (index, account) = entry?;
                accounts.entry(account.address).or_default().push(index);
                Ok(accounts)
            },
        )?;

        Ok(account_transitions)
    }
}

impl<TX: DbTx> ChangeSetReader for DatabaseProvider<TX> {
    fn account_block_changeset(
        &self,
        block_number: BlockNumber,
    ) -> ProviderResult<Vec<AccountBeforeTx>> {
        let range = block_number..=block_number;
        self.tx
            .cursor_read::<tables::AccountChangeSets>()?
            .walk_range(range)?
            .map(|result| -> ProviderResult<_> {
                let (_, account_before) = result?;
                Ok(account_before)
            })
            .collect()
    }
}

impl<TX: DbTx> HeaderSyncGapProvider for DatabaseProvider<TX> {
    fn sync_gap(
        &self,
        mode: HeaderSyncMode,
        highest_uninterrupted_block: BlockNumber,
    ) -> RethResult<HeaderSyncGap> {
        let static_file_provider = self.static_file_provider();

        // Make sure Headers static file is at the same height. If it's further, this
        // input execution was interrupted previously and we need to unwind the static file.
        let next_static_file_block_num = static_file_provider
            .get_highest_static_file_block(StaticFileSegment::Headers)
            .map(|id| id + 1)
            .unwrap_or_default();
        let next_block = highest_uninterrupted_block + 1;

        match next_static_file_block_num.cmp(&next_block) {
            // The node shutdown between an executed static file commit and before the database
            // commit, so we need to unwind the static files.
            Ordering::Greater => {
                let mut static_file_producer =
                    static_file_provider.latest_writer(StaticFileSegment::Headers)?;
                static_file_producer.prune_headers(next_static_file_block_num - next_block)?
            }
            Ordering::Less => {
                // There's either missing or corrupted files.
                return Err(ProviderError::HeaderNotFound(next_static_file_block_num.into()).into())
            }
            Ordering::Equal => {}
        }

        let local_head = static_file_provider
            .sealed_header(highest_uninterrupted_block)?
            .ok_or_else(|| ProviderError::HeaderNotFound(highest_uninterrupted_block.into()))?;

        let target = match mode {
            HeaderSyncMode::Tip(rx) => SyncTarget::Tip(*rx.borrow()),
            HeaderSyncMode::Continuous => SyncTarget::TipNum(highest_uninterrupted_block + 1),
        };

        Ok(HeaderSyncGap { local_head, target })
    }
}

impl<TX: DbTx> HeaderProvider for DatabaseProvider<TX> {
    fn header(&self, block_hash: &BlockHash) -> ProviderResult<Option<Header>> {
        if let Some(num) = self.block_number(*block_hash)? {
            Ok(self.header_by_number(num)?)
        } else {
            Ok(None)
        }
    }

    fn header_by_number(&self, num: BlockNumber) -> ProviderResult<Option<Header>> {
        self.static_file_provider.get_with_static_file_or_database(
            StaticFileSegment::Headers,
            num,
            |static_file| static_file.header_by_number(num),
            || Ok(self.tx.get::<tables::Headers>(num)?),
        )
    }

    fn header_td(&self, block_hash: &BlockHash) -> ProviderResult<Option<U256>> {
        if let Some(num) = self.block_number(*block_hash)? {
            self.header_td_by_number(num)
        } else {
            Ok(None)
        }
    }

    fn header_td_by_number(&self, number: BlockNumber) -> ProviderResult<Option<U256>> {
        if let Some(td) = self.chain_spec.final_paris_total_difficulty(number) {
            // if this block is higher than the final paris(merge) block, return the final paris
            // difficulty
            return Ok(Some(td))
        }

        self.static_file_provider.get_with_static_file_or_database(
            StaticFileSegment::Headers,
            number,
            |static_file| static_file.header_td_by_number(number),
            || Ok(self.tx.get::<tables::HeaderTerminalDifficulties>(number)?.map(|td| td.0)),
        )
    }

    fn headers_range(&self, range: impl RangeBounds<BlockNumber>) -> ProviderResult<Vec<Header>> {
        self.static_file_provider.get_range_with_static_file_or_database(
            StaticFileSegment::Headers,
            to_range(range),
            |static_file, range, _| static_file.headers_range(range),
            |range, _| self.cursor_read_collect::<tables::Headers>(range).map_err(Into::into),
            |_| true,
        )
    }

    fn sealed_header(&self, number: BlockNumber) -> ProviderResult<Option<SealedHeader>> {
        self.static_file_provider.get_with_static_file_or_database(
            StaticFileSegment::Headers,
            number,
            |static_file| static_file.sealed_header(number),
            || {
                if let Some(header) = self.header_by_number(number)? {
                    let hash = self
                        .block_hash(number)?
                        .ok_or_else(|| ProviderError::HeaderNotFound(number.into()))?;
                    Ok(Some(header.seal(hash)))
                } else {
                    Ok(None)
                }
            },
        )
    }

    fn sealed_headers_while(
        &self,
        range: impl RangeBounds<BlockNumber>,
        predicate: impl FnMut(&SealedHeader) -> bool,
    ) -> ProviderResult<Vec<SealedHeader>> {
        self.static_file_provider.get_range_with_static_file_or_database(
            StaticFileSegment::Headers,
            to_range(range),
            |static_file, range, predicate| static_file.sealed_headers_while(range, predicate),
            |range, mut predicate| {
                let mut headers = vec![];
                for entry in self.tx.cursor_read::<tables::Headers>()?.walk_range(range)? {
                    let (number, header) = entry?;
                    let hash = self
                        .block_hash(number)?
                        .ok_or_else(|| ProviderError::HeaderNotFound(number.into()))?;
                    let sealed = header.seal(hash);
                    if !predicate(&sealed) {
                        break
                    }
                    headers.push(sealed);
                }
                Ok(headers)
            },
            predicate,
        )
    }
}

impl<TX: DbTx> BlockHashReader for DatabaseProvider<TX> {
    fn block_hash(&self, number: u64) -> ProviderResult<Option<B256>> {
        self.static_file_provider.get_with_static_file_or_database(
            StaticFileSegment::Headers,
            number,
            |static_file| static_file.block_hash(number),
            || Ok(self.tx.get::<tables::CanonicalHeaders>(number)?),
        )
    }

    fn canonical_hashes_range(
        &self,
        start: BlockNumber,
        end: BlockNumber,
    ) -> ProviderResult<Vec<B256>> {
        self.static_file_provider.get_range_with_static_file_or_database(
            StaticFileSegment::Headers,
            start..end,
            |static_file, range, _| static_file.canonical_hashes_range(range.start, range.end),
            |range, _| {
                self.cursor_read_collect::<tables::CanonicalHeaders>(range).map_err(Into::into)
            },
            |_| true,
        )
    }
}

impl<TX: DbTx> BlockNumReader for DatabaseProvider<TX> {
    fn chain_info(&self) -> ProviderResult<ChainInfo> {
        let best_number = self.best_block_number()?;
        let best_hash = self.block_hash(best_number)?.unwrap_or_default();
        Ok(ChainInfo { best_hash, best_number })
    }

    fn best_block_number(&self) -> ProviderResult<BlockNumber> {
        Ok(self
            .get_stage_checkpoint(StageId::Finish)?
            .map(|checkpoint| checkpoint.block_number)
            .unwrap_or_default())
    }

    fn last_block_number(&self) -> ProviderResult<BlockNumber> {
        Ok(self
            .tx
            .cursor_read::<tables::CanonicalHeaders>()?
            .last()?
            .map(|(num, _)| num)
            .max(
                self.static_file_provider.get_highest_static_file_block(StaticFileSegment::Headers),
            )
            .unwrap_or_default())
    }

    fn block_number(&self, hash: B256) -> ProviderResult<Option<BlockNumber>> {
        Ok(self.tx.get::<tables::HeaderNumbers>(hash)?)
    }
}

impl<TX: DbTx> BlockReader for DatabaseProvider<TX> {
    fn find_block_by_hash(&self, hash: B256, source: BlockSource) -> ProviderResult<Option<Block>> {
        if source.is_database() {
            self.block(hash.into())
        } else {
            Ok(None)
        }
    }

    /// Returns the block with matching number from database.
    ///
    /// If the header for this block is not found, this returns `None`.
    /// If the header is found, but the transactions either do not exist, or are not indexed, this
    /// will return None.
    fn block(&self, id: BlockHashOrNumber) -> ProviderResult<Option<Block>> {
        if let Some(number) = self.convert_hash_or_number(id)? {
            if let Some(header) = self.header_by_number(number)? {
                let withdrawals = self.withdrawals_by_block(number.into(), header.timestamp)?;
                let ommers = self.ommers(number.into())?.unwrap_or_default();
                // If the body indices are not found, this means that the transactions either do not
                // exist in the database yet, or they do exit but are not indexed.
                // If they exist but are not indexed, we don't have enough
                // information to return the block anyways, so we return `None`.
                let transactions = match self.transactions_by_block(number.into())? {
                    Some(transactions) => transactions,
                    None => return Ok(None),
                };

                return Ok(Some(Block { header, body: transactions, ommers, withdrawals }))
            }
        }

        Ok(None)
    }

    fn pending_block(&self) -> ProviderResult<Option<SealedBlock>> {
        Ok(None)
    }

    fn pending_block_with_senders(&self) -> ProviderResult<Option<SealedBlockWithSenders>> {
        Ok(None)
    }

    fn pending_block_and_receipts(&self) -> ProviderResult<Option<(SealedBlock, Vec<Receipt>)>> {
        Ok(None)
    }

    fn ommers(&self, id: BlockHashOrNumber) -> ProviderResult<Option<Vec<Header>>> {
        if let Some(number) = self.convert_hash_or_number(id)? {
            // If the Paris (Merge) hardfork block is known and block is after it, return empty
            // ommers.
            if self.chain_spec.final_paris_total_difficulty(number).is_some() {
                return Ok(Some(Vec::new()))
            }

            let ommers = self.tx.get::<tables::BlockOmmers>(number)?.map(|o| o.ommers);
            return Ok(ommers)
        }

        Ok(None)
    }

    fn block_body_indices(&self, num: u64) -> ProviderResult<Option<StoredBlockBodyIndices>> {
        Ok(self.tx.get::<tables::BlockBodyIndices>(num)?)
    }

    /// Returns the block with senders with matching number or hash from database.
    ///
    /// **NOTE: The transactions have invalid hashes, since they would need to be calculated on the
    /// spot, and we want fast querying.**
    ///
    /// If the header for this block is not found, this returns `None`.
    /// If the header is found, but the transactions either do not exist, or are not indexed, this
    /// will return None.
    fn block_with_senders(
        &self,
        id: BlockHashOrNumber,
        transaction_kind: TransactionVariant,
    ) -> ProviderResult<Option<BlockWithSenders>> {
        let Some(block_number) = self.convert_hash_or_number(id)? else { return Ok(None) };
        let Some(header) = self.header_by_number(block_number)? else { return Ok(None) };

        let ommers = self.ommers(block_number.into())?.unwrap_or_default();
        let withdrawals = self.withdrawals_by_block(block_number.into(), header.timestamp)?;

        // Get the block body
        //
        // If the body indices are not found, this means that the transactions either do not exist
        // in the database yet, or they do exit but are not indexed. If they exist but are not
        // indexed, we don't have enough information to return the block anyways, so we return
        // `None`.
        let Some(body) = self.block_body_indices(block_number)? else { return Ok(None) };

        let tx_range = body.tx_num_range();

        let (transactions, senders) = if tx_range.is_empty() {
            (vec![], vec![])
        } else {
            (self.transactions_by_tx_range(tx_range.clone())?, self.senders_by_tx_range(tx_range)?)
        };

        let body = transactions
            .into_iter()
            .map(|tx| match transaction_kind {
                TransactionVariant::NoHash => TransactionSigned {
                    // Caller explicitly asked for no hash, so we don't calculate it
                    hash: B256::ZERO,
                    signature: tx.signature,
                    transaction: tx.transaction,
                },
                TransactionVariant::WithHash => tx.with_hash(),
            })
            .collect();

        Block { header, body, ommers, withdrawals }
            // Note: we're using unchecked here because we know the block contains valid txs wrt to
            // its height and can ignore the s value check so pre EIP-2 txs are allowed
            .try_with_senders_unchecked(senders)
            .map(Some)
            .map_err(|_| ProviderError::SenderRecoveryError)
    }

    fn block_range(&self, range: RangeInclusive<BlockNumber>) -> ProviderResult<Vec<Block>> {
        if range.is_empty() {
            return Ok(Vec::new())
        }

        let len = range.end().saturating_sub(*range.start()) as usize;
        let mut blocks = Vec::with_capacity(len);

        let headers = self.headers_range(range)?;
        let mut ommers_cursor = self.tx.cursor_read::<tables::BlockOmmers>()?;
        let mut withdrawals_cursor = self.tx.cursor_read::<tables::BlockWithdrawals>()?;
        let mut block_body_cursor = self.tx.cursor_read::<tables::BlockBodyIndices>()?;
        let mut tx_cursor = self.tx.cursor_read::<tables::Transactions>()?;

        for header in headers {
            // If the body indices are not found, this means that the transactions either do
            // not exist in the database yet, or they do exit but are
            // not indexed. If they exist but are not indexed, we don't
            // have enough information to return the block anyways, so
            // we skip the block.
            if let Some((_, block_body_indices)) = block_body_cursor.seek_exact(header.number)? {
                let tx_range = block_body_indices.tx_num_range();
                let body = if tx_range.is_empty() {
                    Vec::new()
                } else {
                    self.transactions_by_tx_range_with_cursor(tx_range, &mut tx_cursor)?
                        .into_iter()
                        .map(Into::into)
                        .collect()
                };

                // If we are past shanghai, then all blocks should have a withdrawal list,
                // even if empty
                let withdrawals =
                    if self.chain_spec.is_shanghai_active_at_timestamp(header.timestamp) {
                        Some(
                            withdrawals_cursor
                                .seek_exact(header.number)?
                                .map(|(_, w)| w.withdrawals)
                                .unwrap_or_default(),
                        )
                    } else {
                        None
                    };
                let ommers =
                    if self.chain_spec.final_paris_total_difficulty(header.number).is_some() {
                        Vec::new()
                    } else {
                        ommers_cursor
                            .seek_exact(header.number)?
                            .map(|(_, o)| o.ommers)
                            .unwrap_or_default()
                    };

                blocks.push(Block { header, body, ommers, withdrawals });
            }
        }
        Ok(blocks)
    }
}

impl<TX: DbTx> TransactionsProviderExt for DatabaseProvider<TX> {
    /// Recovers transaction hashes by walking through `Transactions` table and
    /// calculating them in a parallel manner. Returned unsorted.
    fn transaction_hashes_by_range(
        &self,
        tx_range: Range<TxNumber>,
    ) -> ProviderResult<Vec<(TxHash, TxNumber)>> {
        self.static_file_provider.get_range_with_static_file_or_database(
            StaticFileSegment::Transactions,
            tx_range,
            |static_file, range, _| static_file.transaction_hashes_by_range(range),
            |tx_range, _| {
                let mut tx_cursor = self.tx.cursor_read::<tables::Transactions>()?;
                let tx_range_size = tx_range.clone().count();
                let tx_walker = tx_cursor.walk_range(tx_range)?;

                let chunk_size = (tx_range_size / rayon::current_num_threads()).max(1);
                let mut channels = Vec::with_capacity(chunk_size);
                let mut transaction_count = 0;

                #[inline]
                fn calculate_hash(
                    entry: Result<(TxNumber, TransactionSignedNoHash), DatabaseError>,
                    rlp_buf: &mut Vec<u8>,
                ) -> Result<(B256, TxNumber), Box<ProviderError>> {
                    let (tx_id, tx) = entry.map_err(|e| Box::new(e.into()))?;
                    tx.transaction.encode_with_signature(&tx.signature, rlp_buf, false);
                    Ok((keccak256(rlp_buf), tx_id))
                }

                for chunk in &tx_walker.chunks(chunk_size) {
                    let (tx, rx) = mpsc::channel();
                    channels.push(rx);

                    // Note: Unfortunate side-effect of how chunk is designed in itertools (it is
                    // not Send)
                    let chunk: Vec<_> = chunk.collect();
                    transaction_count += chunk.len();

                    // Spawn the task onto the global rayon pool
                    // This task will send the results through the channel after it has calculated
                    // the hash.
                    rayon::spawn(move || {
                        let mut rlp_buf = Vec::with_capacity(128);
                        for entry in chunk {
                            rlp_buf.clear();
                            let _ = tx.send(calculate_hash(entry, &mut rlp_buf));
                        }
                    });
                }
                let mut tx_list = Vec::with_capacity(transaction_count);

                // Iterate over channels and append the tx hashes unsorted
                for channel in channels {
                    while let Ok(tx) = channel.recv() {
                        let (tx_hash, tx_id) = tx.map_err(|boxed| *boxed)?;
                        tx_list.push((tx_hash, tx_id));
                    }
                }

                Ok(tx_list)
            },
            |_| true,
        )
    }
}

/// Calculates the hash of the given transaction

impl<TX: DbTx> TransactionsProvider for DatabaseProvider<TX> {
    fn transaction_id(&self, tx_hash: TxHash) -> ProviderResult<Option<TxNumber>> {
        Ok(self.tx.get::<tables::TransactionHashNumbers>(tx_hash)?)
    }

    fn transaction_by_id(&self, id: TxNumber) -> ProviderResult<Option<TransactionSigned>> {
        self.static_file_provider.get_with_static_file_or_database(
            StaticFileSegment::Transactions,
            id,
            |static_file| static_file.transaction_by_id(id),
            || Ok(self.tx.get::<tables::Transactions>(id)?.map(Into::into)),
        )
    }

    fn transaction_by_id_no_hash(
        &self,
        id: TxNumber,
    ) -> ProviderResult<Option<TransactionSignedNoHash>> {
        self.static_file_provider.get_with_static_file_or_database(
            StaticFileSegment::Transactions,
            id,
            |static_file| static_file.transaction_by_id_no_hash(id),
            || Ok(self.tx.get::<tables::Transactions>(id)?),
        )
    }

    fn transaction_by_hash(&self, hash: TxHash) -> ProviderResult<Option<TransactionSigned>> {
        if let Some(id) = self.transaction_id(hash)? {
            Ok(self.transaction_by_id_no_hash(id)?.map(|tx| TransactionSigned {
                hash,
                signature: tx.signature,
                transaction: tx.transaction,
            }))
        } else {
            Ok(None)
        }
        .map(|tx| tx.map(Into::into))
    }

    fn transaction_by_hash_with_meta(
        &self,
        tx_hash: TxHash,
    ) -> ProviderResult<Option<(TransactionSigned, TransactionMeta)>> {
        let mut transaction_cursor = self.tx.cursor_read::<tables::TransactionBlocks>()?;
        if let Some(transaction_id) = self.transaction_id(tx_hash)? {
            if let Some(tx) = self.transaction_by_id_no_hash(transaction_id)? {
                let transaction = TransactionSigned {
                    hash: tx_hash,
                    signature: tx.signature,
                    transaction: tx.transaction,
                };
                if let Some(block_number) =
                    transaction_cursor.seek(transaction_id).map(|b| b.map(|(_, bn)| bn))?
                {
                    if let Some(sealed_header) = self.sealed_header(block_number)? {
                        let (header, block_hash) = sealed_header.split();
                        if let Some(block_body) = self.block_body_indices(block_number)? {
                            // the index of the tx in the block is the offset:
                            // len([start..tx_id])
                            // NOTE: `transaction_id` is always `>=` the block's first
                            // index
                            let index = transaction_id - block_body.first_tx_num();

                            let meta = TransactionMeta {
                                tx_hash,
                                index,
                                block_hash,
                                block_number,
                                base_fee: header.base_fee_per_gas,
                                excess_blob_gas: header.excess_blob_gas,
                            };

                            return Ok(Some((transaction, meta)))
                        }
                    }
                }
            }
        }

        Ok(None)
    }

    fn transaction_block(&self, id: TxNumber) -> ProviderResult<Option<BlockNumber>> {
        let mut cursor = self.tx.cursor_read::<tables::TransactionBlocks>()?;
        Ok(cursor.seek(id)?.map(|(_, bn)| bn))
    }

    fn transactions_by_block(
        &self,
        id: BlockHashOrNumber,
    ) -> ProviderResult<Option<Vec<TransactionSigned>>> {
        let mut tx_cursor = self.tx.cursor_read::<tables::Transactions>()?;

        if let Some(block_number) = self.convert_hash_or_number(id)? {
            if let Some(body) = self.block_body_indices(block_number)? {
                let tx_range = body.tx_num_range();
                return if tx_range.is_empty() {
                    Ok(Some(Vec::new()))
                } else {
                    Ok(Some(
                        self.transactions_by_tx_range_with_cursor(tx_range, &mut tx_cursor)?
                            .into_iter()
                            .map(Into::into)
                            .collect(),
                    ))
                }
            }
        }
        Ok(None)
    }

    fn transactions_by_block_range(
        &self,
        range: impl RangeBounds<BlockNumber>,
    ) -> ProviderResult<Vec<Vec<TransactionSigned>>> {
        let mut tx_cursor = self.tx.cursor_read::<tables::Transactions>()?;
        let mut results = Vec::new();
        let mut body_cursor = self.tx.cursor_read::<tables::BlockBodyIndices>()?;
        for entry in body_cursor.walk_range(range)? {
            let (_, body) = entry?;
            let tx_num_range = body.tx_num_range();
            if tx_num_range.is_empty() {
                results.push(Vec::new());
            } else {
                results.push(
                    self.transactions_by_tx_range_with_cursor(tx_num_range, &mut tx_cursor)?
                        .into_iter()
                        .map(Into::into)
                        .collect(),
                );
            }
        }
        Ok(results)
    }

    fn transactions_by_tx_range(
        &self,
        range: impl RangeBounds<TxNumber>,
    ) -> ProviderResult<Vec<TransactionSignedNoHash>> {
        self.transactions_by_tx_range_with_cursor(
            range,
            &mut self.tx.cursor_read::<tables::Transactions>()?,
        )
    }

    fn senders_by_tx_range(
        &self,
        range: impl RangeBounds<TxNumber>,
    ) -> ProviderResult<Vec<Address>> {
        self.cursor_read_collect::<tables::TransactionSenders>(range).map_err(Into::into)
    }

    fn transaction_sender(&self, id: TxNumber) -> ProviderResult<Option<Address>> {
        Ok(self.tx.get::<tables::TransactionSenders>(id)?)
    }
}

impl<TX: DbTx> ReceiptProvider for DatabaseProvider<TX> {
    fn receipt(&self, id: TxNumber) -> ProviderResult<Option<Receipt>> {
        self.static_file_provider.get_with_static_file_or_database(
            StaticFileSegment::Receipts,
            id,
            |static_file| static_file.receipt(id),
            || Ok(self.tx.get::<tables::Receipts>(id)?),
        )
    }

    fn receipt_by_hash(&self, hash: TxHash) -> ProviderResult<Option<Receipt>> {
        if let Some(id) = self.transaction_id(hash)? {
            self.receipt(id)
        } else {
            Ok(None)
        }
    }

    fn receipts_by_block(&self, block: BlockHashOrNumber) -> ProviderResult<Option<Vec<Receipt>>> {
        if let Some(number) = self.convert_hash_or_number(block)? {
            if let Some(body) = self.block_body_indices(number)? {
                let tx_range = body.tx_num_range();
                return if tx_range.is_empty() {
                    Ok(Some(Vec::new()))
                } else {
                    self.receipts_by_tx_range(tx_range).map(Some)
                }
            }
        }
        Ok(None)
    }

    fn receipts_by_tx_range(
        &self,
        range: impl RangeBounds<TxNumber>,
    ) -> ProviderResult<Vec<Receipt>> {
        self.static_file_provider.get_range_with_static_file_or_database(
            StaticFileSegment::Receipts,
            to_range(range),
            |static_file, range, _| static_file.receipts_by_tx_range(range),
            |range, _| self.cursor_read_collect::<tables::Receipts>(range).map_err(Into::into),
            |_| true,
        )
    }
}

impl<TX: DbTx> WithdrawalsProvider for DatabaseProvider<TX> {
    fn withdrawals_by_block(
        &self,
        id: BlockHashOrNumber,
        timestamp: u64,
    ) -> ProviderResult<Option<Withdrawals>> {
        if self.chain_spec.is_shanghai_active_at_timestamp(timestamp) {
            if let Some(number) = self.convert_hash_or_number(id)? {
                // If we are past shanghai, then all blocks should have a withdrawal list, even if
                // empty
                let withdrawals = self
                    .tx
                    .get::<tables::BlockWithdrawals>(number)
                    .map(|w| w.map(|w| w.withdrawals))?
                    .unwrap_or_default();
                return Ok(Some(withdrawals))
            }
        }
        Ok(None)
    }

    fn latest_withdrawal(&self) -> ProviderResult<Option<Withdrawal>> {
        let latest_block_withdrawal = self.tx.cursor_read::<tables::BlockWithdrawals>()?.last()?;
        Ok(latest_block_withdrawal
            .and_then(|(_, mut block_withdrawal)| block_withdrawal.withdrawals.pop()))
    }
}

impl<TX: DbTx> EvmEnvProvider for DatabaseProvider<TX> {
    fn fill_env_at<EvmConfig>(
        &self,
        cfg: &mut CfgEnvWithHandlerCfg,
        block_env: &mut BlockEnv,
        at: BlockHashOrNumber,
        evm_config: EvmConfig,
    ) -> ProviderResult<()>
    where
        EvmConfig: ConfigureEvmEnv,
    {
        let hash = self.convert_number(at)?.ok_or(ProviderError::HeaderNotFound(at))?;
        let header = self.header(&hash)?.ok_or(ProviderError::HeaderNotFound(at))?;
        self.fill_env_with_header(cfg, block_env, &header, evm_config)
    }

    fn fill_env_with_header<EvmConfig>(
        &self,
        cfg: &mut CfgEnvWithHandlerCfg,
        block_env: &mut BlockEnv,
        header: &Header,
        _evm_config: EvmConfig,
    ) -> ProviderResult<()>
    where
        EvmConfig: ConfigureEvmEnv,
    {
        let total_difficulty = self
            .header_td_by_number(header.number)?
<<<<<<< HEAD
            .unwrap_or_default();
            // .ok_or_else(|| ProviderError::HeaderNotFound(header.number.into()))?;
        fill_cfg_and_block_env(cfg, block_env, &self.chain_spec, header, total_difficulty);
=======
            .ok_or_else(|| ProviderError::HeaderNotFound(header.number.into()))?;
        EvmConfig::fill_cfg_and_block_env(
            cfg,
            block_env,
            &self.chain_spec,
            header,
            total_difficulty,
        );
>>>>>>> 5e8d1c53
        Ok(())
    }

    fn fill_block_env_at(
        &self,
        block_env: &mut BlockEnv,
        at: BlockHashOrNumber,
    ) -> ProviderResult<()> {
        let hash = self.convert_number(at)?.ok_or(ProviderError::HeaderNotFound(at))?;
        let header = self.header(&hash)?.ok_or(ProviderError::HeaderNotFound(at))?;

        self.fill_block_env_with_header(block_env, &header)
    }

    fn fill_block_env_with_header(
        &self,
        block_env: &mut BlockEnv,
        header: &Header,
    ) -> ProviderResult<()> {
        let total_difficulty = self
            .header_td_by_number(header.number)?
            .ok_or_else(|| ProviderError::HeaderNotFound(header.number.into()))?;
        let spec_id = revm_spec(
            &self.chain_spec,
            Head {
                number: header.number,
                timestamp: header.timestamp,
                difficulty: header.difficulty,
                total_difficulty,
                // Not required
                hash: Default::default(),
            },
        );
        let after_merge = spec_id >= SpecId::MERGE;
        fill_block_env(block_env, &self.chain_spec, header, after_merge);
        Ok(())
    }

    fn fill_cfg_env_at<EvmConfig>(
        &self,
        cfg: &mut CfgEnvWithHandlerCfg,
        at: BlockHashOrNumber,
        evm_config: EvmConfig,
    ) -> ProviderResult<()>
    where
        EvmConfig: ConfigureEvmEnv,
    {
        let hash = self.convert_number(at)?.ok_or(ProviderError::HeaderNotFound(at))?;
        let header = self.header(&hash)?.ok_or(ProviderError::HeaderNotFound(at))?;
        self.fill_cfg_env_with_header(cfg, &header, evm_config)
    }

    fn fill_cfg_env_with_header<EvmConfig>(
        &self,
        cfg: &mut CfgEnvWithHandlerCfg,
        header: &Header,
        _evm_config: EvmConfig,
    ) -> ProviderResult<()>
    where
        EvmConfig: ConfigureEvmEnv,
    {
        let total_difficulty = self
            .header_td_by_number(header.number)?
            .ok_or_else(|| ProviderError::HeaderNotFound(header.number.into()))?;
        EvmConfig::fill_cfg_env(cfg, &self.chain_spec, header, total_difficulty);
        Ok(())
    }
}

impl<TX: DbTx> StageCheckpointReader for DatabaseProvider<TX> {
    fn get_stage_checkpoint(&self, id: StageId) -> ProviderResult<Option<StageCheckpoint>> {
        Ok(self.tx.get::<tables::StageCheckpoints>(id.to_string())?)
    }

    /// Get stage checkpoint progress.
    fn get_stage_checkpoint_progress(&self, id: StageId) -> ProviderResult<Option<Vec<u8>>> {
        Ok(self.tx.get::<tables::StageCheckpointProgresses>(id.to_string())?)
    }
}

impl<TX: DbTxMut> StageCheckpointWriter for DatabaseProvider<TX> {
    /// Save stage checkpoint.
    fn save_stage_checkpoint(
        &self,
        id: StageId,
        checkpoint: StageCheckpoint,
    ) -> ProviderResult<()> {
        Ok(self.tx.put::<tables::StageCheckpoints>(id.to_string(), checkpoint)?)
    }

    /// Save stage checkpoint progress.
    fn save_stage_checkpoint_progress(
        &self,
        id: StageId,
        checkpoint: Vec<u8>,
    ) -> ProviderResult<()> {
        Ok(self.tx.put::<tables::StageCheckpointProgresses>(id.to_string(), checkpoint)?)
    }

    fn update_pipeline_stages(
        &self,
        block_number: BlockNumber,
        drop_stage_checkpoint: bool,
    ) -> ProviderResult<()> {
        // iterate over all existing stages in the table and update its progress.
        let mut cursor = self.tx.cursor_write::<tables::StageCheckpoints>()?;
        for stage_id in StageId::ALL {
            let (_, checkpoint) = cursor.seek_exact(stage_id.to_string())?.unwrap_or_default();
            cursor.upsert(
                stage_id.to_string(),
                StageCheckpoint {
                    block_number,
                    ..if drop_stage_checkpoint { Default::default() } else { checkpoint }
                },
            )?;
        }

        Ok(())
    }
}

impl<TX: DbTx> StorageReader for DatabaseProvider<TX> {
    fn plain_state_storages(
        &self,
        addresses_with_keys: impl IntoIterator<Item = (Address, impl IntoIterator<Item = B256>)>,
    ) -> ProviderResult<Vec<(Address, Vec<StorageEntry>)>> {
        let mut plain_storage = self.tx.cursor_dup_read::<tables::PlainStorageState>()?;

        addresses_with_keys
            .into_iter()
            .map(|(address, storage)| {
                storage
                    .into_iter()
                    .map(|key| -> ProviderResult<_> {
                        Ok(plain_storage
                            .seek_by_key_subkey(address, key)?
                            .filter(|v| v.key == key)
                            .unwrap_or_else(|| StorageEntry { key, value: Default::default() }))
                    })
                    .collect::<ProviderResult<Vec<_>>>()
                    .map(|storage| (address, storage))
            })
            .collect::<ProviderResult<Vec<(_, _)>>>()
    }

    fn changed_storages_with_range(
        &self,
        range: RangeInclusive<BlockNumber>,
    ) -> ProviderResult<BTreeMap<Address, BTreeSet<B256>>> {
        self.tx
            .cursor_read::<tables::StorageChangeSets>()?
            .walk_range(BlockNumberAddress::range(range))?
            // fold all storages and save its old state so we can remove it from HashedStorage
            // it is needed as it is dup table.
            .try_fold(BTreeMap::new(), |mut accounts: BTreeMap<Address, BTreeSet<B256>>, entry| {
                let (BlockNumberAddress((_, address)), storage_entry) = entry?;
                accounts.entry(address).or_default().insert(storage_entry.key);
                Ok(accounts)
            })
    }

    fn changed_storages_and_blocks_with_range(
        &self,
        range: RangeInclusive<BlockNumber>,
    ) -> ProviderResult<BTreeMap<(Address, B256), Vec<u64>>> {
        let mut changeset_cursor = self.tx.cursor_read::<tables::StorageChangeSets>()?;

        let storage_changeset_lists =
            changeset_cursor.walk_range(BlockNumberAddress::range(range))?.try_fold(
                BTreeMap::new(),
                |mut storages: BTreeMap<(Address, B256), Vec<u64>>, entry| -> ProviderResult<_> {
                    let (index, storage) = entry?;
                    storages
                        .entry((index.address(), storage.key))
                        .or_default()
                        .push(index.block_number());
                    Ok(storages)
                },
            )?;

        Ok(storage_changeset_lists)
    }
}

impl<TX: DbTxMut + DbTx> HashingWriter for DatabaseProvider<TX> {
    fn unwind_account_hashing(
        &self,
        range: RangeInclusive<BlockNumber>,
    ) -> ProviderResult<BTreeMap<B256, Option<Account>>> {
        // Aggregate all block changesets and make a list of accounts that have been changed.
        // Note that collecting and then reversing the order is necessary to ensure that the
        // changes are applied in the correct order.
        let hashed_accounts = self
            .tx
            .cursor_read::<tables::AccountChangeSets>()?
            .walk_range(range)?
            .map(|entry| entry.map(|(_, e)| (keccak256(e.address), e.info)))
            .collect::<Result<Vec<_>, _>>()?
            .into_iter()
            .rev()
            .collect::<BTreeMap<_, _>>();

        // Apply values to HashedState, and remove the account if it's None.
        let mut hashed_accounts_cursor = self.tx.cursor_write::<tables::HashedAccounts>()?;
        for (hashed_address, account) in &hashed_accounts {
            if let Some(account) = account {
                hashed_accounts_cursor.upsert(*hashed_address, *account)?;
            } else if hashed_accounts_cursor.seek_exact(*hashed_address)?.is_some() {
                hashed_accounts_cursor.delete_current()?;
            }
        }

        Ok(hashed_accounts)
    }

    fn insert_account_for_hashing(
        &self,
        accounts: impl IntoIterator<Item = (Address, Option<Account>)>,
    ) -> ProviderResult<BTreeMap<B256, Option<Account>>> {
        let mut hashed_accounts_cursor = self.tx.cursor_write::<tables::HashedAccounts>()?;
        let hashed_accounts =
            accounts.into_iter().map(|(ad, ac)| (keccak256(ad), ac)).collect::<BTreeMap<_, _>>();
        for (hashed_address, account) in &hashed_accounts {
            if let Some(account) = account {
                hashed_accounts_cursor.upsert(*hashed_address, *account)?;
            } else if hashed_accounts_cursor.seek_exact(*hashed_address)?.is_some() {
                hashed_accounts_cursor.delete_current()?;
            }
        }
        Ok(hashed_accounts)
    }

    fn unwind_storage_hashing(
        &self,
        range: Range<BlockNumberAddress>,
    ) -> ProviderResult<HashMap<B256, BTreeSet<B256>>> {
        // Aggregate all block changesets and make list of accounts that have been changed.
        let mut changesets = self.tx.cursor_read::<tables::StorageChangeSets>()?;
        let mut hashed_storages = changesets
            .walk_range(range)?
            .map(|entry| {
                entry.map(|(BlockNumberAddress((_, address)), storage_entry)| {
                    (keccak256(address), keccak256(storage_entry.key), storage_entry.value)
                })
            })
            .collect::<Result<Vec<_>, _>>()?;
        hashed_storages.sort_by_key(|(ha, hk, _)| (*ha, *hk));

        // Apply values to HashedState, and remove the account if it's None.
        let mut hashed_storage_keys: HashMap<B256, BTreeSet<B256>> = HashMap::new();
        let mut hashed_storage = self.tx.cursor_dup_write::<tables::HashedStorages>()?;
        for (hashed_address, key, value) in hashed_storages.into_iter().rev() {
            hashed_storage_keys.entry(hashed_address).or_default().insert(key);

            if hashed_storage
                .seek_by_key_subkey(hashed_address, key)?
                .filter(|entry| entry.key == key)
                .is_some()
            {
                hashed_storage.delete_current()?;
            }

            if value != U256::ZERO {
                hashed_storage.upsert(hashed_address, StorageEntry { key, value })?;
            }
        }
        Ok(hashed_storage_keys)
    }

    fn insert_storage_for_hashing(
        &self,
        storages: impl IntoIterator<Item = (Address, impl IntoIterator<Item = StorageEntry>)>,
    ) -> ProviderResult<HashMap<B256, BTreeSet<B256>>> {
        // hash values
        let hashed_storages =
            storages.into_iter().fold(BTreeMap::new(), |mut map, (address, storage)| {
                let storage = storage.into_iter().fold(BTreeMap::new(), |mut map, entry| {
                    map.insert(keccak256(entry.key), entry.value);
                    map
                });
                map.insert(keccak256(address), storage);
                map
            });

        let hashed_storage_keys =
            HashMap::from_iter(hashed_storages.iter().map(|(hashed_address, entries)| {
                (*hashed_address, BTreeSet::from_iter(entries.keys().copied()))
            }));

        let mut hashed_storage_cursor = self.tx.cursor_dup_write::<tables::HashedStorages>()?;
        // Hash the address and key and apply them to HashedStorage (if Storage is None
        // just remove it);
        hashed_storages.into_iter().try_for_each(|(hashed_address, storage)| {
            storage.into_iter().try_for_each(|(key, value)| -> ProviderResult<()> {
                if hashed_storage_cursor
                    .seek_by_key_subkey(hashed_address, key)?
                    .filter(|entry| entry.key == key)
                    .is_some()
                {
                    hashed_storage_cursor.delete_current()?;
                }

                if value != U256::ZERO {
                    hashed_storage_cursor.upsert(hashed_address, StorageEntry { key, value })?;
                }
                Ok(())
            })
        })?;

        Ok(hashed_storage_keys)
    }

    fn insert_hashes(
        &self,
        range: RangeInclusive<BlockNumber>,
        end_block_hash: B256,
        expected_state_root: B256,
    ) -> ProviderResult<()> {
        // Initialize prefix sets.
        let mut account_prefix_set = PrefixSetMut::default();
        let mut storage_prefix_sets: HashMap<B256, PrefixSetMut> = HashMap::default();
        let mut destroyed_accounts = HashSet::default();

        let mut durations_recorder = metrics::DurationsRecorder::default();

        // storage hashing stage
        {
            let lists = self.changed_storages_with_range(range.clone())?;
            let storages = self.plain_state_storages(lists)?;
            let storage_entries = self.insert_storage_for_hashing(storages)?;
            for (hashed_address, hashed_slots) in storage_entries {
                account_prefix_set.insert(Nibbles::unpack(hashed_address));
                for slot in hashed_slots {
                    storage_prefix_sets
                        .entry(hashed_address)
                        .or_default()
                        .insert(Nibbles::unpack(slot));
                }
            }
        }
        durations_recorder.record_relative(metrics::Action::InsertStorageHashing);

        // account hashing stage
        {
            let lists = self.changed_accounts_with_range(range.clone())?;
            let accounts = self.basic_accounts(lists)?;
            let hashed_addresses = self.insert_account_for_hashing(accounts)?;
            for (hashed_address, account) in hashed_addresses {
                account_prefix_set.insert(Nibbles::unpack(hashed_address));
                if account.is_none() {
                    destroyed_accounts.insert(hashed_address);
                }
            }
        }
        durations_recorder.record_relative(metrics::Action::InsertAccountHashing);

        // merkle tree
        {
            // This is the same as `StateRoot::incremental_root_with_updates`, only the prefix sets
            // are pre-loaded.
            let prefix_sets = TriePrefixSets {
                account_prefix_set: account_prefix_set.freeze(),
                storage_prefix_sets: storage_prefix_sets
                    .into_iter()
                    .map(|(k, v)| (k, v.freeze()))
                    .collect(),
                destroyed_accounts,
            };
            let (state_root, trie_updates) = StateRoot::from_tx(&self.tx)
                .with_prefix_sets(prefix_sets)
                .root_with_updates()
                .map_err(Into::<reth_db::DatabaseError>::into)?;
            if state_root != expected_state_root {
                return Err(ProviderError::StateRootMismatch(Box::new(RootMismatch {
                    root: GotExpected { got: state_root, expected: expected_state_root },
                    block_number: *range.end(),
                    block_hash: end_block_hash,
                })))
            }
            trie_updates.flush(&self.tx)?;
        }
        durations_recorder.record_relative(metrics::Action::InsertMerkleTree);

        debug!(target: "providers::db", ?range, actions = ?durations_recorder.actions, "Inserted hashes");

        Ok(())
    }
}

impl<TX: DbTxMut + DbTx> HistoryWriter for DatabaseProvider<TX> {
    fn unwind_account_history_indices(
        &self,
        range: RangeInclusive<BlockNumber>,
    ) -> ProviderResult<usize> {
        let mut last_indices = self
            .tx
            .cursor_read::<tables::AccountChangeSets>()?
            .walk_range(range)?
            .map(|entry| entry.map(|(index, account)| (account.address, index)))
            .collect::<Result<Vec<_>, _>>()?;
        last_indices.sort_by_key(|(a, _)| *a);

        // Unwind the account history index.
        let mut cursor = self.tx.cursor_write::<tables::AccountsHistory>()?;
        for &(address, rem_index) in &last_indices {
            let partial_shard = unwind_history_shards::<_, tables::AccountsHistory, _>(
                &mut cursor,
                ShardedKey::last(address),
                rem_index,
                |sharded_key| sharded_key.key == address,
            )?;

            // Check the last returned partial shard.
            // If it's not empty, the shard needs to be reinserted.
            if !partial_shard.is_empty() {
                cursor.insert(
                    ShardedKey::last(address),
                    BlockNumberList::new_pre_sorted(partial_shard),
                )?;
            }
        }

        let changesets = last_indices.len();
        Ok(changesets)
    }

    fn insert_account_history_index(
        &self,
        account_transitions: BTreeMap<Address, Vec<u64>>,
    ) -> ProviderResult<()> {
        self.append_history_index::<_, tables::AccountsHistory>(
            account_transitions,
            ShardedKey::new,
        )
    }

    fn unwind_storage_history_indices(
        &self,
        range: Range<BlockNumberAddress>,
    ) -> ProviderResult<usize> {
        let mut storage_changesets = self
            .tx
            .cursor_read::<tables::StorageChangeSets>()?
            .walk_range(range)?
            .map(|entry| {
                entry.map(|(BlockNumberAddress((bn, address)), storage)| (address, storage.key, bn))
            })
            .collect::<Result<Vec<_>, _>>()?;
        storage_changesets.sort_by_key(|(address, key, _)| (*address, *key));

        let mut cursor = self.tx.cursor_write::<tables::StoragesHistory>()?;
        for &(address, storage_key, rem_index) in &storage_changesets {
            let partial_shard = unwind_history_shards::<_, tables::StoragesHistory, _>(
                &mut cursor,
                StorageShardedKey::last(address, storage_key),
                rem_index,
                |storage_sharded_key| {
                    storage_sharded_key.address == address &&
                        storage_sharded_key.sharded_key.key == storage_key
                },
            )?;

            // Check the last returned partial shard.
            // If it's not empty, the shard needs to be reinserted.
            if !partial_shard.is_empty() {
                cursor.insert(
                    StorageShardedKey::last(address, storage_key),
                    BlockNumberList::new_pre_sorted(partial_shard),
                )?;
            }
        }

        let changesets = storage_changesets.len();
        Ok(changesets)
    }

    fn insert_storage_history_index(
        &self,
        storage_transitions: BTreeMap<(Address, B256), Vec<u64>>,
    ) -> ProviderResult<()> {
        self.append_history_index::<_, tables::StoragesHistory>(
            storage_transitions,
            |(address, storage_key), highest_block_number| {
                StorageShardedKey::new(address, storage_key, highest_block_number)
            },
        )
    }

    fn update_history_indices(&self, range: RangeInclusive<BlockNumber>) -> ProviderResult<()> {
        // account history stage
        {
            let indices = self.changed_accounts_and_blocks_with_range(range.clone())?;
            self.insert_account_history_index(indices)?;
        }

        // storage history stage
        {
            let indices = self.changed_storages_and_blocks_with_range(range)?;
            self.insert_storage_history_index(indices)?;
        }

        Ok(())
    }
}

impl<TX: DbTxMut + DbTx> BlockExecutionWriter for DatabaseProvider<TX> {
    /// Return range of blocks and its execution result
    fn get_or_take_block_and_execution_range<const TAKE: bool>(
        &self,
        chain_spec: &ChainSpec,
        range: RangeInclusive<BlockNumber>,
    ) -> ProviderResult<Chain> {
        if TAKE {
            let storage_range = BlockNumberAddress::range(range.clone());

            // Unwind account hashes. Add changed accounts to account prefix set.
            let hashed_addresses = self.unwind_account_hashing(range.clone())?;
            let mut account_prefix_set = PrefixSetMut::with_capacity(hashed_addresses.len());
            let mut destroyed_accounts = HashSet::default();
            for (hashed_address, account) in hashed_addresses {
                account_prefix_set.insert(Nibbles::unpack(hashed_address));
                if account.is_none() {
                    destroyed_accounts.insert(hashed_address);
                }
            }

            // Unwind account history indices.
            self.unwind_account_history_indices(range.clone())?;

            // Unwind storage hashes. Add changed account and storage keys to corresponding prefix
            // sets.
            let mut storage_prefix_sets = HashMap::<B256, PrefixSet>::default();
            let storage_entries = self.unwind_storage_hashing(storage_range.clone())?;
            for (hashed_address, hashed_slots) in storage_entries {
                account_prefix_set.insert(Nibbles::unpack(hashed_address));
                let mut storage_prefix_set = PrefixSetMut::with_capacity(hashed_slots.len());
                for slot in hashed_slots {
                    storage_prefix_set.insert(Nibbles::unpack(slot));
                }
                storage_prefix_sets.insert(hashed_address, storage_prefix_set.freeze());
            }

            // Unwind storage history indices.
            self.unwind_storage_history_indices(storage_range)?;

            // Calculate the reverted merkle root.
            // This is the same as `StateRoot::incremental_root_with_updates`, only the prefix sets
            // are pre-loaded.
            let prefix_sets = TriePrefixSets {
                account_prefix_set: account_prefix_set.freeze(),
                storage_prefix_sets,
                destroyed_accounts,
            };
            let (new_state_root, trie_updates) = StateRoot::from_tx(&self.tx)
                .with_prefix_sets(prefix_sets)
                .root_with_updates()
                .map_err(Into::<reth_db::DatabaseError>::into)?;

            let parent_number = range.start().saturating_sub(1);
            let parent_state_root = self
                .header_by_number(parent_number)?
                .ok_or_else(|| ProviderError::HeaderNotFound(parent_number.into()))?
                .state_root;

            // state root should be always correct as we are reverting state.
            // but for sake of double verification we will check it again.
            if new_state_root != parent_state_root {
                let parent_hash = self
                    .block_hash(parent_number)?
                    .ok_or_else(|| ProviderError::HeaderNotFound(parent_number.into()))?;
                return Err(ProviderError::UnwindStateRootMismatch(Box::new(RootMismatch {
                    root: GotExpected { got: new_state_root, expected: parent_state_root },
                    block_number: parent_number,
                    block_hash: parent_hash,
                })))
            }
            trie_updates.flush(&self.tx)?;
        }

        // get blocks
        let blocks = self.get_take_block_range::<TAKE>(chain_spec, range.clone())?;
        let unwind_to = blocks.first().map(|b| b.number.saturating_sub(1));
        // get execution res
        let execution_state = self.unwind_or_peek_state::<TAKE>(range.clone())?;

        // remove block bodies it is needed for both get block range and get block execution results
        // that is why it is deleted afterwards.
        if TAKE {
            // rm block bodies
            self.get_or_take::<tables::BlockBodyIndices, TAKE>(range)?;

            // Update pipeline progress
            if let Some(fork_number) = unwind_to {
                self.update_pipeline_stages(fork_number, true)?;
            }
        }

        Ok(Chain::new(blocks, execution_state, None))
    }
}

impl<TX: DbTxMut + DbTx> BlockWriter for DatabaseProvider<TX> {
    fn insert_block(
        &self,
        block: SealedBlockWithSenders,
        prune_modes: Option<&PruneModes>,
    ) -> ProviderResult<StoredBlockBodyIndices> {
        let block_number = block.number;

        let mut durations_recorder = metrics::DurationsRecorder::default();

        self.tx.put::<tables::CanonicalHeaders>(block_number, block.hash())?;
        durations_recorder.record_relative(metrics::Action::InsertCanonicalHeaders);

        // Put header with canonical hashes.
        self.tx.put::<tables::Headers>(block_number, block.header.as_ref().clone())?;
        durations_recorder.record_relative(metrics::Action::InsertHeaders);

        self.tx.put::<tables::HeaderNumbers>(block.hash(), block_number)?;
        durations_recorder.record_relative(metrics::Action::InsertHeaderNumbers);

        // total difficulty
        let ttd = if block_number == 0 {
            block.difficulty
        } else {
            let parent_block_number = block_number - 1;
            let parent_ttd = self.header_td_by_number(parent_block_number)?.unwrap_or_default();
            durations_recorder.record_relative(metrics::Action::GetParentTD);
            parent_ttd + block.difficulty
        };

        self.tx.put::<tables::HeaderTerminalDifficulties>(block_number, ttd.into())?;
        durations_recorder.record_relative(metrics::Action::InsertHeaderTerminalDifficulties);

        // insert body ommers data
        if !block.ommers.is_empty() {
            self.tx.put::<tables::BlockOmmers>(
                block_number,
                StoredBlockOmmers { ommers: block.block.ommers },
            )?;
            durations_recorder.record_relative(metrics::Action::InsertBlockOmmers);
        }

        let mut next_tx_num = self
            .tx
            .cursor_read::<tables::TransactionBlocks>()?
            .last()?
            .map(|(n, _)| n + 1)
            .unwrap_or_default();
        durations_recorder.record_relative(metrics::Action::GetNextTxNum);
        let first_tx_num = next_tx_num;

        let tx_count = block.block.body.len() as u64;

        // Ensures we have all the senders for the block's transactions.
        let mut tx_senders_elapsed = Duration::default();
        let mut transactions_elapsed = Duration::default();
        let mut tx_hash_numbers_elapsed = Duration::default();

        for (transaction, sender) in block.block.body.into_iter().zip(block.senders.iter()) {
            let hash = transaction.hash();

            if prune_modes
                .and_then(|modes| modes.sender_recovery)
                .filter(|prune_mode| prune_mode.is_full())
                .is_none()
            {
                let start = Instant::now();
                self.tx.put::<tables::TransactionSenders>(next_tx_num, *sender)?;
                tx_senders_elapsed += start.elapsed();
            }

            let start = Instant::now();
            self.tx.put::<tables::Transactions>(next_tx_num, transaction.into())?;
            let elapsed = start.elapsed();
            if elapsed > Duration::from_secs(1) {
                warn!(
                    target: "providers::db",
                    ?block_number,
                    tx_num = %next_tx_num,
                    hash = %hash,
                    ?elapsed,
                    "Transaction insertion took too long"
                );
            }
            transactions_elapsed += elapsed;

            if prune_modes
                .and_then(|modes| modes.transaction_lookup)
                .filter(|prune_mode| prune_mode.is_full())
                .is_none()
            {
                let start = Instant::now();
                self.tx.put::<tables::TransactionHashNumbers>(hash, next_tx_num)?;
                tx_hash_numbers_elapsed += start.elapsed();
            }
            next_tx_num += 1;
        }
        durations_recorder
            .record_duration(metrics::Action::InsertTransactionSenders, tx_senders_elapsed);
        durations_recorder
            .record_duration(metrics::Action::InsertTransactions, transactions_elapsed);
        durations_recorder.record_duration(
            metrics::Action::InsertTransactionHashNumbers,
            tx_hash_numbers_elapsed,
        );

        if let Some(withdrawals) = block.block.withdrawals {
            if !withdrawals.is_empty() {
                self.tx.put::<tables::BlockWithdrawals>(
                    block_number,
                    StoredBlockWithdrawals { withdrawals },
                )?;
                durations_recorder.record_relative(metrics::Action::InsertBlockWithdrawals);
            }
        }

        let block_indices = StoredBlockBodyIndices { first_tx_num, tx_count };
        self.tx.put::<tables::BlockBodyIndices>(block_number, block_indices.clone())?;
        durations_recorder.record_relative(metrics::Action::InsertBlockBodyIndices);

        if !block_indices.is_empty() {
            self.tx.put::<tables::TransactionBlocks>(block_indices.last_tx_num(), block_number)?;
            durations_recorder.record_relative(metrics::Action::InsertTransactionBlocks);
        }

        debug!(
            target: "providers::db",
            ?block_number,
            actions = ?durations_recorder.actions,
            "Inserted block"
        );

        Ok(block_indices)
    }

    fn append_blocks_with_state(
        &self,
        blocks: Vec<SealedBlockWithSenders>,
        state: BundleStateWithReceipts,
        hashed_state: HashedPostState,
        trie_updates: TrieUpdates,
        prune_modes: Option<&PruneModes>,
    ) -> ProviderResult<()> {
        if blocks.is_empty() {
            debug!(target: "providers::db", "Attempted to append empty block range");
            return Ok(())
        }

        let first_number = blocks.first().unwrap().number;

        let last = blocks.last().unwrap();
        let last_block_number = last.number;

        let mut durations_recorder = metrics::DurationsRecorder::default();

        // Insert the blocks
        for block in blocks {
            self.insert_block(block, prune_modes)?;
            durations_recorder.record_relative(metrics::Action::InsertBlock);
        }

        // Write state and changesets to the database.
        // Must be written after blocks because of the receipt lookup.
        state.write_to_storage(self.tx_ref(), None, OriginalValuesKnown::No)?;
        durations_recorder.record_relative(metrics::Action::InsertState);

        // insert hashes and intermediate merkle nodes
        {
            HashedStateChanges(hashed_state).write_to_db(&self.tx)?;
            trie_updates.flush(&self.tx)?;
        }
        durations_recorder.record_relative(metrics::Action::InsertHashes);

        self.update_history_indices(first_number..=last_block_number)?;
        durations_recorder.record_relative(metrics::Action::InsertHistoryIndices);

        // Update pipeline progress
        self.update_pipeline_stages(last_block_number, false)?;
        durations_recorder.record_relative(metrics::Action::UpdatePipelineStages);

        debug!(target: "providers::db", range = ?first_number..=last_block_number, actions = ?durations_recorder.actions, "Appended blocks");

        Ok(())
    }
}

impl<TX: DbTx> PruneCheckpointReader for DatabaseProvider<TX> {
    fn get_prune_checkpoint(
        &self,
        segment: PruneSegment,
    ) -> ProviderResult<Option<PruneCheckpoint>> {
        Ok(self.tx.get::<tables::PruneCheckpoints>(segment)?)
    }
}

impl<TX: DbTxMut> PruneCheckpointWriter for DatabaseProvider<TX> {
    fn save_prune_checkpoint(
        &self,
        segment: PruneSegment,
        checkpoint: PruneCheckpoint,
    ) -> ProviderResult<()> {
        Ok(self.tx.put::<tables::PruneCheckpoints>(segment, checkpoint)?)
    }
}

impl<TX: DbTx> StatsReader for DatabaseProvider<TX> {
    fn count_entries<T: Table>(&self) -> ProviderResult<usize> {
        let db_entries = self.tx.entries::<T>()?;
        let static_file_entries = match self.static_file_provider.count_entries::<T>() {
            Ok(entries) => entries,
            Err(ProviderError::UnsupportedProvider) => 0,
            Err(err) => return Err(err),
        };

        Ok(db_entries + static_file_entries)
    }
}

fn range_size_hint(range: &impl RangeBounds<TxNumber>) -> Option<usize> {
    let start = match range.start_bound().cloned() {
        Bound::Included(start) => start,
        Bound::Excluded(start) => start.checked_add(1)?,
        Bound::Unbounded => 0,
    };
    let end = match range.end_bound().cloned() {
        Bound::Included(end) => end.saturating_add(1),
        Bound::Excluded(end) => end,
        Bound::Unbounded => return None,
    };
    end.checked_sub(start).map(|x| x as _)
}<|MERGE_RESOLUTION|>--- conflicted
+++ resolved
@@ -1797,11 +1797,6 @@
     {
         let total_difficulty = self
             .header_td_by_number(header.number)?
-<<<<<<< HEAD
-            .unwrap_or_default();
-            // .ok_or_else(|| ProviderError::HeaderNotFound(header.number.into()))?;
-        fill_cfg_and_block_env(cfg, block_env, &self.chain_spec, header, total_difficulty);
-=======
             .ok_or_else(|| ProviderError::HeaderNotFound(header.number.into()))?;
         EvmConfig::fill_cfg_and_block_env(
             cfg,
@@ -1810,7 +1805,6 @@
             header,
             total_difficulty,
         );
->>>>>>> 5e8d1c53
         Ok(())
     }
 
