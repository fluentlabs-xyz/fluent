use crate::{
    bundle_state::{BundleStateInit, BundleStateWithReceipts, HashedStateChanges, RevertsInit},
    providers::{database::metrics, static_file::StaticFileWriter, StaticFileProvider},
    to_range,
    traits::{
        AccountExtReader, BlockSource, ChangeSetReader, ReceiptProvider, StageCheckpointWriter,
    },
    AccountReader, BlockExecutionWriter, BlockHashReader, BlockNumReader, BlockReader, BlockWriter,
    Chain, EvmEnvProvider, HashingWriter, HeaderProvider, HeaderSyncGap, HeaderSyncGapProvider,
    HeaderSyncMode, HistoricalStateProvider, HistoryWriter, LatestStateProvider,
    OriginalValuesKnown, ProviderError, PruneCheckpointReader, PruneCheckpointWriter,
<<<<<<< HEAD
    StageCheckpointReader, StateProviderBox, StateWriter, StatsReader, StorageReader,
    TransactionVariant, TransactionsProvider, TransactionsProviderExt, WithdrawalsProvider,
=======
    RequestsProvider, StageCheckpointReader, StateProviderBox, StateWriter, StatsReader,
    StorageReader, TransactionVariant, TransactionsProvider, TransactionsProviderExt,
    WithdrawalsProvider,
>>>>>>> 3d3f52b2
};
use itertools::{izip, Itertools};
use reth_db::{
    common::KeyValue,
    cursor::{DbCursorRO, DbCursorRW, DbDupCursorRO, RangeWalker},
    database::Database,
    models::{
        sharded_key, storage_sharded_key::StorageShardedKey, AccountBeforeTx, BlockNumberAddress,
        ShardedKey, StoredBlockBodyIndices, StoredBlockOmmers, StoredBlockWithdrawals,
    },
    table::{Table, TableRow},
    tables,
    transaction::{DbTx, DbTxMut},
    BlockNumberList, DatabaseError,
};
use reth_evm::ConfigureEvmEnv;
<<<<<<< HEAD
use reth_interfaces::p2p::headers::downloader::SyncTarget;
=======
use reth_network_p2p::headers::downloader::SyncTarget;
>>>>>>> 3d3f52b2
use reth_primitives::{
    keccak256,
    revm::{config::revm_spec, env::fill_block_env},
    stage::{StageCheckpoint, StageId},
    trie::Nibbles,
    Account, Address, Block, BlockHash, BlockHashOrNumber, BlockNumber, BlockWithSenders,
    ChainInfo, ChainSpec, GotExpected, Head, Header, PruneCheckpoint, PruneLimiter, PruneModes,
    PruneSegment, Receipt, Requests, SealedBlock, SealedBlockWithSenders, SealedHeader,
    StaticFileSegment, StorageEntry, TransactionMeta, TransactionSigned,
    TransactionSignedEcRecovered, TransactionSignedNoHash, TxHash, TxNumber, Withdrawal,
    Withdrawals, B256, U256,
};
use reth_storage_errors::provider::{ProviderResult, RootMismatch};
use reth_trie::{
    prefix_set::{PrefixSet, PrefixSetMut, TriePrefixSets},
    updates::TrieUpdates,
    HashedPostState, StateRoot,
};
use revm::primitives::{BlockEnv, CfgEnvWithHandlerCfg, SpecId};
use std::{
    cmp::Ordering,
    collections::{hash_map, BTreeMap, BTreeSet, HashMap, HashSet},
    fmt::Debug,
    ops::{Bound, Deref, DerefMut, Range, RangeBounds, RangeInclusive},
    sync::{mpsc, Arc},
    time::{Duration, Instant},
};
use tracing::{debug, error, warn};

/// A [`DatabaseProvider`] that holds a read-only database transaction.
pub type DatabaseProviderRO<DB> = DatabaseProvider<<DB as Database>::TX>;

/// A [`DatabaseProvider`] that holds a read-write database transaction.
///
/// Ideally this would be an alias type. However, there's some weird compiler error (<https://github.com/rust-lang/rust/issues/102211>), that forces us to wrap this in a struct instead.
/// Once that issue is solved, we can probably revert back to being an alias type.
#[derive(Debug)]
pub struct DatabaseProviderRW<DB: Database>(pub DatabaseProvider<<DB as Database>::TXMut>);

impl<DB: Database> Deref for DatabaseProviderRW<DB> {
    type Target = DatabaseProvider<<DB as Database>::TXMut>;

    fn deref(&self) -> &Self::Target {
        &self.0
    }
}

impl<DB: Database> DerefMut for DatabaseProviderRW<DB> {
    fn deref_mut(&mut self) -> &mut Self::Target {
        &mut self.0
    }
}

impl<DB: Database> DatabaseProviderRW<DB> {
    /// Commit database transaction and static file if it exists.
    pub fn commit(self) -> ProviderResult<bool> {
        self.0.commit()
    }

    /// Consume `DbTx` or `DbTxMut`.
    pub fn into_tx(self) -> <DB as Database>::TXMut {
        self.0.into_tx()
    }
}

/// A provider struct that fetches data from the database.
/// Wrapper around [`DbTx`] and [`DbTxMut`]. Example: [`HeaderProvider`] [`BlockHashReader`]
#[derive(Debug)]
pub struct DatabaseProvider<TX> {
    /// Database transaction.
    tx: TX,
    /// Chain spec
    chain_spec: Arc<ChainSpec>,
    /// Static File provider
    static_file_provider: StaticFileProvider,
}

impl<TX> DatabaseProvider<TX> {
    /// Returns a static file provider
    pub const fn static_file_provider(&self) -> &StaticFileProvider {
        &self.static_file_provider
    }
}

impl<TX: DbTxMut> DatabaseProvider<TX> {
    /// Creates a provider with an inner read-write transaction.
    pub fn new_rw(
        tx: TX,
        chain_spec: Arc<ChainSpec>,
        static_file_provider: StaticFileProvider,
    ) -> Self {
        Self { tx, chain_spec, static_file_provider }
    }
}

impl<TX: DbTx> DatabaseProvider<TX> {
    /// Iterates over read only values in the given table and collects them into a vector.
    ///
    /// Early-returns if the range is empty, without opening a cursor transaction.
    fn cursor_read_collect<T: Table<Key = u64>>(
        &self,
        range: impl RangeBounds<T::Key>,
    ) -> ProviderResult<Vec<T::Value>> {
        let capacity = match range_size_hint(&range) {
            Some(0) | None => return Ok(Vec::new()),
            Some(capacity) => capacity,
        };
        let mut cursor = self.tx.cursor_read::<T>()?;
        self.cursor_collect_with_capacity(&mut cursor, range, capacity)
    }

    /// Iterates over read only values in the given table and collects them into a vector.
    fn cursor_collect<T: Table<Key = u64>>(
        &self,
        cursor: &mut impl DbCursorRO<T>,
        range: impl RangeBounds<T::Key>,
    ) -> ProviderResult<Vec<T::Value>> {
        let capacity = range_size_hint(&range).unwrap_or(0);
        self.cursor_collect_with_capacity(cursor, range, capacity)
    }

    fn cursor_collect_with_capacity<T: Table<Key = u64>>(
        &self,
        cursor: &mut impl DbCursorRO<T>,
        range: impl RangeBounds<T::Key>,
        capacity: usize,
    ) -> ProviderResult<Vec<T::Value>> {
        let mut items = Vec::with_capacity(capacity);
        for entry in cursor.walk_range(range)? {
            items.push(entry?.1);
        }
        Ok(items)
    }
}

impl<TX: DbTx + 'static> DatabaseProvider<TX> {
    /// Storage provider for state at that given block
    pub fn state_provider_by_block_number(
        self,
        mut block_number: BlockNumber,
    ) -> ProviderResult<StateProviderBox> {
        if block_number == self.best_block_number().unwrap_or_default() &&
            block_number == self.last_block_number().unwrap_or_default()
        {
            return Ok(Box::new(LatestStateProvider::new(self.tx, self.static_file_provider)))
        }

        // +1 as the changeset that we want is the one that was applied after this block.
        block_number += 1;

        let account_history_prune_checkpoint =
            self.get_prune_checkpoint(PruneSegment::AccountHistory)?;
        let storage_history_prune_checkpoint =
            self.get_prune_checkpoint(PruneSegment::StorageHistory)?;

        let mut state_provider =
            HistoricalStateProvider::new(self.tx, block_number, self.static_file_provider);

        // If we pruned account or storage history, we can't return state on every historical block.
        // Instead, we should cap it at the latest prune checkpoint for corresponding prune segment.
        if let Some(prune_checkpoint_block_number) =
            account_history_prune_checkpoint.and_then(|checkpoint| checkpoint.block_number)
        {
            state_provider = state_provider.with_lowest_available_account_history_block_number(
                prune_checkpoint_block_number + 1,
            );
        }
        if let Some(prune_checkpoint_block_number) =
            storage_history_prune_checkpoint.and_then(|checkpoint| checkpoint.block_number)
        {
            state_provider = state_provider.with_lowest_available_storage_history_block_number(
                prune_checkpoint_block_number + 1,
            );
        }

        Ok(Box::new(state_provider))
    }
}

impl<TX: DbTxMut + DbTx> DatabaseProvider<TX> {
    #[cfg(any(test, feature = "test-utils"))]
    /// Inserts an historical block. Used for setting up test environments
    pub fn insert_historical_block(
        &self,
        block: SealedBlockWithSenders,
        prune_modes: Option<&PruneModes>,
    ) -> ProviderResult<StoredBlockBodyIndices> {
        let ttd = if block.number == 0 {
            block.difficulty
        } else {
            let parent_block_number = block.number - 1;
            let parent_ttd = self.header_td_by_number(parent_block_number)?.unwrap_or_default();
            parent_ttd + block.difficulty
        };

        let mut writer = self.static_file_provider.latest_writer(StaticFileSegment::Headers)?;

        // Backfill: some tests start at a forward block number, but static files require no gaps.
        let segment_header = writer.user_header();
        if segment_header.block_end().is_none() && segment_header.expected_block_start() == 0 {
            for block_number in 0..block.number {
                let mut prev = block.header.clone().unseal();
                prev.number = block_number;
                writer.append_header(prev, U256::ZERO, B256::ZERO)?;
            }
        }

        writer.append_header(block.header.as_ref().clone(), ttd, block.hash())?;

        self.insert_block(block, prune_modes)
    }
}

/// For a given key, unwind all history shards that are below the given block number.
///
/// S - Sharded key subtype.
/// T - Table to walk over.
/// C - Cursor implementation.
///
/// This function walks the entries from the given start key and deletes all shards that belong to
/// the key and are below the given block number.
///
/// The boundary shard (the shard is split by the block number) is removed from the database. Any
/// indices that are above the block number are filtered out. The boundary shard is returned for
/// reinsertion (if it's not empty).
fn unwind_history_shards<S, T, C>(
    cursor: &mut C,
    start_key: T::Key,
    block_number: BlockNumber,
    mut shard_belongs_to_key: impl FnMut(&T::Key) -> bool,
) -> ProviderResult<Vec<u64>>
where
    T: Table<Value = BlockNumberList>,
    T::Key: AsRef<ShardedKey<S>>,
    C: DbCursorRO<T> + DbCursorRW<T>,
{
    let mut item = cursor.seek_exact(start_key)?;
    while let Some((sharded_key, list)) = item {
        // If the shard does not belong to the key, break.
        if !shard_belongs_to_key(&sharded_key) {
            break
        }
        cursor.delete_current()?;

        // Check the first item.
        // If it is greater or eq to the block number, delete it.
        let first = list.iter().next().expect("List can't be empty");
        if first >= block_number {
            item = cursor.prev()?;
            continue
        } else if block_number <= sharded_key.as_ref().highest_block_number {
            // Filter out all elements greater than block number.
            return Ok(list.iter().take_while(|i| *i < block_number).collect::<Vec<_>>())
        } else {
            return Ok(list.iter().collect::<Vec<_>>())
        }
    }

    Ok(Vec::new())
}

impl<TX: DbTx> DatabaseProvider<TX> {
    /// Creates a provider with an inner read-only transaction.
    pub fn new(
        tx: TX,
        chain_spec: Arc<ChainSpec>,
        static_file_provider: StaticFileProvider,
    ) -> Self {
        Self { tx, chain_spec, static_file_provider }
    }

    /// Consume `DbTx` or `DbTxMut`.
    pub fn into_tx(self) -> TX {
        self.tx
    }

    /// Pass `DbTx` or `DbTxMut` mutable reference.
    pub fn tx_mut(&mut self) -> &mut TX {
        &mut self.tx
    }

    /// Pass `DbTx` or `DbTxMut` immutable reference.
    pub const fn tx_ref(&self) -> &TX {
        &self.tx
    }

    /// Return full table as Vec
    pub fn table<T: Table>(&self) -> Result<Vec<KeyValue<T>>, DatabaseError>
    where
        T::Key: Default + Ord,
    {
        self.tx
            .cursor_read::<T>()?
            .walk(Some(T::Key::default()))?
            .collect::<Result<Vec<_>, DatabaseError>>()
    }

    /// Disables long-lived read transaction safety guarantees for leaks prevention and
    /// observability improvements.
    ///
    /// CAUTION: In most of the cases, you want the safety guarantees for long read transactions
    /// enabled. Use this only if you're sure that no write transaction is open in parallel, meaning
    /// that Reth as a node is offline and not progressing.
    pub fn disable_long_read_transaction_safety(mut self) -> Self {
        self.tx.disable_long_read_transaction_safety();
        self
    }

    fn transactions_by_tx_range_with_cursor<C>(
        &self,
        range: impl RangeBounds<TxNumber>,
        cursor: &mut C,
    ) -> ProviderResult<Vec<TransactionSignedNoHash>>
    where
        C: DbCursorRO<tables::Transactions>,
    {
        self.static_file_provider.get_range_with_static_file_or_database(
            StaticFileSegment::Transactions,
            to_range(range),
            |static_file, range, _| static_file.transactions_by_tx_range(range),
            |range, _| self.cursor_collect(cursor, range),
            |_| true,
        )
    }

    /// Returns a reference to the [`ChainSpec`].
    pub fn chain_spec(&self) -> &ChainSpec {
        &self.chain_spec
    }
}

impl<TX: DbTxMut + DbTx> DatabaseProvider<TX> {
    /// Commit database transaction.
    pub fn commit(self) -> ProviderResult<bool> {
        Ok(self.tx.commit()?)
    }

    // TODO(joshie) TEMPORARY should be moved to trait providers
    /// Unwind or peek at last N blocks of state recreating the [`BundleStateWithReceipts`].
    ///
    /// If UNWIND it set to true tip and latest state will be unwind
    /// and returned back with all the blocks
    ///
    /// If UNWIND is false we will just read the state/blocks and return them.
    ///
    /// 1. Iterate over the [BlockBodyIndices][tables::BlockBodyIndices] table to get all the
    ///    transaction ids.
    /// 2. Iterate over the [StorageChangeSets][tables::StorageChangeSets] table and the
    ///    [AccountChangeSets][tables::AccountChangeSets] tables in reverse order to    reconstruct
    ///    the changesets.
    ///    - In order to have both the old and new values in the changesets, we also access the
    ///      plain state tables.
    /// 3. While iterating over the changeset tables, if we encounter a new account or storage slot,
    ///    we:
    ///     1. Take the old value from the changeset
    ///     2. Take the new value from the plain state
    ///     3. Save the old value to the local state
    /// 4. While iterating over the changeset tables, if we encounter an account/storage slot we
    ///    have seen before we:
    ///     1. Take the old value from the changeset
    ///     2. Take the new value from the local state
    ///     3. Set the local state to the value in the changeset
    pub fn unwind_or_peek_state<const TAKE: bool>(
        &self,
        range: RangeInclusive<BlockNumber>,
    ) -> ProviderResult<BundleStateWithReceipts> {
        if range.is_empty() {
            return Ok(BundleStateWithReceipts::default())
        }
        let start_block_number = *range.start();

        // We are not removing block meta as it is used to get block changesets.
        let block_bodies = self.get_or_take::<tables::BlockBodyIndices, false>(range.clone())?;

        // get transaction receipts
        let from_transaction_num =
            block_bodies.first().expect("already checked if there are blocks").1.first_tx_num();
        let to_transaction_num =
            block_bodies.last().expect("already checked if there are blocks").1.last_tx_num();

        let storage_range = BlockNumberAddress::range(range.clone());

        let storage_changeset =
            self.get_or_take::<tables::StorageChangeSets, TAKE>(storage_range)?;
        let account_changeset = self.get_or_take::<tables::AccountChangeSets, TAKE>(range)?;

        // iterate previous value and get plain state value to create changeset
        // Double option around Account represent if Account state is know (first option) and
        // account is removed (Second Option)

        let mut state: BundleStateInit = HashMap::new();

        // This is not working for blocks that are not at tip. as plain state is not the last
        // state of end range. We should rename the functions or add support to access
        // History state. Accessing history state can be tricky but we are not gaining
        // anything.
        let mut plain_accounts_cursor = self.tx.cursor_write::<tables::PlainAccountState>()?;
        let mut plain_storage_cursor = self.tx.cursor_dup_write::<tables::PlainStorageState>()?;

        let mut reverts: RevertsInit = HashMap::new();

        // add account changeset changes
        for (block_number, account_before) in account_changeset.into_iter().rev() {
            let AccountBeforeTx { info: old_info, address } = account_before;
            match state.entry(address) {
                hash_map::Entry::Vacant(entry) => {
                    let new_info = plain_accounts_cursor.seek_exact(address)?.map(|kv| kv.1);
                    entry.insert((old_info, new_info, HashMap::new()));
                }
                hash_map::Entry::Occupied(mut entry) => {
                    // overwrite old account state.
                    entry.get_mut().0 = old_info;
                }
            }
            // insert old info into reverts.
            reverts.entry(block_number).or_default().entry(address).or_default().0 = Some(old_info);
        }

        // add storage changeset changes
        for (block_and_address, old_storage) in storage_changeset.into_iter().rev() {
            let BlockNumberAddress((block_number, address)) = block_and_address;
            // get account state or insert from plain state.
            let account_state = match state.entry(address) {
                hash_map::Entry::Vacant(entry) => {
                    let present_info = plain_accounts_cursor.seek_exact(address)?.map(|kv| kv.1);
                    entry.insert((present_info, present_info, HashMap::new()))
                }
                hash_map::Entry::Occupied(entry) => entry.into_mut(),
            };

            // match storage.
            match account_state.2.entry(old_storage.key) {
                hash_map::Entry::Vacant(entry) => {
                    let new_storage = plain_storage_cursor
                        .seek_by_key_subkey(address, old_storage.key)?
                        .filter(|storage| storage.key == old_storage.key)
                        .unwrap_or_default();
                    entry.insert((old_storage.value, new_storage.value));
                }
                hash_map::Entry::Occupied(mut entry) => {
                    entry.get_mut().0 = old_storage.value;
                }
            };

            reverts
                .entry(block_number)
                .or_default()
                .entry(address)
                .or_default()
                .1
                .push(old_storage);
        }

        if TAKE {
            // iterate over local plain state remove all account and all storages.
            for (address, (old_account, new_account, storage)) in state.iter() {
                // revert account if needed.
                if old_account != new_account {
                    let existing_entry = plain_accounts_cursor.seek_exact(*address)?;
                    if let Some(account) = old_account {
                        plain_accounts_cursor.upsert(*address, *account)?;
                    } else if existing_entry.is_some() {
                        plain_accounts_cursor.delete_current()?;
                    }
                }

                // revert storages
                for (storage_key, (old_storage_value, _new_storage_value)) in storage {
                    let storage_entry =
                        StorageEntry { key: *storage_key, value: *old_storage_value };
                    // delete previous value
                    // TODO: This does not use dupsort features
                    if plain_storage_cursor
                        .seek_by_key_subkey(*address, *storage_key)?
                        .filter(|s| s.key == *storage_key)
                        .is_some()
                    {
                        plain_storage_cursor.delete_current()?
                    }

                    // insert value if needed
                    if *old_storage_value != U256::ZERO {
                        plain_storage_cursor.upsert(*address, storage_entry)?;
                    }
                }
            }
        }

        // iterate over block body and create ExecutionResult
        let mut receipt_iter = self
            .get_or_take::<tables::Receipts, TAKE>(from_transaction_num..=to_transaction_num)?
            .into_iter();

        let mut receipts = Vec::new();
        // loop break if we are at the end of the blocks.
        for (_, block_body) in block_bodies.into_iter() {
            let mut block_receipts = Vec::with_capacity(block_body.tx_count as usize);
            for _ in block_body.tx_num_range() {
                if let Some((_, receipt)) = receipt_iter.next() {
                    block_receipts.push(Some(receipt));
                }
            }
            receipts.push(block_receipts);
        }

        Ok(BundleStateWithReceipts::new_init(
            state,
            reverts,
            Vec::new(),
            reth_primitives::Receipts::from_vec(receipts),
            start_block_number,
        ))
    }

    /// Return list of entries from table
    ///
    /// If TAKE is true, opened cursor would be write and it would delete all values from db.
    #[inline]
    pub fn get_or_take<T: Table, const TAKE: bool>(
        &self,
        range: impl RangeBounds<T::Key>,
    ) -> Result<Vec<KeyValue<T>>, DatabaseError> {
        if TAKE {
            let mut cursor_write = self.tx.cursor_write::<T>()?;
            let mut walker = cursor_write.walk_range(range)?;
            let mut items = Vec::new();
            while let Some(i) = walker.next().transpose()? {
                walker.delete_current()?;
                items.push(i)
            }
            Ok(items)
        } else {
            self.tx.cursor_read::<T>()?.walk_range(range)?.collect::<Result<Vec<_>, _>>()
        }
    }

    /// Get requested blocks transaction with signer
    pub(crate) fn get_take_block_transaction_range<const TAKE: bool>(
        &self,
        range: impl RangeBounds<BlockNumber> + Clone,
    ) -> ProviderResult<Vec<(BlockNumber, Vec<TransactionSignedEcRecovered>)>> {
        // Raad range of block bodies to get all transactions id's of this range.
        let block_bodies = self.get_or_take::<tables::BlockBodyIndices, false>(range)?;

        if block_bodies.is_empty() {
            return Ok(Vec::new())
        }

        // Compute the first and last tx ID in the range
        let first_transaction = block_bodies.first().expect("If we have headers").1.first_tx_num();
        let last_transaction = block_bodies.last().expect("Not empty").1.last_tx_num();

        // If this is the case then all of the blocks in the range are empty
        if last_transaction < first_transaction {
            return Ok(block_bodies.into_iter().map(|(n, _)| (n, Vec::new())).collect())
        }

        // Get transactions and senders
        let transactions = self
            .get_or_take::<tables::Transactions, TAKE>(first_transaction..=last_transaction)?
            .into_iter()
            .map(|(id, tx)| (id, tx.into()))
            .collect::<Vec<(u64, TransactionSigned)>>();

        let mut senders = self.get_or_take::<tables::TransactionSenders, TAKE>(
            first_transaction..=last_transaction,
        )?;

        // Recover senders manually if not found in db
        // NOTE: Transactions are always guaranteed to be in the database whereas
        // senders might be pruned.
        if senders.len() != transactions.len() {
            if senders.len() > transactions.len() {
                error!(target: "providers::db", senders=%senders.len(), transactions=%transactions.len(),
                    first_tx=%first_transaction, last_tx=%last_transaction,
                    "unexpected senders and transactions mismatch");
            }
            let missing = transactions.len().saturating_sub(senders.len());
            senders.reserve(missing);
            // Find all missing senders, their corresponding tx numbers and indexes to the original
            // `senders` vector at which the recovered senders will be inserted.
            let mut missing_senders = Vec::with_capacity(missing);
            {
                let mut senders = senders.iter().peekable();

                // `transactions` contain all entries. `senders` contain _some_ of the senders for
                // these transactions. Both are sorted and indexed by `TxNumber`.
                //
                // The general idea is to iterate on both `transactions` and `senders`, and advance
                // the `senders` iteration only if it matches the current `transactions` entry's
                // `TxNumber`. Otherwise, add the transaction to the list of missing senders.
                for (i, (tx_number, transaction)) in transactions.iter().enumerate() {
                    if let Some((sender_tx_number, _)) = senders.peek() {
                        if sender_tx_number == tx_number {
                            // If current sender's `TxNumber` matches current transaction's
                            // `TxNumber`, advance the senders iterator.
                            senders.next();
                        } else {
                            // If current sender's `TxNumber` doesn't match current transaction's
                            // `TxNumber`, add it to missing senders.
                            missing_senders.push((i, tx_number, transaction));
                        }
                    } else {
                        // If there's no more senders left, but we're still iterating over
                        // transactions, add them to missing senders
                        missing_senders.push((i, tx_number, transaction));
                    }
                }
            }

            // Recover senders
            let recovered_senders = TransactionSigned::recover_signers(
                missing_senders.iter().map(|(_, _, tx)| *tx).collect::<Vec<_>>(),
                missing_senders.len(),
            )
            .ok_or(ProviderError::SenderRecoveryError)?;

            // Insert recovered senders along with tx numbers at the corresponding indexes to the
            // original `senders` vector
            for ((i, tx_number, _), sender) in missing_senders.into_iter().zip(recovered_senders) {
                // Insert will put recovered senders at necessary positions and shift the rest
                senders.insert(i, (*tx_number, sender));
            }

            // Debug assertions which are triggered during the test to ensure that all senders are
            // present and sorted
            debug_assert_eq!(senders.len(), transactions.len(), "missing one or more senders");
            debug_assert!(
                senders.iter().tuple_windows().all(|(a, b)| a.0 < b.0),
                "senders not sorted"
            );
        }

        if TAKE {
            // Remove TransactionHashNumbers
            let mut tx_hash_cursor = self.tx.cursor_write::<tables::TransactionHashNumbers>()?;
            for (_, tx) in transactions.iter() {
                if tx_hash_cursor.seek_exact(tx.hash())?.is_some() {
                    tx_hash_cursor.delete_current()?;
                }
            }

            // Remove TransactionBlocks index if there are transaction present
            if !transactions.is_empty() {
                let tx_id_range = transactions.first().unwrap().0..=transactions.last().unwrap().0;
                self.get_or_take::<tables::TransactionBlocks, TAKE>(tx_id_range)?;
            }
        }

        // Merge transaction into blocks
        let mut block_tx = Vec::with_capacity(block_bodies.len());
        let mut senders = senders.into_iter();
        let mut transactions = transactions.into_iter();
        for (block_number, block_body) in block_bodies {
            let mut one_block_tx = Vec::with_capacity(block_body.tx_count as usize);
            for _ in block_body.tx_num_range() {
                let tx = transactions.next();
                let sender = senders.next();

                let recovered = match (tx, sender) {
                    (Some((tx_id, tx)), Some((sender_tx_id, sender))) => {
                        if tx_id != sender_tx_id {
                            Err(ProviderError::MismatchOfTransactionAndSenderId { tx_id })
                        } else {
                            Ok(TransactionSignedEcRecovered::from_signed_transaction(tx, sender))
                        }
                    }
                    (Some((tx_id, _)), _) | (_, Some((tx_id, _))) => {
                        Err(ProviderError::MismatchOfTransactionAndSenderId { tx_id })
                    }
                    (None, None) => Err(ProviderError::BlockBodyTransactionCount),
                }?;
                one_block_tx.push(recovered)
            }
            block_tx.push((block_number, one_block_tx));
        }

        Ok(block_tx)
    }

    /// Get or unwind the given range of blocks.
    pub fn get_take_block_range<const TAKE: bool>(
        &self,
        range: impl RangeBounds<BlockNumber> + Clone,
    ) -> ProviderResult<Vec<SealedBlockWithSenders>> {
        // For blocks we need:
        //
        // - Headers
        // - Bodies (transactions)
        // - Uncles/ommers
        // - Withdrawals
        // - Requests
        // - Signers

        let block_headers = self.get_or_take::<tables::Headers, TAKE>(range.clone())?;
        if block_headers.is_empty() {
            return Ok(Vec::new())
        }

        let block_header_hashes =
            self.get_or_take::<tables::CanonicalHeaders, TAKE>(range.clone())?;
        let block_ommers = self.get_or_take::<tables::BlockOmmers, TAKE>(range.clone())?;
        let block_withdrawals =
            self.get_or_take::<tables::BlockWithdrawals, TAKE>(range.clone())?;
        let block_requests = self.get_or_take::<tables::BlockRequests, TAKE>(range.clone())?;

        let block_tx = self.get_take_block_transaction_range::<TAKE>(range.clone())?;

        if TAKE {
            // rm HeaderTerminalDifficulties
            self.get_or_take::<tables::HeaderTerminalDifficulties, TAKE>(range)?;
            // rm HeaderNumbers
            let mut header_number_cursor = self.tx.cursor_write::<tables::HeaderNumbers>()?;
            for (_, hash) in block_header_hashes.iter() {
                if header_number_cursor.seek_exact(*hash)?.is_some() {
                    header_number_cursor.delete_current()?;
                }
            }
        }

        // merge all into block
        let block_header_iter = block_headers.into_iter();
        let block_header_hashes_iter = block_header_hashes.into_iter();
        let block_tx_iter = block_tx.into_iter();

        // Ommers can be empty for some blocks
        let mut block_ommers_iter = block_ommers.into_iter();
        let mut block_withdrawals_iter = block_withdrawals.into_iter();
        let mut block_requests_iter = block_requests.into_iter();
        let mut block_ommers = block_ommers_iter.next();
        let mut block_withdrawals = block_withdrawals_iter.next();
        let mut block_requests = block_requests_iter.next();

        let mut blocks = Vec::new();
        for ((main_block_number, header), (_, header_hash), (_, tx)) in
            izip!(block_header_iter.into_iter(), block_header_hashes_iter, block_tx_iter)
        {
            let header = header.seal(header_hash);

            let (body, senders) = tx.into_iter().map(|tx| tx.to_components()).unzip();

            // Ommers can be missing
            let mut ommers = Vec::new();
            if let Some((block_number, _)) = block_ommers.as_ref() {
                if *block_number == main_block_number {
                    ommers = block_ommers.take().unwrap().1.ommers;
                    block_ommers = block_ommers_iter.next();
                }
            };

            // withdrawal can be missing
            let shanghai_is_active =
                self.chain_spec.is_shanghai_active_at_timestamp(header.timestamp);
            let mut withdrawals = Some(Withdrawals::default());
            if shanghai_is_active {
                if let Some((block_number, _)) = block_withdrawals.as_ref() {
                    if *block_number == main_block_number {
                        withdrawals = Some(block_withdrawals.take().unwrap().1.withdrawals);
                        block_withdrawals = block_withdrawals_iter.next();
                    }
                }
            } else {
                withdrawals = None
            }

            // requests can be missing
            let prague_is_active = self.chain_spec.is_prague_active_at_timestamp(header.timestamp);
            let mut requests = Some(Requests::default());
            if prague_is_active {
                if let Some((block_number, _)) = block_requests.as_ref() {
                    if *block_number == main_block_number {
                        requests = Some(block_requests.take().unwrap().1);
                        block_requests = block_requests_iter.next();
                    }
                }
            } else {
                requests = None;
            }

            blocks.push(SealedBlockWithSenders {
                block: SealedBlock { header, body, ommers, withdrawals, requests },
                senders,
            })
        }

        Ok(blocks)
    }

    /// Unwind table by some number key.
    /// Returns number of rows unwound.
    ///
    /// Note: Key is not inclusive and specified key would stay in db.
    #[inline]
    pub fn unwind_table_by_num<T>(&self, num: u64) -> Result<usize, DatabaseError>
    where
        T: Table<Key = u64>,
    {
        self.unwind_table::<T, _>(num, |key| key)
    }

    /// Unwind the table to a provided number key.
    /// Returns number of rows unwound.
    ///
    /// Note: Key is not inclusive and specified key would stay in db.
    pub(crate) fn unwind_table<T, F>(
        &self,
        key: u64,
        mut selector: F,
    ) -> Result<usize, DatabaseError>
    where
        T: Table,
        F: FnMut(T::Key) -> u64,
    {
        let mut cursor = self.tx.cursor_write::<T>()?;
        let mut reverse_walker = cursor.walk_back(None)?;
        let mut deleted = 0;

        while let Some(Ok((entry_key, _))) = reverse_walker.next() {
            if selector(entry_key.clone()) <= key {
                break
            }
            reverse_walker.delete_current()?;
            deleted += 1;
        }

        Ok(deleted)
    }

    /// Unwind a table forward by a [Walker][reth_db::abstraction::cursor::Walker] on another table
    pub fn unwind_table_by_walker<T1, T2>(&self, start_at: T1::Key) -> Result<(), DatabaseError>
    where
        T1: Table,
        T2: Table<Key = T1::Value>,
    {
        let mut cursor = self.tx.cursor_write::<T1>()?;
        let mut walker = cursor.walk(Some(start_at))?;
        while let Some((_, value)) = walker.next().transpose()? {
            self.tx.delete::<T2>(value, None)?;
        }
        Ok(())
    }

    /// Prune the table for the specified pre-sorted key iterator.
    ///
    /// Returns number of rows pruned.
    pub fn prune_table_with_iterator<T: Table>(
        &self,
        keys: impl IntoIterator<Item = T::Key>,
        limiter: &mut PruneLimiter,
        mut delete_callback: impl FnMut(TableRow<T>),
    ) -> Result<(usize, bool), DatabaseError> {
        let mut cursor = self.tx.cursor_write::<T>()?;
        let mut keys = keys.into_iter();

        let mut deleted_entries = 0;

        for key in &mut keys {
            if limiter.is_limit_reached() {
                debug!(
                    target: "providers::db",
                    ?limiter,
                    deleted_entries_limit = %limiter.is_deleted_entries_limit_reached(),
                    time_limit = %limiter.is_time_limit_reached(),
                    table = %T::NAME,
                    "Pruning limit reached"
                );
                break
            }

            let row = cursor.seek_exact(key)?;
            if let Some(row) = row {
                cursor.delete_current()?;
                limiter.increment_deleted_entries_count();
                deleted_entries += 1;
                delete_callback(row);
            }
        }

        let done = keys.next().is_none();
        Ok((deleted_entries, done))
    }

    /// Prune the table for the specified key range.
    ///
    /// Returns number of rows pruned.
    pub fn prune_table_with_range<T: Table>(
        &self,
        keys: impl RangeBounds<T::Key> + Clone + Debug,
        limiter: &mut PruneLimiter,
        mut skip_filter: impl FnMut(&TableRow<T>) -> bool,
        mut delete_callback: impl FnMut(TableRow<T>),
    ) -> Result<(usize, bool), DatabaseError> {
        let mut cursor = self.tx.cursor_write::<T>()?;
        let mut walker = cursor.walk_range(keys)?;

        let mut deleted_entries = 0;

        let done = loop {
            // check for time out must be done in this scope since it's not done in
            // `prune_table_with_range_step`
            if limiter.is_limit_reached() {
                debug!(
                    target: "providers::db",
                    ?limiter,
                    deleted_entries_limit = %limiter.is_deleted_entries_limit_reached(),
                    time_limit = %limiter.is_time_limit_reached(),
                    table = %T::NAME,
                    "Pruning limit reached"
                );
                break false
            }

            let done = self.prune_table_with_range_step(
                &mut walker,
                limiter,
                &mut skip_filter,
                &mut delete_callback,
            )?;

            if done {
                break true
            } else {
                deleted_entries += 1;
            }
        };

        Ok((deleted_entries, done))
    }

    /// Steps once with the given walker and prunes the entry in the table.
    ///
    /// Returns `true` if the walker is finished, `false` if it may have more data to prune.
    ///
    /// CAUTION: Pruner limits are not checked. This allows for a clean exit of a prune run that's
    /// pruning different tables concurrently, by letting them step to the same height before
    /// timing out.
    pub fn prune_table_with_range_step<T: Table>(
        &self,
        walker: &mut RangeWalker<'_, T, <TX as DbTxMut>::CursorMut<T>>,
        limiter: &mut PruneLimiter,
        skip_filter: &mut impl FnMut(&TableRow<T>) -> bool,
        delete_callback: &mut impl FnMut(TableRow<T>),
    ) -> Result<bool, DatabaseError> {
        let Some(res) = walker.next() else { return Ok(true) };

        let row = res?;

        if !skip_filter(&row) {
            walker.delete_current()?;
            limiter.increment_deleted_entries_count();
            delete_callback(row);
        }

        Ok(false)
    }

    /// Load shard and remove it. If list is empty, last shard was full or
    /// there are no shards at all.
    fn take_shard<T>(&self, key: T::Key) -> ProviderResult<Vec<u64>>
    where
        T: Table<Value = BlockNumberList>,
    {
        let mut cursor = self.tx.cursor_read::<T>()?;
        let shard = cursor.seek_exact(key)?;
        if let Some((shard_key, list)) = shard {
            // delete old shard so new one can be inserted.
            self.tx.delete::<T>(shard_key, None)?;
            let list = list.iter().collect::<Vec<_>>();
            return Ok(list)
        }
        Ok(Vec::new())
    }

    /// Insert history index to the database.
    ///
    /// For each updated partial key, this function removes the last shard from
    /// the database (if any), appends the new indices to it, chunks the resulting integer list and
    /// inserts the new shards back into the database.
    ///
    /// This function is used by history indexing stages.
    fn append_history_index<P, T>(
        &self,
        index_updates: BTreeMap<P, Vec<u64>>,
        mut sharded_key_factory: impl FnMut(P, BlockNumber) -> T::Key,
    ) -> ProviderResult<()>
    where
        P: Copy,
        T: Table<Value = BlockNumberList>,
    {
        for (partial_key, indices) in index_updates {
            let last_shard = self.take_shard::<T>(sharded_key_factory(partial_key, u64::MAX))?;
            // chunk indices and insert them in shards of N size.
            let indices = last_shard.iter().chain(indices.iter());
            let chunks = indices
                .chunks(sharded_key::NUM_OF_INDICES_IN_SHARD)
                .into_iter()
                .map(|chunks| chunks.copied().collect())
                .collect::<Vec<Vec<_>>>();

            let mut chunks = chunks.into_iter().peekable();
            while let Some(list) = chunks.next() {
                let highest_block_number = if chunks.peek().is_some() {
                    *list.last().expect("`chunks` does not return empty list")
                } else {
                    // Insert last list with u64::MAX
                    u64::MAX
                };
                self.tx.put::<T>(
                    sharded_key_factory(partial_key, highest_block_number),
                    BlockNumberList::new_pre_sorted(list),
                )?;
            }
        }
        Ok(())
    }
}

impl<TX: DbTx> AccountReader for DatabaseProvider<TX> {
    fn basic_account(&self, address: Address) -> ProviderResult<Option<Account>> {
        Ok(self.tx.get::<tables::PlainAccountState>(address)?)
    }
}

impl<TX: DbTx> AccountExtReader for DatabaseProvider<TX> {
    fn changed_accounts_with_range(
        &self,
        range: impl RangeBounds<BlockNumber>,
    ) -> ProviderResult<BTreeSet<Address>> {
        self.tx
            .cursor_read::<tables::AccountChangeSets>()?
            .walk_range(range)?
            .map(|entry| {
                entry.map(|(_, account_before)| account_before.address).map_err(Into::into)
            })
            .collect()
    }

    fn basic_accounts(
        &self,
        iter: impl IntoIterator<Item = Address>,
    ) -> ProviderResult<Vec<(Address, Option<Account>)>> {
        let mut plain_accounts = self.tx.cursor_read::<tables::PlainAccountState>()?;
        Ok(iter
            .into_iter()
            .map(|address| plain_accounts.seek_exact(address).map(|a| (address, a.map(|(_, v)| v))))
            .collect::<Result<Vec<_>, _>>()?)
    }

    fn changed_accounts_and_blocks_with_range(
        &self,
        range: RangeInclusive<BlockNumber>,
    ) -> ProviderResult<BTreeMap<Address, Vec<u64>>> {
        let mut changeset_cursor = self.tx.cursor_read::<tables::AccountChangeSets>()?;

        let account_transitions = changeset_cursor.walk_range(range)?.try_fold(
            BTreeMap::new(),
            |mut accounts: BTreeMap<Address, Vec<u64>>, entry| -> ProviderResult<_> {
                let (index, account) = entry?;
                accounts.entry(account.address).or_default().push(index);
                Ok(accounts)
            },
        )?;

        Ok(account_transitions)
    }
}

impl<TX: DbTx> ChangeSetReader for DatabaseProvider<TX> {
    fn account_block_changeset(
        &self,
        block_number: BlockNumber,
    ) -> ProviderResult<Vec<AccountBeforeTx>> {
        let range = block_number..=block_number;
        self.tx
            .cursor_read::<tables::AccountChangeSets>()?
            .walk_range(range)?
            .map(|result| -> ProviderResult<_> {
                let (_, account_before) = result?;
                Ok(account_before)
            })
            .collect()
    }
}

impl<TX: DbTx> HeaderSyncGapProvider for DatabaseProvider<TX> {
    fn sync_gap(
        &self,
        mode: HeaderSyncMode,
        highest_uninterrupted_block: BlockNumber,
    ) -> ProviderResult<HeaderSyncGap> {
        let static_file_provider = self.static_file_provider();

        // Make sure Headers static file is at the same height. If it's further, this
        // input execution was interrupted previously and we need to unwind the static file.
        let next_static_file_block_num = static_file_provider
            .get_highest_static_file_block(StaticFileSegment::Headers)
            .map(|id| id + 1)
            .unwrap_or_default();
        let next_block = highest_uninterrupted_block + 1;

        match next_static_file_block_num.cmp(&next_block) {
            // The node shutdown between an executed static file commit and before the database
            // commit, so we need to unwind the static files.
            Ordering::Greater => {
                let mut static_file_producer =
                    static_file_provider.latest_writer(StaticFileSegment::Headers)?;
                static_file_producer.prune_headers(next_static_file_block_num - next_block)?;
                // Since this is a database <-> static file inconsistency, we commit the change
                // straight away.
                static_file_producer.commit()?
            }
            Ordering::Less => {
                // There's either missing or corrupted files.
                return Err(ProviderError::HeaderNotFound(next_static_file_block_num.into()))
            }
            Ordering::Equal => {}
        }

        let local_head = static_file_provider
            .sealed_header(highest_uninterrupted_block)?
            .ok_or_else(|| ProviderError::HeaderNotFound(highest_uninterrupted_block.into()))?;

        let target = match mode {
            HeaderSyncMode::Tip(rx) => SyncTarget::Tip(*rx.borrow()),
            HeaderSyncMode::Continuous => SyncTarget::TipNum(highest_uninterrupted_block + 1),
        };

        Ok(HeaderSyncGap { local_head, target })
    }
}

impl<TX: DbTx> HeaderProvider for DatabaseProvider<TX> {
    fn header(&self, block_hash: &BlockHash) -> ProviderResult<Option<Header>> {
        if let Some(num) = self.block_number(*block_hash)? {
            Ok(self.header_by_number(num)?)
        } else {
            Ok(None)
        }
    }

    fn header_by_number(&self, num: BlockNumber) -> ProviderResult<Option<Header>> {
        self.static_file_provider.get_with_static_file_or_database(
            StaticFileSegment::Headers,
            num,
            |static_file| static_file.header_by_number(num),
            || Ok(self.tx.get::<tables::Headers>(num)?),
        )
    }

    fn header_td(&self, block_hash: &BlockHash) -> ProviderResult<Option<U256>> {
        if let Some(num) = self.block_number(*block_hash)? {
            self.header_td_by_number(num)
        } else {
            Ok(None)
        }
    }

    fn header_td_by_number(&self, number: BlockNumber) -> ProviderResult<Option<U256>> {
        if let Some(td) = self.chain_spec.final_paris_total_difficulty(number) {
            // if this block is higher than the final paris(merge) block, return the final paris
            // difficulty
            return Ok(Some(td))
        }

        self.static_file_provider.get_with_static_file_or_database(
            StaticFileSegment::Headers,
            number,
            |static_file| static_file.header_td_by_number(number),
            || Ok(self.tx.get::<tables::HeaderTerminalDifficulties>(number)?.map(|td| td.0)),
        )
    }

    fn headers_range(&self, range: impl RangeBounds<BlockNumber>) -> ProviderResult<Vec<Header>> {
        self.static_file_provider.get_range_with_static_file_or_database(
            StaticFileSegment::Headers,
            to_range(range),
            |static_file, range, _| static_file.headers_range(range),
            |range, _| self.cursor_read_collect::<tables::Headers>(range).map_err(Into::into),
            |_| true,
        )
    }

    fn sealed_header(&self, number: BlockNumber) -> ProviderResult<Option<SealedHeader>> {
        self.static_file_provider.get_with_static_file_or_database(
            StaticFileSegment::Headers,
            number,
            |static_file| static_file.sealed_header(number),
            || {
                if let Some(header) = self.header_by_number(number)? {
                    let hash = self
                        .block_hash(number)?
                        .ok_or_else(|| ProviderError::HeaderNotFound(number.into()))?;
                    Ok(Some(header.seal(hash)))
                } else {
                    Ok(None)
                }
            },
        )
    }

    fn sealed_headers_while(
        &self,
        range: impl RangeBounds<BlockNumber>,
        predicate: impl FnMut(&SealedHeader) -> bool,
    ) -> ProviderResult<Vec<SealedHeader>> {
        self.static_file_provider.get_range_with_static_file_or_database(
            StaticFileSegment::Headers,
            to_range(range),
            |static_file, range, predicate| static_file.sealed_headers_while(range, predicate),
            |range, mut predicate| {
                let mut headers = vec![];
                for entry in self.tx.cursor_read::<tables::Headers>()?.walk_range(range)? {
                    let (number, header) = entry?;
                    let hash = self
                        .block_hash(number)?
                        .ok_or_else(|| ProviderError::HeaderNotFound(number.into()))?;
                    let sealed = header.seal(hash);
                    if !predicate(&sealed) {
                        break
                    }
                    headers.push(sealed);
                }
                Ok(headers)
            },
            predicate,
        )
    }
}

impl<TX: DbTx> BlockHashReader for DatabaseProvider<TX> {
    fn block_hash(&self, number: u64) -> ProviderResult<Option<B256>> {
        self.static_file_provider.get_with_static_file_or_database(
            StaticFileSegment::Headers,
            number,
            |static_file| static_file.block_hash(number),
            || Ok(self.tx.get::<tables::CanonicalHeaders>(number)?),
        )
    }

    fn canonical_hashes_range(
        &self,
        start: BlockNumber,
        end: BlockNumber,
    ) -> ProviderResult<Vec<B256>> {
        self.static_file_provider.get_range_with_static_file_or_database(
            StaticFileSegment::Headers,
            start..end,
            |static_file, range, _| static_file.canonical_hashes_range(range.start, range.end),
            |range, _| {
                self.cursor_read_collect::<tables::CanonicalHeaders>(range).map_err(Into::into)
            },
            |_| true,
        )
    }
}

impl<TX: DbTx> BlockNumReader for DatabaseProvider<TX> {
    fn chain_info(&self) -> ProviderResult<ChainInfo> {
        let best_number = self.best_block_number()?;
        let best_hash = self.block_hash(best_number)?.unwrap_or_default();
        Ok(ChainInfo { best_hash, best_number })
    }

    fn best_block_number(&self) -> ProviderResult<BlockNumber> {
        Ok(self
            .get_stage_checkpoint(StageId::Finish)?
            .map(|checkpoint| checkpoint.block_number)
            .unwrap_or_default())
    }

    fn last_block_number(&self) -> ProviderResult<BlockNumber> {
        Ok(self
            .tx
            .cursor_read::<tables::CanonicalHeaders>()?
            .last()?
            .map(|(num, _)| num)
            .max(
                self.static_file_provider.get_highest_static_file_block(StaticFileSegment::Headers),
            )
            .unwrap_or_default())
    }

    fn block_number(&self, hash: B256) -> ProviderResult<Option<BlockNumber>> {
        Ok(self.tx.get::<tables::HeaderNumbers>(hash)?)
    }
}

impl<Tx: DbTx> DatabaseProvider<Tx> {
    fn process_block_range<F, R>(
        &self,
        range: RangeInclusive<BlockNumber>,
        mut assemble_block: F,
    ) -> ProviderResult<Vec<R>>
    where
<<<<<<< HEAD
        F: FnMut(Range<TxNumber>, Header, Vec<Header>, Option<Withdrawals>) -> ProviderResult<R>,
=======
        F: FnMut(
            Range<TxNumber>,
            Header,
            Vec<Header>,
            Option<Withdrawals>,
            Option<Requests>,
        ) -> ProviderResult<R>,
>>>>>>> 3d3f52b2
    {
        if range.is_empty() {
            return Ok(Vec::new())
        }

        let len = range.end().saturating_sub(*range.start()) as usize;
        let mut blocks = Vec::with_capacity(len);

        let headers = self.headers_range(range)?;
        let mut ommers_cursor = self.tx.cursor_read::<tables::BlockOmmers>()?;
        let mut withdrawals_cursor = self.tx.cursor_read::<tables::BlockWithdrawals>()?;
<<<<<<< HEAD
=======
        let mut requests_cursor = self.tx.cursor_read::<tables::BlockRequests>()?;
>>>>>>> 3d3f52b2
        let mut block_body_cursor = self.tx.cursor_read::<tables::BlockBodyIndices>()?;

        for header in headers {
            // If the body indices are not found, this means that the transactions either do
            // not exist in the database yet, or they do exit but are
            // not indexed. If they exist but are not indexed, we don't
            // have enough information to return the block anyways, so
            // we skip the block.
            if let Some((_, block_body_indices)) = block_body_cursor.seek_exact(header.number)? {
                let tx_range = block_body_indices.tx_num_range();

                // If we are past shanghai, then all blocks should have a withdrawal list,
                // even if empty
                let withdrawals =
                    if self.chain_spec.is_shanghai_active_at_timestamp(header.timestamp) {
                        Some(
                            withdrawals_cursor
                                .seek_exact(header.number)?
                                .map(|(_, w)| w.withdrawals)
                                .unwrap_or_default(),
                        )
                    } else {
                        None
                    };
<<<<<<< HEAD
=======
                let requests = if self.chain_spec.is_prague_active_at_timestamp(header.timestamp) {
                    Some(requests_cursor.seek_exact(header.number)?.unwrap_or_default().1)
                } else {
                    None
                };
>>>>>>> 3d3f52b2
                let ommers =
                    if self.chain_spec.final_paris_total_difficulty(header.number).is_some() {
                        Vec::new()
                    } else {
                        ommers_cursor
                            .seek_exact(header.number)?
                            .map(|(_, o)| o.ommers)
                            .unwrap_or_default()
                    };
<<<<<<< HEAD
                if let Ok(b) = assemble_block(tx_range, header, ommers, withdrawals) {
=======
                if let Ok(b) = assemble_block(tx_range, header, ommers, withdrawals, requests) {
>>>>>>> 3d3f52b2
                    blocks.push(b);
                }
            }
        }
        Ok(blocks)
    }
}

impl<TX: DbTx> BlockReader for DatabaseProvider<TX> {
    fn find_block_by_hash(&self, hash: B256, source: BlockSource) -> ProviderResult<Option<Block>> {
        if source.is_database() {
            self.block(hash.into())
        } else {
            Ok(None)
        }
    }

    /// Returns the block with matching number from database.
    ///
    /// If the header for this block is not found, this returns `None`.
    /// If the header is found, but the transactions either do not exist, or are not indexed, this
    /// will return None.
    fn block(&self, id: BlockHashOrNumber) -> ProviderResult<Option<Block>> {
        if let Some(number) = self.convert_hash_or_number(id)? {
            if let Some(header) = self.header_by_number(number)? {
                let withdrawals = self.withdrawals_by_block(number.into(), header.timestamp)?;
                let ommers = self.ommers(number.into())?.unwrap_or_default();
                let requests = self.requests_by_block(number.into(), header.timestamp)?;
                // If the body indices are not found, this means that the transactions either do not
                // exist in the database yet, or they do exit but are not indexed.
                // If they exist but are not indexed, we don't have enough
                // information to return the block anyways, so we return `None`.
                let transactions = match self.transactions_by_block(number.into())? {
                    Some(transactions) => transactions,
                    None => return Ok(None),
                };

                return Ok(Some(Block { header, body: transactions, ommers, withdrawals, requests }))
            }
        }

        Ok(None)
    }

    fn pending_block(&self) -> ProviderResult<Option<SealedBlock>> {
        Ok(None)
    }

    fn pending_block_with_senders(&self) -> ProviderResult<Option<SealedBlockWithSenders>> {
        Ok(None)
    }

    fn pending_block_and_receipts(&self) -> ProviderResult<Option<(SealedBlock, Vec<Receipt>)>> {
        Ok(None)
    }

    fn ommers(&self, id: BlockHashOrNumber) -> ProviderResult<Option<Vec<Header>>> {
        if let Some(number) = self.convert_hash_or_number(id)? {
            // If the Paris (Merge) hardfork block is known and block is after it, return empty
            // ommers.
            if self.chain_spec.final_paris_total_difficulty(number).is_some() {
                return Ok(Some(Vec::new()))
            }

            let ommers = self.tx.get::<tables::BlockOmmers>(number)?.map(|o| o.ommers);
            return Ok(ommers)
        }

        Ok(None)
    }

    fn block_body_indices(&self, num: u64) -> ProviderResult<Option<StoredBlockBodyIndices>> {
        Ok(self.tx.get::<tables::BlockBodyIndices>(num)?)
    }

    /// Returns the block with senders with matching number or hash from database.
    ///
    /// **NOTE: The transactions have invalid hashes, since they would need to be calculated on the
    /// spot, and we want fast querying.**
    ///
    /// If the header for this block is not found, this returns `None`.
    /// If the header is found, but the transactions either do not exist, or are not indexed, this
    /// will return None.
    fn block_with_senders(
        &self,
        id: BlockHashOrNumber,
        transaction_kind: TransactionVariant,
    ) -> ProviderResult<Option<BlockWithSenders>> {
        let Some(block_number) = self.convert_hash_or_number(id)? else { return Ok(None) };
        let Some(header) = self.header_by_number(block_number)? else { return Ok(None) };

        let ommers = self.ommers(block_number.into())?.unwrap_or_default();
        let withdrawals = self.withdrawals_by_block(block_number.into(), header.timestamp)?;
        let requests = self.requests_by_block(block_number.into(), header.timestamp)?;

        // Get the block body
        //
        // If the body indices are not found, this means that the transactions either do not exist
        // in the database yet, or they do exit but are not indexed. If they exist but are not
        // indexed, we don't have enough information to return the block anyways, so we return
        // `None`.
        let Some(body) = self.block_body_indices(block_number)? else { return Ok(None) };

        let tx_range = body.tx_num_range();

        let (transactions, senders) = if tx_range.is_empty() {
            (vec![], vec![])
        } else {
            (self.transactions_by_tx_range(tx_range.clone())?, self.senders_by_tx_range(tx_range)?)
        };

        let body = transactions
            .into_iter()
            .map(|tx| match transaction_kind {
                TransactionVariant::NoHash => TransactionSigned {
                    // Caller explicitly asked for no hash, so we don't calculate it
                    hash: B256::ZERO,
                    signature: tx.signature,
                    transaction: tx.transaction,
                },
                TransactionVariant::WithHash => tx.with_hash(),
            })
            .collect();

        Block { header, body, ommers, withdrawals, requests }
            // Note: we're using unchecked here because we know the block contains valid txs wrt to
            // its height and can ignore the s value check so pre EIP-2 txs are allowed
            .try_with_senders_unchecked(senders)
            .map(Some)
            .map_err(|_| ProviderError::SenderRecoveryError)
    }

    fn block_range(&self, range: RangeInclusive<BlockNumber>) -> ProviderResult<Vec<Block>> {
        let mut tx_cursor = self.tx.cursor_read::<tables::Transactions>()?;
<<<<<<< HEAD
        self.process_block_range(range, |tx_range, header, ommers, withdrawals| {
=======
        self.process_block_range(range, |tx_range, header, ommers, withdrawals, requests| {
>>>>>>> 3d3f52b2
            let body = if tx_range.is_empty() {
                Vec::new()
            } else {
                self.transactions_by_tx_range_with_cursor(tx_range, &mut tx_cursor)?
                    .into_iter()
                    .map(Into::into)
                    .collect()
            };
<<<<<<< HEAD
            Ok(Block { header, body, ommers, withdrawals })
=======
            Ok(Block { header, body, ommers, withdrawals, requests })
>>>>>>> 3d3f52b2
        })
    }

    fn block_with_senders_range(
        &self,
        range: RangeInclusive<BlockNumber>,
    ) -> ProviderResult<Vec<BlockWithSenders>> {
        let mut tx_cursor = self.tx.cursor_read::<tables::Transactions>()?;
        let mut senders_cursor = self.tx.cursor_read::<tables::TransactionSenders>()?;

<<<<<<< HEAD
        self.process_block_range(range, |tx_range, header, ommers, withdrawals| {
=======
        self.process_block_range(range, |tx_range, header, ommers, withdrawals, requests| {
>>>>>>> 3d3f52b2
            let (body, senders) = if tx_range.is_empty() {
                (Vec::new(), Vec::new())
            } else {
                let body = self
                    .transactions_by_tx_range_with_cursor(tx_range.clone(), &mut tx_cursor)?
                    .into_iter()
                    .map(Into::into)
                    .collect::<Vec<TransactionSigned>>();
                // fetch senders from the senders table
                let known_senders =
                    senders_cursor
                        .walk_range(tx_range.clone())?
                        .collect::<Result<HashMap<_, _>, _>>()?;

                let mut senders = Vec::with_capacity(body.len());
                for (tx_num, tx) in tx_range.zip(body.iter()) {
                    match known_senders.get(&tx_num) {
                        None => {
                            // recover the sender from the transaction if not found
                            let sender = tx
                                .recover_signer_unchecked()
                                .ok_or_else(|| ProviderError::SenderRecoveryError)?;
                            senders.push(sender);
                        }
                        Some(sender) => senders.push(*sender),
                    }
                }

                (body, senders)
            };

<<<<<<< HEAD
            Block { header, body, ommers, withdrawals }
=======
            Block { header, body, ommers, withdrawals, requests }
>>>>>>> 3d3f52b2
                .try_with_senders_unchecked(senders)
                .map_err(|_| ProviderError::SenderRecoveryError)
        })
    }
}

impl<TX: DbTx> TransactionsProviderExt for DatabaseProvider<TX> {
    /// Recovers transaction hashes by walking through `Transactions` table and
    /// calculating them in a parallel manner. Returned unsorted.
    fn transaction_hashes_by_range(
        &self,
        tx_range: Range<TxNumber>,
    ) -> ProviderResult<Vec<(TxHash, TxNumber)>> {
        self.static_file_provider.get_range_with_static_file_or_database(
            StaticFileSegment::Transactions,
            tx_range,
            |static_file, range, _| static_file.transaction_hashes_by_range(range),
            |tx_range, _| {
                let mut tx_cursor = self.tx.cursor_read::<tables::Transactions>()?;
                let tx_range_size = tx_range.clone().count();
                let tx_walker = tx_cursor.walk_range(tx_range)?;

                let chunk_size = (tx_range_size / rayon::current_num_threads()).max(1);
                let mut channels = Vec::with_capacity(chunk_size);
                let mut transaction_count = 0;

                #[inline]
                fn calculate_hash(
                    entry: Result<(TxNumber, TransactionSignedNoHash), DatabaseError>,
                    rlp_buf: &mut Vec<u8>,
                ) -> Result<(B256, TxNumber), Box<ProviderError>> {
                    let (tx_id, tx) = entry.map_err(|e| Box::new(e.into()))?;
                    tx.transaction.encode_with_signature(&tx.signature, rlp_buf, false);
                    Ok((keccak256(rlp_buf), tx_id))
                }

                for chunk in &tx_walker.chunks(chunk_size) {
                    let (tx, rx) = mpsc::channel();
                    channels.push(rx);

                    // Note: Unfortunate side-effect of how chunk is designed in itertools (it is
                    // not Send)
                    let chunk: Vec<_> = chunk.collect();
                    transaction_count += chunk.len();

                    // Spawn the task onto the global rayon pool
                    // This task will send the results through the channel after it has calculated
                    // the hash.
                    rayon::spawn(move || {
                        let mut rlp_buf = Vec::with_capacity(128);
                        for entry in chunk {
                            rlp_buf.clear();
                            let _ = tx.send(calculate_hash(entry, &mut rlp_buf));
                        }
                    });
                }
                let mut tx_list = Vec::with_capacity(transaction_count);

                // Iterate over channels and append the tx hashes unsorted
                for channel in channels {
                    while let Ok(tx) = channel.recv() {
                        let (tx_hash, tx_id) = tx.map_err(|boxed| *boxed)?;
                        tx_list.push((tx_hash, tx_id));
                    }
                }

                Ok(tx_list)
            },
            |_| true,
        )
    }
}

/// Calculates the hash of the given transaction

impl<TX: DbTx> TransactionsProvider for DatabaseProvider<TX> {
    fn transaction_id(&self, tx_hash: TxHash) -> ProviderResult<Option<TxNumber>> {
        Ok(self.tx.get::<tables::TransactionHashNumbers>(tx_hash)?)
    }

    fn transaction_by_id(&self, id: TxNumber) -> ProviderResult<Option<TransactionSigned>> {
        self.static_file_provider.get_with_static_file_or_database(
            StaticFileSegment::Transactions,
            id,
            |static_file| static_file.transaction_by_id(id),
            || Ok(self.tx.get::<tables::Transactions>(id)?.map(Into::into)),
        )
    }

    fn transaction_by_id_no_hash(
        &self,
        id: TxNumber,
    ) -> ProviderResult<Option<TransactionSignedNoHash>> {
        self.static_file_provider.get_with_static_file_or_database(
            StaticFileSegment::Transactions,
            id,
            |static_file| static_file.transaction_by_id_no_hash(id),
            || Ok(self.tx.get::<tables::Transactions>(id)?),
        )
    }

    fn transaction_by_hash(&self, hash: TxHash) -> ProviderResult<Option<TransactionSigned>> {
        if let Some(id) = self.transaction_id(hash)? {
            Ok(self.transaction_by_id_no_hash(id)?.map(|tx| TransactionSigned {
                hash,
                signature: tx.signature,
                transaction: tx.transaction,
            }))
        } else {
            Ok(None)
        }
        .map(|tx| tx.map(Into::into))
    }

    fn transaction_by_hash_with_meta(
        &self,
        tx_hash: TxHash,
    ) -> ProviderResult<Option<(TransactionSigned, TransactionMeta)>> {
        let mut transaction_cursor = self.tx.cursor_read::<tables::TransactionBlocks>()?;
        if let Some(transaction_id) = self.transaction_id(tx_hash)? {
            if let Some(tx) = self.transaction_by_id_no_hash(transaction_id)? {
                let transaction = TransactionSigned {
                    hash: tx_hash,
                    signature: tx.signature,
                    transaction: tx.transaction,
                };
                if let Some(block_number) =
                    transaction_cursor.seek(transaction_id).map(|b| b.map(|(_, bn)| bn))?
                {
                    if let Some(sealed_header) = self.sealed_header(block_number)? {
                        let (header, block_hash) = sealed_header.split();
                        if let Some(block_body) = self.block_body_indices(block_number)? {
                            // the index of the tx in the block is the offset:
                            // len([start..tx_id])
                            // NOTE: `transaction_id` is always `>=` the block's first
                            // index
                            let index = transaction_id - block_body.first_tx_num();

                            let meta = TransactionMeta {
                                tx_hash,
                                index,
                                block_hash,
                                block_number,
                                base_fee: header.base_fee_per_gas,
                                excess_blob_gas: header.excess_blob_gas,
                                timestamp: header.timestamp,
                            };

                            return Ok(Some((transaction, meta)))
                        }
                    }
                }
            }
        }

        Ok(None)
    }

    fn transaction_block(&self, id: TxNumber) -> ProviderResult<Option<BlockNumber>> {
        let mut cursor = self.tx.cursor_read::<tables::TransactionBlocks>()?;
        Ok(cursor.seek(id)?.map(|(_, bn)| bn))
    }

    fn transactions_by_block(
        &self,
        id: BlockHashOrNumber,
    ) -> ProviderResult<Option<Vec<TransactionSigned>>> {
        let mut tx_cursor = self.tx.cursor_read::<tables::Transactions>()?;

        if let Some(block_number) = self.convert_hash_or_number(id)? {
            if let Some(body) = self.block_body_indices(block_number)? {
                let tx_range = body.tx_num_range();
                return if tx_range.is_empty() {
                    Ok(Some(Vec::new()))
                } else {
                    Ok(Some(
                        self.transactions_by_tx_range_with_cursor(tx_range, &mut tx_cursor)?
                            .into_iter()
                            .map(Into::into)
                            .collect(),
                    ))
                }
            }
        }
        Ok(None)
    }

    fn transactions_by_block_range(
        &self,
        range: impl RangeBounds<BlockNumber>,
    ) -> ProviderResult<Vec<Vec<TransactionSigned>>> {
        let mut tx_cursor = self.tx.cursor_read::<tables::Transactions>()?;
        let mut results = Vec::new();
        let mut body_cursor = self.tx.cursor_read::<tables::BlockBodyIndices>()?;
        for entry in body_cursor.walk_range(range)? {
            let (_, body) = entry?;
            let tx_num_range = body.tx_num_range();
            if tx_num_range.is_empty() {
                results.push(Vec::new());
            } else {
                results.push(
                    self.transactions_by_tx_range_with_cursor(tx_num_range, &mut tx_cursor)?
                        .into_iter()
                        .map(Into::into)
                        .collect(),
                );
            }
        }
        Ok(results)
    }

    fn transactions_by_tx_range(
        &self,
        range: impl RangeBounds<TxNumber>,
    ) -> ProviderResult<Vec<TransactionSignedNoHash>> {
        self.transactions_by_tx_range_with_cursor(
            range,
            &mut self.tx.cursor_read::<tables::Transactions>()?,
        )
    }

    fn senders_by_tx_range(
        &self,
        range: impl RangeBounds<TxNumber>,
    ) -> ProviderResult<Vec<Address>> {
        self.cursor_read_collect::<tables::TransactionSenders>(range).map_err(Into::into)
    }

    fn transaction_sender(&self, id: TxNumber) -> ProviderResult<Option<Address>> {
        Ok(self.tx.get::<tables::TransactionSenders>(id)?)
    }
}

impl<TX: DbTx> ReceiptProvider for DatabaseProvider<TX> {
    fn receipt(&self, id: TxNumber) -> ProviderResult<Option<Receipt>> {
        self.static_file_provider.get_with_static_file_or_database(
            StaticFileSegment::Receipts,
            id,
            |static_file| static_file.receipt(id),
            || Ok(self.tx.get::<tables::Receipts>(id)?),
        )
    }

    fn receipt_by_hash(&self, hash: TxHash) -> ProviderResult<Option<Receipt>> {
        if let Some(id) = self.transaction_id(hash)? {
            self.receipt(id)
        } else {
            Ok(None)
        }
    }

    fn receipts_by_block(&self, block: BlockHashOrNumber) -> ProviderResult<Option<Vec<Receipt>>> {
        if let Some(number) = self.convert_hash_or_number(block)? {
            if let Some(body) = self.block_body_indices(number)? {
                let tx_range = body.tx_num_range();
                return if tx_range.is_empty() {
                    Ok(Some(Vec::new()))
                } else {
                    self.receipts_by_tx_range(tx_range).map(Some)
                }
            }
        }
        Ok(None)
    }

    fn receipts_by_tx_range(
        &self,
        range: impl RangeBounds<TxNumber>,
    ) -> ProviderResult<Vec<Receipt>> {
        self.static_file_provider.get_range_with_static_file_or_database(
            StaticFileSegment::Receipts,
            to_range(range),
            |static_file, range, _| static_file.receipts_by_tx_range(range),
            |range, _| self.cursor_read_collect::<tables::Receipts>(range).map_err(Into::into),
            |_| true,
        )
    }
}

impl<TX: DbTx> WithdrawalsProvider for DatabaseProvider<TX> {
    fn withdrawals_by_block(
        &self,
        id: BlockHashOrNumber,
        timestamp: u64,
    ) -> ProviderResult<Option<Withdrawals>> {
        if self.chain_spec.is_shanghai_active_at_timestamp(timestamp) {
            if let Some(number) = self.convert_hash_or_number(id)? {
                // If we are past shanghai, then all blocks should have a withdrawal list, even if
                // empty
                let withdrawals = self
                    .tx
                    .get::<tables::BlockWithdrawals>(number)
                    .map(|w| w.map(|w| w.withdrawals))?
                    .unwrap_or_default();
                return Ok(Some(withdrawals))
            }
        }
        Ok(None)
    }

    fn latest_withdrawal(&self) -> ProviderResult<Option<Withdrawal>> {
        let latest_block_withdrawal = self.tx.cursor_read::<tables::BlockWithdrawals>()?.last()?;
        Ok(latest_block_withdrawal
            .and_then(|(_, mut block_withdrawal)| block_withdrawal.withdrawals.pop()))
    }
}

impl<TX: DbTx> RequestsProvider for DatabaseProvider<TX> {
    fn requests_by_block(
        &self,
        id: BlockHashOrNumber,
        timestamp: u64,
    ) -> ProviderResult<Option<Requests>> {
        if self.chain_spec.is_prague_active_at_timestamp(timestamp) {
            if let Some(number) = self.convert_hash_or_number(id)? {
                // If we are past Prague, then all blocks should have a requests list, even if
                // empty
                let requests = self.tx.get::<tables::BlockRequests>(number)?.unwrap_or_default();
                return Ok(Some(requests))
            }
        }
        Ok(None)
    }
}

impl<TX: DbTx> EvmEnvProvider for DatabaseProvider<TX> {
    fn fill_env_at<EvmConfig>(
        &self,
        cfg: &mut CfgEnvWithHandlerCfg,
        block_env: &mut BlockEnv,
        at: BlockHashOrNumber,
        evm_config: EvmConfig,
    ) -> ProviderResult<()>
    where
        EvmConfig: ConfigureEvmEnv,
    {
        let hash = self.convert_number(at)?.ok_or(ProviderError::HeaderNotFound(at))?;
        let header = self.header(&hash)?.ok_or(ProviderError::HeaderNotFound(at))?;
        self.fill_env_with_header(cfg, block_env, &header, evm_config)
    }

    fn fill_env_with_header<EvmConfig>(
        &self,
        cfg: &mut CfgEnvWithHandlerCfg,
        block_env: &mut BlockEnv,
        header: &Header,
        _evm_config: EvmConfig,
    ) -> ProviderResult<()>
    where
        EvmConfig: ConfigureEvmEnv,
    {
        let total_difficulty = self
            .header_td_by_number(header.number)?
            .unwrap_or_default();
        EvmConfig::fill_cfg_and_block_env(
            cfg,
            block_env,
            &self.chain_spec,
            header,
            total_difficulty,
        );
        Ok(())
    }

    fn fill_block_env_at(
        &self,
        block_env: &mut BlockEnv,
        at: BlockHashOrNumber,
    ) -> ProviderResult<()> {
        let hash = self.convert_number(at)?.ok_or(ProviderError::HeaderNotFound(at))?;
        let header = self.header(&hash)?.ok_or(ProviderError::HeaderNotFound(at))?;

        self.fill_block_env_with_header(block_env, &header)
    }

    fn fill_block_env_with_header(
        &self,
        block_env: &mut BlockEnv,
        header: &Header,
    ) -> ProviderResult<()> {
        let total_difficulty = self
            .header_td_by_number(header.number)?
            .ok_or_else(|| ProviderError::HeaderNotFound(header.number.into()))?;
        let spec_id = revm_spec(
            &self.chain_spec,
            Head {
                number: header.number,
                timestamp: header.timestamp,
                difficulty: header.difficulty,
                total_difficulty,
                // Not required
                hash: Default::default(),
            },
        );
        let after_merge = spec_id >= SpecId::MERGE;
        fill_block_env(block_env, &self.chain_spec, header, after_merge);
        Ok(())
    }

    fn fill_cfg_env_at<EvmConfig>(
        &self,
        cfg: &mut CfgEnvWithHandlerCfg,
        at: BlockHashOrNumber,
        evm_config: EvmConfig,
    ) -> ProviderResult<()>
    where
        EvmConfig: ConfigureEvmEnv,
    {
        let hash = self.convert_number(at)?.ok_or(ProviderError::HeaderNotFound(at))?;
        let header = self.header(&hash)?.ok_or(ProviderError::HeaderNotFound(at))?;
        self.fill_cfg_env_with_header(cfg, &header, evm_config)
    }

    fn fill_cfg_env_with_header<EvmConfig>(
        &self,
        cfg: &mut CfgEnvWithHandlerCfg,
        header: &Header,
        _evm_config: EvmConfig,
    ) -> ProviderResult<()>
    where
        EvmConfig: ConfigureEvmEnv,
    {
        let total_difficulty = self
            .header_td_by_number(header.number)?
            .ok_or_else(|| ProviderError::HeaderNotFound(header.number.into()))?;
        EvmConfig::fill_cfg_env(cfg, &self.chain_spec, header, total_difficulty);
        Ok(())
    }
}

impl<TX: DbTx> StageCheckpointReader for DatabaseProvider<TX> {
    fn get_stage_checkpoint(&self, id: StageId) -> ProviderResult<Option<StageCheckpoint>> {
        Ok(self.tx.get::<tables::StageCheckpoints>(id.to_string())?)
    }

    /// Get stage checkpoint progress.
    fn get_stage_checkpoint_progress(&self, id: StageId) -> ProviderResult<Option<Vec<u8>>> {
        Ok(self.tx.get::<tables::StageCheckpointProgresses>(id.to_string())?)
    }
}

impl<TX: DbTxMut> StageCheckpointWriter for DatabaseProvider<TX> {
    /// Save stage checkpoint.
    fn save_stage_checkpoint(
        &self,
        id: StageId,
        checkpoint: StageCheckpoint,
    ) -> ProviderResult<()> {
        Ok(self.tx.put::<tables::StageCheckpoints>(id.to_string(), checkpoint)?)
    }

    /// Save stage checkpoint progress.
    fn save_stage_checkpoint_progress(
        &self,
        id: StageId,
        checkpoint: Vec<u8>,
    ) -> ProviderResult<()> {
        Ok(self.tx.put::<tables::StageCheckpointProgresses>(id.to_string(), checkpoint)?)
    }

    fn update_pipeline_stages(
        &self,
        block_number: BlockNumber,
        drop_stage_checkpoint: bool,
    ) -> ProviderResult<()> {
        // iterate over all existing stages in the table and update its progress.
        let mut cursor = self.tx.cursor_write::<tables::StageCheckpoints>()?;
        for stage_id in StageId::ALL {
            let (_, checkpoint) = cursor.seek_exact(stage_id.to_string())?.unwrap_or_default();
            cursor.upsert(
                stage_id.to_string(),
                StageCheckpoint {
                    block_number,
                    ..if drop_stage_checkpoint { Default::default() } else { checkpoint }
                },
            )?;
        }

        Ok(())
    }
}

impl<TX: DbTx> StorageReader for DatabaseProvider<TX> {
    fn plain_state_storages(
        &self,
        addresses_with_keys: impl IntoIterator<Item = (Address, impl IntoIterator<Item = B256>)>,
    ) -> ProviderResult<Vec<(Address, Vec<StorageEntry>)>> {
        let mut plain_storage = self.tx.cursor_dup_read::<tables::PlainStorageState>()?;

        addresses_with_keys
            .into_iter()
            .map(|(address, storage)| {
                storage
                    .into_iter()
                    .map(|key| -> ProviderResult<_> {
                        Ok(plain_storage
                            .seek_by_key_subkey(address, key)?
                            .filter(|v| v.key == key)
                            .unwrap_or_else(|| StorageEntry { key, value: Default::default() }))
                    })
                    .collect::<ProviderResult<Vec<_>>>()
                    .map(|storage| (address, storage))
            })
            .collect::<ProviderResult<Vec<(_, _)>>>()
    }

    fn changed_storages_with_range(
        &self,
        range: RangeInclusive<BlockNumber>,
    ) -> ProviderResult<BTreeMap<Address, BTreeSet<B256>>> {
        self.tx
            .cursor_read::<tables::StorageChangeSets>()?
            .walk_range(BlockNumberAddress::range(range))?
            // fold all storages and save its old state so we can remove it from HashedStorage
            // it is needed as it is dup table.
            .try_fold(BTreeMap::new(), |mut accounts: BTreeMap<Address, BTreeSet<B256>>, entry| {
                let (BlockNumberAddress((_, address)), storage_entry) = entry?;
                accounts.entry(address).or_default().insert(storage_entry.key);
                Ok(accounts)
            })
    }

    fn changed_storages_and_blocks_with_range(
        &self,
        range: RangeInclusive<BlockNumber>,
    ) -> ProviderResult<BTreeMap<(Address, B256), Vec<u64>>> {
        let mut changeset_cursor = self.tx.cursor_read::<tables::StorageChangeSets>()?;

        let storage_changeset_lists =
            changeset_cursor.walk_range(BlockNumberAddress::range(range))?.try_fold(
                BTreeMap::new(),
                |mut storages: BTreeMap<(Address, B256), Vec<u64>>, entry| -> ProviderResult<_> {
                    let (index, storage) = entry?;
                    storages
                        .entry((index.address(), storage.key))
                        .or_default()
                        .push(index.block_number());
                    Ok(storages)
                },
            )?;

        Ok(storage_changeset_lists)
    }
}

impl<TX: DbTxMut + DbTx> HashingWriter for DatabaseProvider<TX> {
    fn unwind_account_hashing(
        &self,
        range: RangeInclusive<BlockNumber>,
    ) -> ProviderResult<BTreeMap<B256, Option<Account>>> {
        // Aggregate all block changesets and make a list of accounts that have been changed.
        // Note that collecting and then reversing the order is necessary to ensure that the
        // changes are applied in the correct order.
        let hashed_accounts = self
            .tx
            .cursor_read::<tables::AccountChangeSets>()?
            .walk_range(range)?
            .map(|entry| entry.map(|(_, e)| (keccak256(e.address), e.info)))
            .collect::<Result<Vec<_>, _>>()?
            .into_iter()
            .rev()
            .collect::<BTreeMap<_, _>>();

        // Apply values to HashedState, and remove the account if it's None.
        let mut hashed_accounts_cursor = self.tx.cursor_write::<tables::HashedAccounts>()?;
        for (hashed_address, account) in &hashed_accounts {
            if let Some(account) = account {
                hashed_accounts_cursor.upsert(*hashed_address, *account)?;
            } else if hashed_accounts_cursor.seek_exact(*hashed_address)?.is_some() {
                hashed_accounts_cursor.delete_current()?;
            }
        }

        Ok(hashed_accounts)
    }

    fn insert_account_for_hashing(
        &self,
        accounts: impl IntoIterator<Item = (Address, Option<Account>)>,
    ) -> ProviderResult<BTreeMap<B256, Option<Account>>> {
        let mut hashed_accounts_cursor = self.tx.cursor_write::<tables::HashedAccounts>()?;
        let hashed_accounts =
            accounts.into_iter().map(|(ad, ac)| (keccak256(ad), ac)).collect::<BTreeMap<_, _>>();
        for (hashed_address, account) in &hashed_accounts {
            if let Some(account) = account {
                hashed_accounts_cursor.upsert(*hashed_address, *account)?;
            } else if hashed_accounts_cursor.seek_exact(*hashed_address)?.is_some() {
                hashed_accounts_cursor.delete_current()?;
            }
        }
        Ok(hashed_accounts)
    }

    fn unwind_storage_hashing(
        &self,
        range: Range<BlockNumberAddress>,
    ) -> ProviderResult<HashMap<B256, BTreeSet<B256>>> {
        // Aggregate all block changesets and make list of accounts that have been changed.
        let mut changesets = self.tx.cursor_read::<tables::StorageChangeSets>()?;
        let mut hashed_storages = changesets
            .walk_range(range)?
            .map(|entry| {
                entry.map(|(BlockNumberAddress((_, address)), storage_entry)| {
                    (keccak256(address), keccak256(storage_entry.key), storage_entry.value)
                })
            })
            .collect::<Result<Vec<_>, _>>()?;
        hashed_storages.sort_by_key(|(ha, hk, _)| (*ha, *hk));

        // Apply values to HashedState, and remove the account if it's None.
        let mut hashed_storage_keys: HashMap<B256, BTreeSet<B256>> = HashMap::new();
        let mut hashed_storage = self.tx.cursor_dup_write::<tables::HashedStorages>()?;
        for (hashed_address, key, value) in hashed_storages.into_iter().rev() {
            hashed_storage_keys.entry(hashed_address).or_default().insert(key);

            if hashed_storage
                .seek_by_key_subkey(hashed_address, key)?
                .filter(|entry| entry.key == key)
                .is_some()
            {
                hashed_storage.delete_current()?;
            }

            if value != U256::ZERO {
                hashed_storage.upsert(hashed_address, StorageEntry { key, value })?;
            }
        }
        Ok(hashed_storage_keys)
    }

    fn insert_storage_for_hashing(
        &self,
        storages: impl IntoIterator<Item = (Address, impl IntoIterator<Item = StorageEntry>)>,
    ) -> ProviderResult<HashMap<B256, BTreeSet<B256>>> {
        // hash values
        let hashed_storages =
            storages.into_iter().fold(BTreeMap::new(), |mut map, (address, storage)| {
                let storage = storage.into_iter().fold(BTreeMap::new(), |mut map, entry| {
                    map.insert(keccak256(entry.key), entry.value);
                    map
                });
                map.insert(keccak256(address), storage);
                map
            });

        let hashed_storage_keys =
            HashMap::from_iter(hashed_storages.iter().map(|(hashed_address, entries)| {
                (*hashed_address, BTreeSet::from_iter(entries.keys().copied()))
            }));

        let mut hashed_storage_cursor = self.tx.cursor_dup_write::<tables::HashedStorages>()?;
        // Hash the address and key and apply them to HashedStorage (if Storage is None
        // just remove it);
        hashed_storages.into_iter().try_for_each(|(hashed_address, storage)| {
            storage.into_iter().try_for_each(|(key, value)| -> ProviderResult<()> {
                if hashed_storage_cursor
                    .seek_by_key_subkey(hashed_address, key)?
                    .filter(|entry| entry.key == key)
                    .is_some()
                {
                    hashed_storage_cursor.delete_current()?;
                }

                if value != U256::ZERO {
                    hashed_storage_cursor.upsert(hashed_address, StorageEntry { key, value })?;
                }
                Ok(())
            })
        })?;

        Ok(hashed_storage_keys)
    }

    fn insert_hashes(
        &self,
        range: RangeInclusive<BlockNumber>,
        end_block_hash: B256,
        expected_state_root: B256,
    ) -> ProviderResult<()> {
        // Initialize prefix sets.
        let mut account_prefix_set = PrefixSetMut::default();
        let mut storage_prefix_sets: HashMap<B256, PrefixSetMut> = HashMap::default();
        let mut destroyed_accounts = HashSet::default();

        let mut durations_recorder = metrics::DurationsRecorder::default();

        // storage hashing stage
        {
            let lists = self.changed_storages_with_range(range.clone())?;
            let storages = self.plain_state_storages(lists)?;
            let storage_entries = self.insert_storage_for_hashing(storages)?;
            for (hashed_address, hashed_slots) in storage_entries {
                account_prefix_set.insert(Nibbles::unpack(hashed_address));
                for slot in hashed_slots {
                    storage_prefix_sets
                        .entry(hashed_address)
                        .or_default()
                        .insert(Nibbles::unpack(slot));
                }
            }
        }
        durations_recorder.record_relative(metrics::Action::InsertStorageHashing);

        // account hashing stage
        {
            let lists = self.changed_accounts_with_range(range.clone())?;
            let accounts = self.basic_accounts(lists)?;
            let hashed_addresses = self.insert_account_for_hashing(accounts)?;
            for (hashed_address, account) in hashed_addresses {
                account_prefix_set.insert(Nibbles::unpack(hashed_address));
                if account.is_none() {
                    destroyed_accounts.insert(hashed_address);
                }
            }
        }
        durations_recorder.record_relative(metrics::Action::InsertAccountHashing);

        // merkle tree
        {
            // This is the same as `StateRoot::incremental_root_with_updates`, only the prefix sets
            // are pre-loaded.
            let prefix_sets = TriePrefixSets {
                account_prefix_set: account_prefix_set.freeze(),
                storage_prefix_sets: storage_prefix_sets
                    .into_iter()
                    .map(|(k, v)| (k, v.freeze()))
                    .collect(),
                destroyed_accounts,
            };
            let (state_root, trie_updates) = StateRoot::from_tx(&self.tx)
                .with_prefix_sets(prefix_sets)
                .root_with_updates()
                .map_err(Into::<reth_db::DatabaseError>::into)?;
            if state_root != expected_state_root {
                return Err(ProviderError::StateRootMismatch(Box::new(RootMismatch {
                    root: GotExpected { got: state_root, expected: expected_state_root },
                    block_number: *range.end(),
                    block_hash: end_block_hash,
                })))
            }
            trie_updates.flush(&self.tx)?;
        }
        durations_recorder.record_relative(metrics::Action::InsertMerkleTree);

        debug!(target: "providers::db", ?range, actions = ?durations_recorder.actions, "Inserted hashes");

        Ok(())
    }
}

impl<TX: DbTxMut + DbTx> HistoryWriter for DatabaseProvider<TX> {
    fn unwind_account_history_indices(
        &self,
        range: RangeInclusive<BlockNumber>,
    ) -> ProviderResult<usize> {
        let mut last_indices = self
            .tx
            .cursor_read::<tables::AccountChangeSets>()?
            .walk_range(range)?
            .map(|entry| entry.map(|(index, account)| (account.address, index)))
            .collect::<Result<Vec<_>, _>>()?;
        last_indices.sort_by_key(|(a, _)| *a);

        // Unwind the account history index.
        let mut cursor = self.tx.cursor_write::<tables::AccountsHistory>()?;
        for &(address, rem_index) in &last_indices {
            let partial_shard = unwind_history_shards::<_, tables::AccountsHistory, _>(
                &mut cursor,
                ShardedKey::last(address),
                rem_index,
                |sharded_key| sharded_key.key == address,
            )?;

            // Check the last returned partial shard.
            // If it's not empty, the shard needs to be reinserted.
            if !partial_shard.is_empty() {
                cursor.insert(
                    ShardedKey::last(address),
                    BlockNumberList::new_pre_sorted(partial_shard),
                )?;
            }
        }

        let changesets = last_indices.len();
        Ok(changesets)
    }

    fn insert_account_history_index(
        &self,
        account_transitions: BTreeMap<Address, Vec<u64>>,
    ) -> ProviderResult<()> {
        self.append_history_index::<_, tables::AccountsHistory>(
            account_transitions,
            ShardedKey::new,
        )
    }

    fn unwind_storage_history_indices(
        &self,
        range: Range<BlockNumberAddress>,
    ) -> ProviderResult<usize> {
        let mut storage_changesets = self
            .tx
            .cursor_read::<tables::StorageChangeSets>()?
            .walk_range(range)?
            .map(|entry| {
                entry.map(|(BlockNumberAddress((bn, address)), storage)| (address, storage.key, bn))
            })
            .collect::<Result<Vec<_>, _>>()?;
        storage_changesets.sort_by_key(|(address, key, _)| (*address, *key));

        let mut cursor = self.tx.cursor_write::<tables::StoragesHistory>()?;
        for &(address, storage_key, rem_index) in &storage_changesets {
            let partial_shard = unwind_history_shards::<_, tables::StoragesHistory, _>(
                &mut cursor,
                StorageShardedKey::last(address, storage_key),
                rem_index,
                |storage_sharded_key| {
                    storage_sharded_key.address == address &&
                        storage_sharded_key.sharded_key.key == storage_key
                },
            )?;

            // Check the last returned partial shard.
            // If it's not empty, the shard needs to be reinserted.
            if !partial_shard.is_empty() {
                cursor.insert(
                    StorageShardedKey::last(address, storage_key),
                    BlockNumberList::new_pre_sorted(partial_shard),
                )?;
            }
        }

        let changesets = storage_changesets.len();
        Ok(changesets)
    }

    fn insert_storage_history_index(
        &self,
        storage_transitions: BTreeMap<(Address, B256), Vec<u64>>,
    ) -> ProviderResult<()> {
        self.append_history_index::<_, tables::StoragesHistory>(
            storage_transitions,
            |(address, storage_key), highest_block_number| {
                StorageShardedKey::new(address, storage_key, highest_block_number)
            },
        )
    }

    fn update_history_indices(&self, range: RangeInclusive<BlockNumber>) -> ProviderResult<()> {
        // account history stage
        {
            let indices = self.changed_accounts_and_blocks_with_range(range.clone())?;
            self.insert_account_history_index(indices)?;
        }

        // storage history stage
        {
            let indices = self.changed_storages_and_blocks_with_range(range)?;
            self.insert_storage_history_index(indices)?;
        }

        Ok(())
    }
}

impl<TX: DbTxMut + DbTx> BlockExecutionWriter for DatabaseProvider<TX> {
    /// Return range of blocks and its execution result
    fn get_or_take_block_and_execution_range<const TAKE: bool>(
        &self,
        range: RangeInclusive<BlockNumber>,
    ) -> ProviderResult<Chain> {
        if TAKE {
            let storage_range = BlockNumberAddress::range(range.clone());

            // Unwind account hashes. Add changed accounts to account prefix set.
            let hashed_addresses = self.unwind_account_hashing(range.clone())?;
            let mut account_prefix_set = PrefixSetMut::with_capacity(hashed_addresses.len());
            let mut destroyed_accounts = HashSet::default();
            for (hashed_address, account) in hashed_addresses {
                account_prefix_set.insert(Nibbles::unpack(hashed_address));
                if account.is_none() {
                    destroyed_accounts.insert(hashed_address);
                }
            }

            // Unwind account history indices.
            self.unwind_account_history_indices(range.clone())?;

            // Unwind storage hashes. Add changed account and storage keys to corresponding prefix
            // sets.
            let mut storage_prefix_sets = HashMap::<B256, PrefixSet>::default();
            let storage_entries = self.unwind_storage_hashing(storage_range.clone())?;
            for (hashed_address, hashed_slots) in storage_entries {
                account_prefix_set.insert(Nibbles::unpack(hashed_address));
                let mut storage_prefix_set = PrefixSetMut::with_capacity(hashed_slots.len());
                for slot in hashed_slots {
                    storage_prefix_set.insert(Nibbles::unpack(slot));
                }
                storage_prefix_sets.insert(hashed_address, storage_prefix_set.freeze());
            }

            // Unwind storage history indices.
            self.unwind_storage_history_indices(storage_range)?;

            // Calculate the reverted merkle root.
            // This is the same as `StateRoot::incremental_root_with_updates`, only the prefix sets
            // are pre-loaded.
            let prefix_sets = TriePrefixSets {
                account_prefix_set: account_prefix_set.freeze(),
                storage_prefix_sets,
                destroyed_accounts,
            };
            let (new_state_root, trie_updates) = StateRoot::from_tx(&self.tx)
                .with_prefix_sets(prefix_sets)
                .root_with_updates()
                .map_err(Into::<reth_db::DatabaseError>::into)?;

            let parent_number = range.start().saturating_sub(1);
            let parent_state_root = self
                .header_by_number(parent_number)?
                .ok_or_else(|| ProviderError::HeaderNotFound(parent_number.into()))?
                .state_root;

            // state root should be always correct as we are reverting state.
            // but for sake of double verification we will check it again.
            if new_state_root != parent_state_root {
                let parent_hash = self
                    .block_hash(parent_number)?
                    .ok_or_else(|| ProviderError::HeaderNotFound(parent_number.into()))?;
                return Err(ProviderError::UnwindStateRootMismatch(Box::new(RootMismatch {
                    root: GotExpected { got: new_state_root, expected: parent_state_root },
                    block_number: parent_number,
                    block_hash: parent_hash,
                })))
            }
            trie_updates.flush(&self.tx)?;
        }

        // get blocks
        let blocks = self.get_take_block_range::<TAKE>(range.clone())?;
        let unwind_to = blocks.first().map(|b| b.number.saturating_sub(1));
        // get execution res
        let execution_state = self.unwind_or_peek_state::<TAKE>(range.clone())?;

        // remove block bodies it is needed for both get block range and get block execution results
        // that is why it is deleted afterwards.
        if TAKE {
            // rm block bodies
            self.get_or_take::<tables::BlockBodyIndices, TAKE>(range)?;

            // Update pipeline progress
            if let Some(fork_number) = unwind_to {
                self.update_pipeline_stages(fork_number, true)?;
            }
        }

        Ok(Chain::new(blocks, execution_state, None))
    }
}

impl<TX: DbTxMut + DbTx> BlockWriter for DatabaseProvider<TX> {
    fn insert_block(
        &self,
        block: SealedBlockWithSenders,
        prune_modes: Option<&PruneModes>,
    ) -> ProviderResult<StoredBlockBodyIndices> {
        let block_number = block.number;

        let mut durations_recorder = metrics::DurationsRecorder::default();

        self.tx.put::<tables::CanonicalHeaders>(block_number, block.hash())?;
        durations_recorder.record_relative(metrics::Action::InsertCanonicalHeaders);

        // Put header with canonical hashes.
        self.tx.put::<tables::Headers>(block_number, block.header.as_ref().clone())?;
        durations_recorder.record_relative(metrics::Action::InsertHeaders);

        self.tx.put::<tables::HeaderNumbers>(block.hash(), block_number)?;
        durations_recorder.record_relative(metrics::Action::InsertHeaderNumbers);

        // total difficulty
        let ttd = if block_number == 0 {
            block.difficulty
        } else {
            let parent_block_number = block_number - 1;
            let parent_ttd = self.header_td_by_number(parent_block_number)?.unwrap_or_default();
            durations_recorder.record_relative(metrics::Action::GetParentTD);
            parent_ttd + block.difficulty
        };

        self.tx.put::<tables::HeaderTerminalDifficulties>(block_number, ttd.into())?;
        durations_recorder.record_relative(metrics::Action::InsertHeaderTerminalDifficulties);

        // insert body ommers data
        if !block.ommers.is_empty() {
            self.tx.put::<tables::BlockOmmers>(
                block_number,
                StoredBlockOmmers { ommers: block.block.ommers },
            )?;
            durations_recorder.record_relative(metrics::Action::InsertBlockOmmers);
        }

        let mut next_tx_num = self
            .tx
            .cursor_read::<tables::TransactionBlocks>()?
            .last()?
            .map(|(n, _)| n + 1)
            .unwrap_or_default();
        durations_recorder.record_relative(metrics::Action::GetNextTxNum);
        let first_tx_num = next_tx_num;

        let tx_count = block.block.body.len() as u64;

        // Ensures we have all the senders for the block's transactions.
        let mut tx_senders_elapsed = Duration::default();
        let mut transactions_elapsed = Duration::default();
        let mut tx_hash_numbers_elapsed = Duration::default();

        for (transaction, sender) in block.block.body.into_iter().zip(block.senders.iter()) {
            let hash = transaction.hash();

            if prune_modes
                .and_then(|modes| modes.sender_recovery)
                .filter(|prune_mode| prune_mode.is_full())
                .is_none()
            {
                let start = Instant::now();
                self.tx.put::<tables::TransactionSenders>(next_tx_num, *sender)?;
                tx_senders_elapsed += start.elapsed();
            }

            let start = Instant::now();
            self.tx.put::<tables::Transactions>(next_tx_num, transaction.into())?;
            let elapsed = start.elapsed();
            if elapsed > Duration::from_secs(1) {
                warn!(
                    target: "providers::db",
                    ?block_number,
                    tx_num = %next_tx_num,
                    hash = %hash,
                    ?elapsed,
                    "Transaction insertion took too long"
                );
            }
            transactions_elapsed += elapsed;

            if prune_modes
                .and_then(|modes| modes.transaction_lookup)
                .filter(|prune_mode| prune_mode.is_full())
                .is_none()
            {
                let start = Instant::now();
                self.tx.put::<tables::TransactionHashNumbers>(hash, next_tx_num)?;
                tx_hash_numbers_elapsed += start.elapsed();
            }
            next_tx_num += 1;
        }
        durations_recorder
            .record_duration(metrics::Action::InsertTransactionSenders, tx_senders_elapsed);
        durations_recorder
            .record_duration(metrics::Action::InsertTransactions, transactions_elapsed);
        durations_recorder.record_duration(
            metrics::Action::InsertTransactionHashNumbers,
            tx_hash_numbers_elapsed,
        );

        if let Some(withdrawals) = block.block.withdrawals {
            if !withdrawals.is_empty() {
                self.tx.put::<tables::BlockWithdrawals>(
                    block_number,
                    StoredBlockWithdrawals { withdrawals },
                )?;
                durations_recorder.record_relative(metrics::Action::InsertBlockWithdrawals);
            }
        }

        if let Some(requests) = block.block.requests {
            if !requests.0.is_empty() {
                self.tx.put::<tables::BlockRequests>(block_number, requests)?;
                durations_recorder.record_relative(metrics::Action::InsertBlockRequests);
            }
        }

        let block_indices = StoredBlockBodyIndices { first_tx_num, tx_count };
        self.tx.put::<tables::BlockBodyIndices>(block_number, block_indices.clone())?;
        durations_recorder.record_relative(metrics::Action::InsertBlockBodyIndices);

        if !block_indices.is_empty() {
            self.tx.put::<tables::TransactionBlocks>(block_indices.last_tx_num(), block_number)?;
            durations_recorder.record_relative(metrics::Action::InsertTransactionBlocks);
        }

        debug!(
            target: "providers::db",
            ?block_number,
            actions = ?durations_recorder.actions,
            "Inserted block"
        );

        Ok(block_indices)
    }

    fn append_blocks_with_state(
        &self,
        blocks: Vec<SealedBlockWithSenders>,
        state: BundleStateWithReceipts,
        hashed_state: HashedPostState,
        trie_updates: TrieUpdates,
        prune_modes: Option<&PruneModes>,
    ) -> ProviderResult<()> {
        if blocks.is_empty() {
            debug!(target: "providers::db", "Attempted to append empty block range");
            return Ok(())
        }

        let first_number = blocks.first().unwrap().number;

        let last = blocks.last().unwrap();
        let last_block_number = last.number;

        let mut durations_recorder = metrics::DurationsRecorder::default();

        // Insert the blocks
        for block in blocks {
            self.insert_block(block, prune_modes)?;
            durations_recorder.record_relative(metrics::Action::InsertBlock);
        }

        // Write state and changesets to the database.
        // Must be written after blocks because of the receipt lookup.
        state.write_to_storage(self.tx_ref(), None, OriginalValuesKnown::No)?;
        durations_recorder.record_relative(metrics::Action::InsertState);

        // insert hashes and intermediate merkle nodes
        {
            HashedStateChanges(hashed_state).write_to_db(&self.tx)?;
            trie_updates.flush(&self.tx)?;
        }
        durations_recorder.record_relative(metrics::Action::InsertHashes);

        self.update_history_indices(first_number..=last_block_number)?;
        durations_recorder.record_relative(metrics::Action::InsertHistoryIndices);

        // Update pipeline progress
        self.update_pipeline_stages(last_block_number, false)?;
        durations_recorder.record_relative(metrics::Action::UpdatePipelineStages);

        debug!(target: "providers::db", range = ?first_number..=last_block_number, actions = ?durations_recorder.actions, "Appended blocks");

        Ok(())
    }
}

impl<TX: DbTx> PruneCheckpointReader for DatabaseProvider<TX> {
    fn get_prune_checkpoint(
        &self,
        segment: PruneSegment,
    ) -> ProviderResult<Option<PruneCheckpoint>> {
        Ok(self.tx.get::<tables::PruneCheckpoints>(segment)?)
    }
}

impl<TX: DbTxMut> PruneCheckpointWriter for DatabaseProvider<TX> {
    fn save_prune_checkpoint(
        &self,
        segment: PruneSegment,
        checkpoint: PruneCheckpoint,
    ) -> ProviderResult<()> {
        Ok(self.tx.put::<tables::PruneCheckpoints>(segment, checkpoint)?)
    }
}

impl<TX: DbTx> StatsReader for DatabaseProvider<TX> {
    fn count_entries<T: Table>(&self) -> ProviderResult<usize> {
        let db_entries = self.tx.entries::<T>()?;
        let static_file_entries = match self.static_file_provider.count_entries::<T>() {
            Ok(entries) => entries,
            Err(ProviderError::UnsupportedProvider) => 0,
            Err(err) => return Err(err),
        };

        Ok(db_entries + static_file_entries)
    }
}

fn range_size_hint(range: &impl RangeBounds<TxNumber>) -> Option<usize> {
    let start = match range.start_bound().cloned() {
        Bound::Included(start) => start,
        Bound::Excluded(start) => start.checked_add(1)?,
        Bound::Unbounded => 0,
    };
    let end = match range.end_bound().cloned() {
        Bound::Included(end) => end.saturating_add(1),
        Bound::Excluded(end) => end,
        Bound::Unbounded => return None,
    };
    end.checked_sub(start).map(|x| x as _)
}<|MERGE_RESOLUTION|>--- conflicted
+++ resolved
@@ -9,14 +9,9 @@
     Chain, EvmEnvProvider, HashingWriter, HeaderProvider, HeaderSyncGap, HeaderSyncGapProvider,
     HeaderSyncMode, HistoricalStateProvider, HistoryWriter, LatestStateProvider,
     OriginalValuesKnown, ProviderError, PruneCheckpointReader, PruneCheckpointWriter,
-<<<<<<< HEAD
-    StageCheckpointReader, StateProviderBox, StateWriter, StatsReader, StorageReader,
-    TransactionVariant, TransactionsProvider, TransactionsProviderExt, WithdrawalsProvider,
-=======
     RequestsProvider, StageCheckpointReader, StateProviderBox, StateWriter, StatsReader,
     StorageReader, TransactionVariant, TransactionsProvider, TransactionsProviderExt,
     WithdrawalsProvider,
->>>>>>> 3d3f52b2
 };
 use itertools::{izip, Itertools};
 use reth_db::{
@@ -33,11 +28,7 @@
     BlockNumberList, DatabaseError,
 };
 use reth_evm::ConfigureEvmEnv;
-<<<<<<< HEAD
-use reth_interfaces::p2p::headers::downloader::SyncTarget;
-=======
 use reth_network_p2p::headers::downloader::SyncTarget;
->>>>>>> 3d3f52b2
 use reth_primitives::{
     keccak256,
     revm::{config::revm_spec, env::fill_block_env},
@@ -1332,9 +1323,6 @@
         mut assemble_block: F,
     ) -> ProviderResult<Vec<R>>
     where
-<<<<<<< HEAD
-        F: FnMut(Range<TxNumber>, Header, Vec<Header>, Option<Withdrawals>) -> ProviderResult<R>,
-=======
         F: FnMut(
             Range<TxNumber>,
             Header,
@@ -1342,7 +1330,6 @@
             Option<Withdrawals>,
             Option<Requests>,
         ) -> ProviderResult<R>,
->>>>>>> 3d3f52b2
     {
         if range.is_empty() {
             return Ok(Vec::new())
@@ -1354,10 +1341,7 @@
         let headers = self.headers_range(range)?;
         let mut ommers_cursor = self.tx.cursor_read::<tables::BlockOmmers>()?;
         let mut withdrawals_cursor = self.tx.cursor_read::<tables::BlockWithdrawals>()?;
-<<<<<<< HEAD
-=======
         let mut requests_cursor = self.tx.cursor_read::<tables::BlockRequests>()?;
->>>>>>> 3d3f52b2
         let mut block_body_cursor = self.tx.cursor_read::<tables::BlockBodyIndices>()?;
 
         for header in headers {
@@ -1382,14 +1366,11 @@
                     } else {
                         None
                     };
-<<<<<<< HEAD
-=======
                 let requests = if self.chain_spec.is_prague_active_at_timestamp(header.timestamp) {
                     Some(requests_cursor.seek_exact(header.number)?.unwrap_or_default().1)
                 } else {
                     None
                 };
->>>>>>> 3d3f52b2
                 let ommers =
                     if self.chain_spec.final_paris_total_difficulty(header.number).is_some() {
                         Vec::new()
@@ -1399,11 +1380,7 @@
                             .map(|(_, o)| o.ommers)
                             .unwrap_or_default()
                     };
-<<<<<<< HEAD
-                if let Ok(b) = assemble_block(tx_range, header, ommers, withdrawals) {
-=======
                 if let Ok(b) = assemble_block(tx_range, header, ommers, withdrawals, requests) {
->>>>>>> 3d3f52b2
                     blocks.push(b);
                 }
             }
@@ -1538,11 +1515,7 @@
 
     fn block_range(&self, range: RangeInclusive<BlockNumber>) -> ProviderResult<Vec<Block>> {
         let mut tx_cursor = self.tx.cursor_read::<tables::Transactions>()?;
-<<<<<<< HEAD
-        self.process_block_range(range, |tx_range, header, ommers, withdrawals| {
-=======
         self.process_block_range(range, |tx_range, header, ommers, withdrawals, requests| {
->>>>>>> 3d3f52b2
             let body = if tx_range.is_empty() {
                 Vec::new()
             } else {
@@ -1551,11 +1524,7 @@
                     .map(Into::into)
                     .collect()
             };
-<<<<<<< HEAD
-            Ok(Block { header, body, ommers, withdrawals })
-=======
             Ok(Block { header, body, ommers, withdrawals, requests })
->>>>>>> 3d3f52b2
         })
     }
 
@@ -1566,11 +1535,7 @@
         let mut tx_cursor = self.tx.cursor_read::<tables::Transactions>()?;
         let mut senders_cursor = self.tx.cursor_read::<tables::TransactionSenders>()?;
 
-<<<<<<< HEAD
-        self.process_block_range(range, |tx_range, header, ommers, withdrawals| {
-=======
         self.process_block_range(range, |tx_range, header, ommers, withdrawals, requests| {
->>>>>>> 3d3f52b2
             let (body, senders) = if tx_range.is_empty() {
                 (Vec::new(), Vec::new())
             } else {
@@ -1602,11 +1567,7 @@
                 (body, senders)
             };
 
-<<<<<<< HEAD
-            Block { header, body, ommers, withdrawals }
-=======
             Block { header, body, ommers, withdrawals, requests }
->>>>>>> 3d3f52b2
                 .try_with_senders_unchecked(senders)
                 .map_err(|_| ProviderError::SenderRecoveryError)
         })
@@ -1960,7 +1921,7 @@
     {
         let total_difficulty = self
             .header_td_by_number(header.number)?
-            .unwrap_or_default();
+            .ok_or_else(|| ProviderError::HeaderNotFound(header.number.into()))?;
         EvmConfig::fill_cfg_and_block_env(
             cfg,
             block_env,
