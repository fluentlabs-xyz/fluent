--- conflicted
+++ resolved
@@ -3,15 +3,9 @@
     BlockSource, BlockchainTreePendingStateProvider, CanonChainTracker, CanonStateNotifications,
     CanonStateSubscriptions, ChainSpecProvider, ChangeSetReader, DatabaseProviderFactory,
     EvmEnvProvider, FullBundleStateDataProvider, HeaderProvider, ProviderError,
-<<<<<<< HEAD
-    PruneCheckpointReader, ReceiptProvider, ReceiptProviderIdExt, StageCheckpointReader,
-    StateProviderBox, StateProviderFactory, StaticFileProviderFactory, TransactionVariant,
-    TransactionsProvider, TreeViewer, WithdrawalsProvider,
-=======
     PruneCheckpointReader, ReceiptProvider, ReceiptProviderIdExt, RequestsProvider,
     StageCheckpointReader, StateProviderBox, StateProviderFactory, StaticFileProviderFactory,
     TransactionVariant, TransactionsProvider, TreeViewer, WithdrawalsProvider,
->>>>>>> 3d3f52b2
 };
 use reth_blockchain_tree_api::{
     error::{CanonicalError, InsertBlockError},
@@ -71,10 +65,6 @@
 /// This type serves as the main entry point for interacting with the blockchain and provides data
 /// from database storage and from the blockchain tree (pending state etc.) It is a simple wrapper
 /// type that holds an instance of the database and the blockchain tree.
-<<<<<<< HEAD
-#[derive(Clone)]
-=======
->>>>>>> 3d3f52b2
 #[allow(missing_debug_implementations)]
 pub struct BlockchainProvider<DB> {
     /// Provider type used to access the database.
@@ -85,8 +75,6 @@
     chain_info: ChainInfoTracker,
 }
 
-<<<<<<< HEAD
-=======
 impl<DB> Clone for BlockchainProvider<DB> {
     fn clone(&self) -> Self {
         Self {
@@ -97,7 +85,6 @@
     }
 }
 
->>>>>>> 3d3f52b2
 impl<DB> BlockchainProvider<DB> {
     /// Create new provider instance that wraps the database and the blockchain tree, using the
     /// provided latest header to initialize the chain info tracker.
@@ -487,8 +474,6 @@
     }
 }
 
-<<<<<<< HEAD
-=======
 impl<DB> RequestsProvider for BlockchainProvider<DB>
 where
     DB: Database,
@@ -502,7 +487,6 @@
     }
 }
 
->>>>>>> 3d3f52b2
 impl<DB> StageCheckpointReader for BlockchainProvider<DB>
 where
     DB: Database,
@@ -746,13 +730,6 @@
         self.tree.buffered_header_by_hash(block_hash)
     }
 
-<<<<<<< HEAD
-    fn canonical_blocks(&self) -> BTreeMap<BlockNumber, BlockHash> {
-        self.tree.canonical_blocks()
-    }
-
-=======
->>>>>>> 3d3f52b2
     fn is_canonical(&self, hash: BlockHash) -> Result<bool, ProviderError> {
         self.tree.is_canonical(hash)
     }
