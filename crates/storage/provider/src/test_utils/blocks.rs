--- conflicted
+++ resolved
@@ -8,13 +8,8 @@
     hex_literal::hex,
     proofs::{state_root_unhashed, storage_root_unhashed},
     revm::compat::into_reth_acc,
-<<<<<<< HEAD
-    Address, BlockNumber, Bytes, Header, Receipt, Receipts, SealedBlock, SealedBlockWithSenders,
-    TxType, Withdrawal, Withdrawals, B256, U256,
-=======
     Address, BlockNumber, Bytes, Header, Receipt, Receipts, Requests, SealedBlock,
     SealedBlockWithSenders, TxType, Withdrawal, Withdrawals, B256, U256,
->>>>>>> 3d3f52b2
 };
 use revm::{
     db::BundleState,
