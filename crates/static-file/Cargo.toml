[package]
name = "reth-static-file"
version.workspace = true
edition.workspace = true
rust-version.workspace = true
license.workspace = true
homepage.workspace = true
repository.workspace = true
description = "Static file producer implementation"

[lints]
workspace = true

[dependencies]
# reth
reth-primitives.workspace = true
reth-db.workspace = true
reth-provider.workspace = true
reth-storage-errors.workspace = true
reth-nippy-jar.workspace = true
reth-tokio-util.workspace = true

<<<<<<< HEAD
# async
tokio.workspace = true
tokio-stream.workspace = true

=======
>>>>>>> 3d3f52b2
# misc
tracing.workspace = true
rayon.workspace = true
parking_lot = { workspace = true, features = ["send_guard", "arc_lock"] }

[dev-dependencies]
reth-db = { workspace = true, features = ["test-utils"] }
reth-stages = { workspace = true, features = ["test-utils"] }
reth-testing-utils.workspace = true

assert_matches.workspace = true
tempfile.workspace = true

[features]<|MERGE_RESOLUTION|>--- conflicted
+++ resolved
@@ -20,13 +20,6 @@
 reth-nippy-jar.workspace = true
 reth-tokio-util.workspace = true
 
-<<<<<<< HEAD
-# async
-tokio.workspace = true
-tokio-stream.workspace = true
-
-=======
->>>>>>> 3d3f52b2
 # misc
 tracing.workspace = true
 rayon.workspace = true
