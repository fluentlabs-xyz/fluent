//! Support for producing static files.

use crate::{segments, segments::Segment, StaticFileProducerEvent};
use parking_lot::Mutex;
use rayon::prelude::*;
use reth_db::database::Database;
use reth_primitives::{static_file::HighestStaticFiles, BlockNumber, PruneModes};
use reth_provider::{
    providers::{StaticFileProvider, StaticFileWriter},
    ProviderFactory,
};
<<<<<<< HEAD
=======
use reth_storage_errors::provider::ProviderResult;
>>>>>>> 3d3f52b2
use reth_tokio_util::{EventSender, EventStream};
use std::{
    ops::{Deref, RangeInclusive},
    sync::Arc,
    time::Instant,
};
use tracing::{debug, trace};

/// Result of [StaticFileProducerInner::run] execution.
pub type StaticFileProducerResult = ProviderResult<StaticFileTargets>;

/// The [StaticFileProducer] instance itself with the result of [StaticFileProducerInner::run]
pub type StaticFileProducerWithResult<DB> = (StaticFileProducer<DB>, StaticFileProducerResult);

/// Static File producer. It's a wrapper around [StaticFileProducer] that allows to share it
/// between threads.
#[derive(Debug, Clone)]
pub struct StaticFileProducer<DB>(Arc<Mutex<StaticFileProducerInner<DB>>>);

impl<DB: Database> StaticFileProducer<DB> {
    /// Creates a new [StaticFileProducer].
    pub fn new(
        provider_factory: ProviderFactory<DB>,
        static_file_provider: StaticFileProvider,
        prune_modes: PruneModes,
    ) -> Self {
        Self(Arc::new(Mutex::new(StaticFileProducerInner::new(
            provider_factory,
            static_file_provider,
            prune_modes,
        ))))
    }
}

impl<DB> Deref for StaticFileProducer<DB> {
    type Target = Arc<Mutex<StaticFileProducerInner<DB>>>;

    fn deref(&self) -> &Self::Target {
        &self.0
    }
}

/// Static File producer routine. See [StaticFileProducerInner::run] for more detailed description.
#[derive(Debug)]
pub struct StaticFileProducerInner<DB> {
    /// Provider factory
    provider_factory: ProviderFactory<DB>,
    /// Static File provider
    static_file_provider: StaticFileProvider,
    /// Pruning configuration for every part of the data that can be pruned. Set by user, and
    /// needed in [StaticFileProducerInner] to prevent attempting to move prunable data to static
    /// files. See [StaticFileProducerInner::get_static_file_targets].
    prune_modes: PruneModes,
    event_sender: EventSender<StaticFileProducerEvent>,
}

/// Static File targets, per data part, measured in [`BlockNumber`].
#[derive(Debug, Clone, Eq, PartialEq)]
pub struct StaticFileTargets {
    headers: Option<RangeInclusive<BlockNumber>>,
    receipts: Option<RangeInclusive<BlockNumber>>,
    transactions: Option<RangeInclusive<BlockNumber>>,
}

impl StaticFileTargets {
    /// Returns `true` if any of the targets are [Some].
    pub const fn any(&self) -> bool {
        self.headers.is_some() || self.receipts.is_some() || self.transactions.is_some()
    }

    // Returns `true` if all targets are either [`None`] or has beginning of the range equal to the
    // highest static_file.
    fn is_contiguous_to_highest_static_files(&self, static_files: HighestStaticFiles) -> bool {
        [
            (self.headers.as_ref(), static_files.headers),
            (self.receipts.as_ref(), static_files.receipts),
            (self.transactions.as_ref(), static_files.transactions),
        ]
        .iter()
        .all(|(target_block_range, highest_static_fileted_block)| {
            target_block_range.map_or(true, |target_block_range| {
                *target_block_range.start() ==
                    highest_static_fileted_block.map_or(0, |highest_static_fileted_block| {
                        highest_static_fileted_block + 1
                    })
            })
        })
    }
}

impl<DB: Database> StaticFileProducerInner<DB> {
    fn new(
        provider_factory: ProviderFactory<DB>,
        static_file_provider: StaticFileProvider,
        prune_modes: PruneModes,
    ) -> Self {
        Self {
            provider_factory,
            static_file_provider,
            prune_modes,
            event_sender: Default::default(),
        }
    }

    /// Listen for events on the static_file_producer.
    pub fn events(&self) -> EventStream<StaticFileProducerEvent> {
        self.event_sender.new_listener()
    }

    /// Run the static_file_producer.
    ///
    /// For each [Some] target in [StaticFileTargets], initializes a corresponding [Segment] and
    /// runs it with the provided block range using [StaticFileProvider] and a read-only
    /// database transaction from [ProviderFactory]. All segments are run in parallel.
    ///
    /// NOTE: it doesn't delete the data from database, and the actual deleting (aka pruning) logic
    /// lives in the `prune` crate.
    pub fn run(&self, targets: StaticFileTargets) -> StaticFileProducerResult {
        // If there are no targets, do not produce any static files and return early
        if !targets.any() {
            return Ok(targets)
        }

        debug_assert!(targets.is_contiguous_to_highest_static_files(
            self.static_file_provider.get_highest_static_files()
        ));

        self.event_sender.notify(StaticFileProducerEvent::Started { targets: targets.clone() });

        debug!(target: "static_file", ?targets, "StaticFileProducer started");
        let start = Instant::now();

        let mut segments = Vec::<(Box<dyn Segment<DB>>, RangeInclusive<BlockNumber>)>::new();

        if let Some(block_range) = targets.transactions.clone() {
            segments.push((Box::new(segments::Transactions), block_range));
        }
        if let Some(block_range) = targets.headers.clone() {
            segments.push((Box::new(segments::Headers), block_range));
        }
        if let Some(block_range) = targets.receipts.clone() {
            segments.push((Box::new(segments::Receipts), block_range));
        }

        segments.par_iter().try_for_each(|(segment, block_range)| -> ProviderResult<()> {
            debug!(target: "static_file", segment = %segment.segment(), ?block_range, "StaticFileProducer segment");
            let start = Instant::now();

            // Create a new database transaction on every segment to prevent long-lived read-only
            // transactions
            let provider = self.provider_factory.provider()?.disable_long_read_transaction_safety();
            segment.copy_to_static_files(provider, self.static_file_provider.clone(), block_range.clone())?;

            let elapsed = start.elapsed(); // TODO(alexey): track in metrics
            debug!(target: "static_file", segment = %segment.segment(), ?block_range, ?elapsed, "Finished StaticFileProducer segment");

            Ok(())
        })?;

        self.static_file_provider.commit()?;
        for (segment, block_range) in segments {
            self.static_file_provider.update_index(segment.segment(), Some(*block_range.end()))?;
        }

        let elapsed = start.elapsed(); // TODO(alexey): track in metrics
        debug!(target: "static_file", ?targets, ?elapsed, "StaticFileProducer finished");

        self.event_sender
            .notify(StaticFileProducerEvent::Finished { targets: targets.clone(), elapsed });

        Ok(targets)
    }

    /// Returns a static file targets at the provided finalized block numbers per segment.
    /// The target is determined by the check against highest static_files using
    /// [StaticFileProvider::get_highest_static_files].
    pub fn get_static_file_targets(
        &self,
        finalized_block_numbers: HighestStaticFiles,
    ) -> ProviderResult<StaticFileTargets> {
        let highest_static_files = self.static_file_provider.get_highest_static_files();

        let targets = StaticFileTargets {
            headers: finalized_block_numbers.headers.and_then(|finalized_block_number| {
                self.get_static_file_target(highest_static_files.headers, finalized_block_number)
            }),
            // StaticFile receipts only if they're not pruned according to the user configuration
            receipts: if self.prune_modes.receipts.is_none() &&
                self.prune_modes.receipts_log_filter.is_empty()
            {
                finalized_block_numbers.receipts.and_then(|finalized_block_number| {
                    self.get_static_file_target(
                        highest_static_files.receipts,
                        finalized_block_number,
                    )
                })
            } else {
                None
            },
            transactions: finalized_block_numbers.transactions.and_then(|finalized_block_number| {
                self.get_static_file_target(
                    highest_static_files.transactions,
                    finalized_block_number,
                )
            }),
        };

        trace!(
            target: "static_file",
            ?finalized_block_numbers,
            ?highest_static_files,
            ?targets,
            any = %targets.any(),
            "StaticFile targets"
        );

        Ok(targets)
    }

    fn get_static_file_target(
        &self,
        highest_static_file: Option<BlockNumber>,
        finalized_block_number: BlockNumber,
    ) -> Option<RangeInclusive<BlockNumber>> {
        let range = highest_static_file.map_or(0, |block| block + 1)..=finalized_block_number;
        (!range.is_empty()).then_some(range)
    }
}

#[cfg(test)]
mod tests {
    use crate::static_file_producer::{
        StaticFileProducer, StaticFileProducerInner, StaticFileTargets,
    };
    use assert_matches::assert_matches;
    use reth_db::{database::Database, test_utils::TempDatabase, transaction::DbTx, DatabaseEnv};
    use reth_primitives::{
        static_file::HighestStaticFiles, PruneModes, StaticFileSegment, B256, U256,
    };
    use reth_provider::{
        providers::{StaticFileProvider, StaticFileWriter},
<<<<<<< HEAD
        ProviderFactory, StaticFileProviderFactory,
=======
        ProviderError, ProviderFactory, StaticFileProviderFactory,
>>>>>>> 3d3f52b2
    };
    use reth_stages::test_utils::{StorageKind, TestStageDB};
    use reth_testing_utils::{
        generators,
        generators::{random_block_range, random_receipt},
    };
    use std::{
        sync::{mpsc::channel, Arc},
        time::Duration,
    };
    use tempfile::TempDir;

    fn setup() -> (ProviderFactory<Arc<TempDatabase<DatabaseEnv>>>, StaticFileProvider, TempDir) {
        let mut rng = generators::rng();
        let db = TestStageDB::default();

        let blocks = random_block_range(&mut rng, 0..=3, B256::ZERO, 2..3);
        db.insert_blocks(blocks.iter(), StorageKind::Database(None)).expect("insert blocks");
        // Unwind headers from static_files and manually insert them into the database, so we're
        // able to check that static_file_producer works
        let static_file_provider = db.factory.static_file_provider();
        let mut static_file_writer = static_file_provider
            .latest_writer(StaticFileSegment::Headers)
            .expect("get static file writer for headers");
        static_file_writer.prune_headers(blocks.len() as u64).unwrap();
        static_file_writer.commit().expect("prune headers");

        let tx = db.factory.db_ref().tx_mut().expect("init tx");
        blocks.iter().for_each(|block| {
            TestStageDB::insert_header(None, &tx, &block.header, U256::ZERO)
                .expect("insert block header");
        });
        tx.commit().expect("commit tx");

        let mut receipts = Vec::new();
        for block in &blocks {
            for transaction in &block.body {
                receipts
                    .push((receipts.len() as u64, random_receipt(&mut rng, transaction, Some(0))));
            }
        }
        db.insert_receipts(receipts).expect("insert receipts");

        let provider_factory = db.factory;
        let static_file_provider = provider_factory.static_file_provider();
        (provider_factory, static_file_provider, db.temp_static_files_dir)
    }

    #[test]
    fn run() {
        let (provider_factory, static_file_provider, _temp_static_files_dir) = setup();

        let static_file_producer = StaticFileProducerInner::new(
            provider_factory,
            static_file_provider.clone(),
            PruneModes::default(),
        );

        let targets = static_file_producer
            .get_static_file_targets(HighestStaticFiles {
                headers: Some(1),
                receipts: Some(1),
                transactions: Some(1),
            })
            .expect("get static file targets");
        assert_eq!(
            targets,
            StaticFileTargets {
                headers: Some(0..=1),
                receipts: Some(0..=1),
                transactions: Some(0..=1)
            }
        );
        assert_matches!(static_file_producer.run(targets), Ok(_));
        assert_eq!(
            static_file_provider.get_highest_static_files(),
            HighestStaticFiles { headers: Some(1), receipts: Some(1), transactions: Some(1) }
        );

        let targets = static_file_producer
            .get_static_file_targets(HighestStaticFiles {
                headers: Some(3),
                receipts: Some(3),
                transactions: Some(3),
            })
            .expect("get static file targets");
        assert_eq!(
            targets,
            StaticFileTargets {
                headers: Some(2..=3),
                receipts: Some(2..=3),
                transactions: Some(2..=3)
            }
        );
        assert_matches!(static_file_producer.run(targets), Ok(_));
        assert_eq!(
            static_file_provider.get_highest_static_files(),
            HighestStaticFiles { headers: Some(3), receipts: Some(3), transactions: Some(3) }
        );

        let targets = static_file_producer
            .get_static_file_targets(HighestStaticFiles {
                headers: Some(4),
                receipts: Some(4),
                transactions: Some(4),
            })
            .expect("get static file targets");
        assert_eq!(
            targets,
            StaticFileTargets {
                headers: Some(4..=4),
                receipts: Some(4..=4),
                transactions: Some(4..=4)
            }
        );
        assert_matches!(
            static_file_producer.run(targets),
            Err(ProviderError::BlockBodyIndicesNotFound(4))
        );
        assert_eq!(
            static_file_provider.get_highest_static_files(),
            HighestStaticFiles { headers: Some(3), receipts: Some(3), transactions: Some(3) }
        );
    }

    /// Tests that a cloneable [`StaticFileProducer`] type is not susceptible to any race condition.
    #[test]
    fn only_one() {
        let (provider_factory, static_file_provider, _temp_static_files_dir) = setup();

        let static_file_producer =
            StaticFileProducer::new(provider_factory, static_file_provider, PruneModes::default());

        let (tx, rx) = channel();

        for i in 0..5 {
            let producer = static_file_producer.clone();
            let tx = tx.clone();

            std::thread::spawn(move || {
                let locked_producer = producer.lock();
                if i == 0 {
                    // Let other threads spawn as well.
                    std::thread::sleep(Duration::from_millis(100));
                }
                let targets = locked_producer
                    .get_static_file_targets(HighestStaticFiles {
                        headers: Some(1),
                        receipts: Some(1),
                        transactions: Some(1),
                    })
                    .expect("get static file targets");
                assert_matches!(locked_producer.run(targets.clone()), Ok(_));
                tx.send(targets).unwrap();
            });
        }

        drop(tx);

        let mut only_one = Some(());
        for target in rx {
            // Only the first spawn should have any meaningful target.
            assert!(only_one.take().is_some_and(|_| target.any()) || !target.any())
        }
    }
}<|MERGE_RESOLUTION|>--- conflicted
+++ resolved
@@ -9,10 +9,7 @@
     providers::{StaticFileProvider, StaticFileWriter},
     ProviderFactory,
 };
-<<<<<<< HEAD
-=======
 use reth_storage_errors::provider::ProviderResult;
->>>>>>> 3d3f52b2
 use reth_tokio_util::{EventSender, EventStream};
 use std::{
     ops::{Deref, RangeInclusive},
@@ -254,11 +251,7 @@
     };
     use reth_provider::{
         providers::{StaticFileProvider, StaticFileWriter},
-<<<<<<< HEAD
-        ProviderFactory, StaticFileProviderFactory,
-=======
         ProviderError, ProviderFactory, StaticFileProviderFactory,
->>>>>>> 3d3f52b2
     };
     use reth_stages::test_utils::{StorageKind, TestStageDB};
     use reth_testing_utils::{
