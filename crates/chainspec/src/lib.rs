--- conflicted
+++ resolved
@@ -30,14 +30,9 @@
 #[cfg(any(test, feature = "test-utils"))]
 pub use spec::test_fork_ids;
 pub use spec::{
-<<<<<<< HEAD
-    BaseFeeParams, BaseFeeParamsKind, ChainSpec, ChainSpecBuilder, ChainSpecProvider,
-    DepositContract, ForkBaseFeeParams, HardforkBlobParams, DEV, DEVELOPER_PREVIEW, HOLESKY,
-    MAINNET, SEPOLIA,
-=======
     make_genesis_header, BaseFeeParams, BaseFeeParamsKind, ChainSpec, ChainSpecBuilder,
-    ChainSpecProvider, DepositContract, ForkBaseFeeParams, DEV, HOLESKY, HOODI, MAINNET, SEPOLIA,
->>>>>>> 127595e2
+    ChainSpecProvider, DepositContract, ForkBaseFeeParams, DEV, DEVELOPER_PREVIEW, HOLESKY,
+   HOODI, MAINNET, SEPOLIA,
 };
 
 use reth_primitives_traits::sync::OnceLock;
