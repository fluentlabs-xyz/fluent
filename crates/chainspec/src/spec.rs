--- conflicted
+++ resolved
@@ -1,6 +1,6 @@
 pub use alloy_eips::eip1559::BaseFeeParams;
 
-use alloc::{boxed::Box, sync::Arc, vec::Vec};
+use alloc::{sync::Arc, boxed::Box, vec::Vec};
 use alloy_chains::{Chain, NamedChain};
 use alloy_genesis::Genesis;
 use alloy_primitives::{address, b256, Address, BlockNumber, B256, U256};
@@ -23,20 +23,7 @@
     Header, SealedHeader,
 };
 use reth_trie_common::root::state_root_ref_unhashed;
-<<<<<<< HEAD
-use serde::{Deserialize, Serialize};
 use fluentbase_genesis::devnet::devnet_genesis_from_file;
-#[cfg(feature = "std")]
-use std::{collections::BTreeMap, sync::Arc};
-
-#[cfg(feature = "optimism")]
-use crate::constants::optimism::{
-    BASE_SEPOLIA_BASE_FEE_PARAMS, BASE_SEPOLIA_CANYON_BASE_FEE_PARAMS, OP_BASE_FEE_PARAMS,
-    OP_CANYON_BASE_FEE_PARAMS, OP_SEPOLIA_BASE_FEE_PARAMS, OP_SEPOLIA_CANYON_BASE_FEE_PARAMS,
-};
-pub use alloy_eips::eip1559::BaseFeeParams;
-=======
->>>>>>> 1ba631ba
 
 use crate::{constants::MAINNET_DEPOSIT_CONTRACT, once_cell_set, EthChainSpec};
 
@@ -123,43 +110,16 @@
 pub static DEV: Lazy<Arc<ChainSpec>> = Lazy::new(|| {
     ChainSpec {
         chain: Chain::dev(),
-<<<<<<< HEAD
         genesis: devnet_genesis_from_file(),
-        // genesis: serde_json::from_str(include_str!("../../res/genesis/dev.json"))
+        // genesis: serde_json::from_str(include_str!("../res/genesis/dev.json"))
         //             .expect("Can't deserialize Dev testnet genesis json"),
-        // genesis_hash: Some(b256!("2f980576711e3617a5e4d83dd539548ec0f7792007d505a3d2e9674833af2d7c")),
-        genesis_hash: None,
+        // genesis_hash: once_cell_set(DEV_GENESIS_HASH),
+        genesis_hash: OnceCell::new(),
         paris_block_and_final_difficulty: Some((0, U256::from(0))),
-        hardforks: BTreeMap::from([
-            (Hardfork::Frontier, ForkCondition::Block(0)),
-            (Hardfork::Homestead, ForkCondition::Block(0)),
-            (Hardfork::Dao, ForkCondition::Block(0)),
-            (Hardfork::Tangerine, ForkCondition::Block(0)),
-            (Hardfork::SpuriousDragon, ForkCondition::Block(0)),
-            (Hardfork::Byzantium, ForkCondition::Block(0)),
-            (Hardfork::Constantinople, ForkCondition::Block(0)),
-            (Hardfork::Petersburg, ForkCondition::Block(0)),
-            (Hardfork::Istanbul, ForkCondition::Block(0)),
-            (Hardfork::MuirGlacier, ForkCondition::Block(0)),
-            (Hardfork::Berlin, ForkCondition::Block(0)),
-            (Hardfork::London, ForkCondition::Block(0)),
-            (
-                Hardfork::Paris,
-                ForkCondition::TTD { fork_block: Some(0), total_difficulty: U256::from(0) },
-            ),
-            (Hardfork::Shanghai, ForkCondition::Timestamp(0)),
-            (Hardfork::Cancun, ForkCondition::Timestamp(0)),
-            #[cfg(feature = "optimism")]
-            (Hardfork::Regolith, ForkCondition::Timestamp(0)),
-            #[cfg(feature = "optimism")]
-            (Hardfork::Bedrock, ForkCondition::Block(0)),
-            #[cfg(feature = "optimism")]
-            (Hardfork::Ecotone, ForkCondition::Timestamp(0)),
-        ]),
+        hardforks: DEV_HARDFORKS.clone(),
         base_fee_params: BaseFeeParamsKind::Constant(BaseFeeParams::ethereum()),
         deposit_contract: None, // TODO: do we even have?
-        ..Default::default()
-    }
+        ..Default::default()    }
     .into()
 });
 
@@ -169,13 +129,8 @@
         genesis: devnet_genesis_from_file(),
         // genesis: serde_json::from_str(include_str!("../../res/genesis/dev.json"))
         //             .expect("Can't deserialize Dev testnet genesis json"),
-        // genesis_hash: Some(b256!("2f980576711e3617a5e4d83dd539548ec0f7792007d505a3d2e9674833af2d7c")),
-        genesis_hash: Some(b256!("bc0f43f427499b652b4156e6a36991e4b2682af46cdb85808b51464b58200cb9")),
-=======
-        genesis: serde_json::from_str(include_str!("../res/genesis/dev.json"))
-            .expect("Can't deserialize Dev testnet genesis json"),
-        genesis_hash: once_cell_set(DEV_GENESIS_HASH),
->>>>>>> 1ba631ba
+        // genesis_hash: once_cell_set(DEV_GENESIS_HASH),
+        genesis_hash: OnceCell::with_value(b256!("bc0f43f427499b652b4156e6a36991e4b2682af46cdb85808b51464b58200cb9")),
         paris_block_and_final_difficulty: Some((0, U256::from(0))),
         hardforks: DEV_HARDFORKS.clone(),
         base_fee_params: BaseFeeParamsKind::Constant(BaseFeeParams::ethereum()),
@@ -1005,24 +960,14 @@
     /// [`Self::genesis`])
     pub fn build(self) -> ChainSpec {
         let paris_block_and_final_difficulty = {
-<<<<<<< HEAD
-            // self.hardforks.get(&Hardfork::Paris).and_then(|cond| {
+            // self.hardforks.get(EthereumHardfork::Paris).and_then(|cond| {
             //     if let ForkCondition::TTD { fork_block, total_difficulty } = cond {
-            //         fork_block.map(|fork_block| (fork_block, *total_difficulty))
+            //         fork_block.map(|fork_block| (fork_block, total_difficulty))
             //     } else {
             //         None
             //     }
             // })
             None
-=======
-            self.hardforks.get(EthereumHardfork::Paris).and_then(|cond| {
-                if let ForkCondition::TTD { fork_block, total_difficulty } = cond {
-                    fork_block.map(|fork_block| (fork_block, total_difficulty))
-                } else {
-                    None
-                }
-            })
->>>>>>> 1ba631ba
         };
         ChainSpec {
             chain: self.chain.expect("The chain is required"),
