--- conflicted
+++ resolved
@@ -1,11 +1,7 @@
 pub use alloy_eips::eip1559::BaseFeeParams;
 
-<<<<<<< HEAD
-use alloc::{sync::Arc, boxed::Box, vec::Vec};
-=======
 use crate::{constants::MAINNET_DEPOSIT_CONTRACT, once_cell_set, EthChainSpec};
 use alloc::{boxed::Box, collections::BTreeMap, string::String, sync::Arc, vec::Vec};
->>>>>>> 1e965caf
 use alloy_chains::{Chain, NamedChain};
 use alloy_consensus::{
     constants::{
@@ -34,13 +30,7 @@
     sync::{LazyLock, OnceLock},
     SealedHeader,
 };
-<<<<<<< HEAD
-use reth_trie_common::root::state_root_ref_unhashed;
 use fluentbase_genesis::{devnet_genesis_from_file, devnet_genesis_v0_1_0_dev5_from_file};
-
-use crate::{constants::MAINNET_DEPOSIT_CONTRACT, once_cell_set, EthChainSpec};
-=======
->>>>>>> 1e965caf
 
 /// The Ethereum mainnet spec
 pub static MAINNET: LazyLock<Arc<ChainSpec>> = LazyLock::new(|| {
@@ -994,26 +984,7 @@
     /// This function panics if the chain ID and genesis is not set ([`Self::chain`] and
     /// [`Self::genesis`])
     pub fn build(self) -> ChainSpec {
-        let paris_block_and_final_difficulty = {
-<<<<<<< HEAD
-            // self.hardforks.get(EthereumHardfork::Paris).and_then(|cond| {
-            //     if let ForkCondition::TTD { fork_block, total_difficulty } = cond {
-            //         fork_block.map(|fork_block| (fork_block, total_difficulty))
-            //     } else {
-            //         None
-            //     }
-            // })
-            None
-=======
-            self.hardforks.get(EthereumHardfork::Paris).and_then(|cond| {
-                if let ForkCondition::TTD { total_difficulty, activation_block_number, .. } = cond {
-                    Some((activation_block_number, total_difficulty))
-                } else {
-                    None
-                }
-            })
->>>>>>> 1e965caf
-        };
+        let paris_block_and_final_difficulty = None;
         ChainSpec {
             chain: self.chain.expect("The chain is required"),
             genesis: self.genesis.expect("The genesis is required"),
