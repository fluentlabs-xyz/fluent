pub use alloy_eips::eip1559::BaseFeeParams;
use alloy_evm::eth::spec::EthExecutorSpec;

use crate::{
    constants::{MAINNET_DEPOSIT_CONTRACT, MAINNET_PRUNE_DELETE_LIMIT},
    EthChainSpec,
};
use alloc::{boxed::Box, sync::Arc, vec::Vec};
use alloy_chains::{Chain, NamedChain};
use alloy_consensus::{
    constants::{
<<<<<<< HEAD
        EMPTY_WITHDRAWALS, HOLESKY_GENESIS_HASH, MAINNET_GENESIS_HASH,
        SEPOLIA_GENESIS_HASH,
=======
        DEV_GENESIS_HASH, EMPTY_WITHDRAWALS, HOLESKY_GENESIS_HASH, HOODI_GENESIS_HASH,
        MAINNET_GENESIS_HASH, SEPOLIA_GENESIS_HASH,
>>>>>>> 127595e2
    },
    Header,
};
use alloy_eips::{
    eip1559::INITIAL_BASE_FEE, eip7685::EMPTY_REQUESTS_HASH, eip7892::BlobScheduleBlobParams,
};
use alloy_genesis::Genesis;
use alloy_primitives::{address, b256, Address, BlockNumber, B256, U256};
use alloy_trie::root::state_root_ref_unhashed;
use core::fmt::Debug;
use derive_more::From;
use reth_ethereum_forks::{
    ChainHardforks, DisplayHardforks, EthereumHardfork, EthereumHardforks, ForkCondition,
    ForkFilter, ForkFilterKey, ForkHash, ForkId, Hardfork, Hardforks, Head, DEV_HARDFORKS,
};
use reth_network_peers::{
    holesky_nodes, hoodi_nodes, mainnet_nodes, op_nodes, op_testnet_nodes, sepolia_nodes,
    NodeRecord,
};
use reth_primitives_traits::{sync::LazyLock, SealedHeader};

/// Helper method building a [`Header`] given [`Genesis`] and [`ChainHardforks`].
pub fn make_genesis_header(genesis: &Genesis, hardforks: &ChainHardforks) -> Header {
    // If London is activated at genesis, we set the initial base fee as per EIP-1559.
    let base_fee_per_gas = hardforks
        .fork(EthereumHardfork::London)
        .active_at_block(0)
        .then(|| genesis.base_fee_per_gas.map(|fee| fee as u64).unwrap_or(INITIAL_BASE_FEE));

    // If shanghai is activated, initialize the header with an empty withdrawals hash, and
    // empty withdrawals list.
    let withdrawals_root = hardforks
        .fork(EthereumHardfork::Shanghai)
        .active_at_timestamp(genesis.timestamp)
        .then_some(EMPTY_WITHDRAWALS);

    // If Cancun is activated at genesis, we set:
    // * parent beacon block root to 0x0
    // * blob gas used to provided genesis or 0x0
    // * excess blob gas to provided genesis or 0x0
    let (parent_beacon_block_root, blob_gas_used, excess_blob_gas) =
        if hardforks.fork(EthereumHardfork::Cancun).active_at_timestamp(genesis.timestamp) {
            let blob_gas_used = genesis.blob_gas_used.unwrap_or(0);
            let excess_blob_gas = genesis.excess_blob_gas.unwrap_or(0);
            (Some(B256::ZERO), Some(blob_gas_used), Some(excess_blob_gas))
        } else {
            (None, None, None)
        };

    // If Prague is activated at genesis we set requests root to an empty trie root.
    let requests_hash = hardforks
        .fork(EthereumHardfork::Prague)
        .active_at_timestamp(genesis.timestamp)
        .then_some(EMPTY_REQUESTS_HASH);

    Header {
        gas_limit: genesis.gas_limit,
        difficulty: genesis.difficulty,
        nonce: genesis.nonce.into(),
        extra_data: genesis.extra_data.clone(),
        state_root: state_root_ref_unhashed(&genesis.alloc),
        timestamp: genesis.timestamp,
        mix_hash: genesis.mix_hash,
        beneficiary: genesis.coinbase,
        base_fee_per_gas,
        withdrawals_root,
        parent_beacon_block_root,
        blob_gas_used,
        excess_blob_gas,
        requests_hash,
        ..Default::default()
    }
}

/// The Ethereum mainnet spec
pub static MAINNET: LazyLock<Arc<ChainSpec>> = LazyLock::new(|| {
    let genesis = serde_json::from_str(include_str!("../res/genesis/mainnet.json"))
        .expect("Can't deserialize Mainnet genesis json");
    let hardforks = EthereumHardfork::mainnet().into();
    let mut spec = ChainSpec {
        chain: Chain::mainnet(),
        genesis_header: SealedHeader::new(
            make_genesis_header(&genesis, &hardforks),
            MAINNET_GENESIS_HASH,
        ),
        genesis,
        // <https://etherscan.io/block/15537394>
        paris_block_and_final_difficulty: Some((
            15537394,
            U256::from(58_750_003_716_598_352_816_469u128),
        )),
        hardforks,
        // https://etherscan.io/tx/0xe75fb554e433e03763a1560646ee22dcb74e5274b34c5ad644e7c0f619a7e1d0
        deposit_contract: Some(MAINNET_DEPOSIT_CONTRACT),
        base_fee_params: BaseFeeParamsKind::Constant(BaseFeeParams::ethereum()),
        prune_delete_limit: MAINNET_PRUNE_DELETE_LIMIT,
        blob_params: BlobScheduleBlobParams::default(),
    };
    spec.genesis.config.dao_fork_support = true;
    spec.into()
});

/// The Sepolia spec
pub static SEPOLIA: LazyLock<Arc<ChainSpec>> = LazyLock::new(|| {
    let genesis = serde_json::from_str(include_str!("../res/genesis/sepolia.json"))
        .expect("Can't deserialize Sepolia genesis json");
    let hardforks = EthereumHardfork::sepolia().into();
    let mut spec = ChainSpec {
        chain: Chain::sepolia(),
        genesis_header: SealedHeader::new(
            make_genesis_header(&genesis, &hardforks),
            SEPOLIA_GENESIS_HASH,
        ),
        genesis,
        // <https://sepolia.etherscan.io/block/1450409>
        paris_block_and_final_difficulty: Some((1450409, U256::from(17_000_018_015_853_232u128))),
        hardforks,
        // https://sepolia.etherscan.io/tx/0x025ecbf81a2f1220da6285d1701dc89fb5a956b62562ee922e1a9efd73eb4b14
        deposit_contract: Some(DepositContract::new(
            address!("0x7f02c3e3c98b133055b8b348b2ac625669ed295d"),
            1273020,
            b256!("0x649bbc62d0e31342afea4e5cd82d4049e7e1ee912fc0889aa790803be39038c5"),
        )),
        base_fee_params: BaseFeeParamsKind::Constant(BaseFeeParams::ethereum()),
        prune_delete_limit: 10000,
        blob_params: BlobScheduleBlobParams::default(),
    };
    spec.genesis.config.dao_fork_support = true;
    spec.into()
});

/// The Holesky spec
pub static HOLESKY: LazyLock<Arc<ChainSpec>> = LazyLock::new(|| {
    let genesis = serde_json::from_str(include_str!("../res/genesis/holesky.json"))
        .expect("Can't deserialize Holesky genesis json");
    let hardforks = EthereumHardfork::holesky().into();
    let mut spec = ChainSpec {
        chain: Chain::holesky(),
        genesis_header: SealedHeader::new(
            make_genesis_header(&genesis, &hardforks),
            HOLESKY_GENESIS_HASH,
        ),
        genesis,
        paris_block_and_final_difficulty: Some((0, U256::from(1))),
        hardforks,
        deposit_contract: Some(DepositContract::new(
            address!("0x4242424242424242424242424242424242424242"),
            0,
            b256!("0x649bbc62d0e31342afea4e5cd82d4049e7e1ee912fc0889aa790803be39038c5"),
        )),
        base_fee_params: BaseFeeParamsKind::Constant(BaseFeeParams::ethereum()),
        prune_delete_limit: 10000,
        blob_params: BlobScheduleBlobParams::default(),
    };
    spec.genesis.config.dao_fork_support = true;
    spec.into()
});

/// The Hoodi spec
///
/// Genesis files from: <https://github.com/eth-clients/hoodi>
pub static HOODI: LazyLock<Arc<ChainSpec>> = LazyLock::new(|| {
    let genesis = serde_json::from_str(include_str!("../res/genesis/hoodi.json"))
        .expect("Can't deserialize Hoodi genesis json");
    let hardforks = EthereumHardfork::hoodi().into();
    let mut spec = ChainSpec {
        chain: Chain::hoodi(),
        genesis_header: SealedHeader::new(
            make_genesis_header(&genesis, &hardforks),
            HOODI_GENESIS_HASH,
        ),
        genesis,
        paris_block_and_final_difficulty: Some((0, U256::from(0))),
        hardforks,
        deposit_contract: Some(DepositContract::new(
            address!("0x00000000219ab540356cBB839Cbe05303d7705Fa"),
            0,
            b256!("0x649bbc62d0e31342afea4e5cd82d4049e7e1ee912fc0889aa790803be39038c5"),
        )),
        base_fee_params: BaseFeeParamsKind::Constant(BaseFeeParams::ethereum()),
        prune_delete_limit: 10000,
        blob_params: BlobScheduleBlobParams::default(),
    };
    spec.genesis.config.dao_fork_support = true;
    spec.into()
});

/// Dev testnet specification
///
/// Includes 20 prefunded accounts with `10_000` ETH each derived from mnemonic "test test test test
/// test test test test test test test junk".
pub static DEV: LazyLock<Arc<ChainSpec>> = LazyLock::new(|| {
    let genesis = serde_json::from_str(include_str!("../res/genesis/dev.json"))
        .expect("Can't deserialize Dev testnet genesis json");
    let hardforks = DEV_HARDFORKS.clone();
    ChainSpec {
<<<<<<< HEAD
        chain: Chain::from(0x5201),
        #[cfg(feature="generate-genesis")]
        genesis: fluentbase_genesis::devnet_genesis_from_file(),
        #[cfg(not(feature="generate-genesis"))]
        genesis: fluentbase_genesis::devnet_genesis_v0_1_0_dev10_from_file(),
        genesis_hash: OnceLock::new(),
        paris_block_and_final_difficulty: Some((0, U256::from(0))),
        hardforks: DEV_HARDFORKS.clone(),
        base_fee_params: BaseFeeParamsKind::Constant(BaseFeeParams::ethereum()),
        deposit_contract: None, // TODO: do we even have?
        ..Default::default()
    }
    .into()
});

/// Fluent Developer Preview
pub static DEVELOPER_PREVIEW: LazyLock<Arc<ChainSpec>> = LazyLock::new(|| {
    ChainSpec {
        chain: Chain::from(0x5201),
        genesis: {
            let json_file = include_str!("../res/genesis/genesis-devnet-v0.1.0-dev.13.json");
            serde_json::from_str::<Genesis>(json_file).expect("failed to parse genesis json file")
        },
        // genesis: serde_json::from_str(include_str!("../../res/genesis/dev.json"))
        //             .expect("Can't deserialize Dev testnet genesis json"),
        // genesis_hash: once_cell_set(DEV_GENESIS_HASH),
        genesis_hash: OnceLock::new(),
=======
        chain: Chain::dev(),
        genesis_header: SealedHeader::new(
            make_genesis_header(&genesis, &hardforks),
            DEV_GENESIS_HASH,
        ),
        genesis,
>>>>>>> 127595e2
        paris_block_and_final_difficulty: Some((0, U256::from(0))),
        hardforks: DEV_HARDFORKS.clone(),
        base_fee_params: BaseFeeParamsKind::Constant(BaseFeeParams::ethereum()),
        deposit_contract: None, // TODO: do we even have?
        ..Default::default()
    }
    .into()
});

/// A wrapper around [`BaseFeeParams`] that allows for specifying constant or dynamic EIP-1559
/// parameters based on the active [Hardfork].
#[derive(Clone, Debug, PartialEq, Eq)]
pub enum BaseFeeParamsKind {
    /// Constant [`BaseFeeParams`]; used for chains that don't have dynamic EIP-1559 parameters
    Constant(BaseFeeParams),
    /// Variable [`BaseFeeParams`]; used for chains that have dynamic EIP-1559 parameters like
    /// Optimism
    Variable(ForkBaseFeeParams),
}

impl Default for BaseFeeParamsKind {
    fn default() -> Self {
        BaseFeeParams::ethereum().into()
    }
}

impl From<BaseFeeParams> for BaseFeeParamsKind {
    fn from(params: BaseFeeParams) -> Self {
        Self::Constant(params)
    }
}

impl From<ForkBaseFeeParams> for BaseFeeParamsKind {
    fn from(params: ForkBaseFeeParams) -> Self {
        Self::Variable(params)
    }
}

/// A type alias to a vector of tuples of [Hardfork] and [`BaseFeeParams`], sorted by [Hardfork]
/// activation order. This is used to specify dynamic EIP-1559 parameters for chains like Optimism.
#[derive(Clone, Debug, PartialEq, Eq, From)]
pub struct ForkBaseFeeParams(Vec<(Box<dyn Hardfork>, BaseFeeParams)>);

impl core::ops::Deref for ChainSpec {
    type Target = ChainHardforks;

    fn deref(&self) -> &Self::Target {
        &self.hardforks
    }
}

/// An Ethereum chain specification.
///
/// A chain specification describes:
///
/// - Meta-information about the chain (the chain ID)
/// - The genesis block of the chain ([`Genesis`])
/// - What hardforks are activated, and under which conditions
#[derive(Debug, Clone, PartialEq, Eq)]
pub struct ChainSpec {
    /// The chain ID
    pub chain: Chain,

    /// The genesis block.
    pub genesis: Genesis,

    /// The header corresponding to the genesis block.
    pub genesis_header: SealedHeader,

    /// The block at which [`EthereumHardfork::Paris`] was activated and the final difficulty at
    /// this block.
    pub paris_block_and_final_difficulty: Option<(u64, U256)>,

    /// The active hard forks and their activation conditions
    pub hardforks: ChainHardforks,

    /// The deposit contract deployed for `PoS`
    pub deposit_contract: Option<DepositContract>,

    /// The parameters that configure how a block's base fee is computed
    pub base_fee_params: BaseFeeParamsKind,

    /// The delete limit for pruner, per run.
    pub prune_delete_limit: usize,

    /// The settings passed for blob configurations for specific hardforks.
    pub blob_params: BlobScheduleBlobParams,
}

impl Default for ChainSpec {
    fn default() -> Self {
        Self {
            chain: Default::default(),
            genesis: Default::default(),
            genesis_header: Default::default(),
            paris_block_and_final_difficulty: Default::default(),
            hardforks: Default::default(),
            deposit_contract: Default::default(),
            base_fee_params: BaseFeeParamsKind::Constant(BaseFeeParams::ethereum()),
            prune_delete_limit: MAINNET_PRUNE_DELETE_LIMIT,
            blob_params: Default::default(),
        }
    }
}

impl ChainSpec {
    /// Converts the given [`Genesis`] into a [`ChainSpec`].
    pub fn from_genesis(genesis: Genesis) -> Self {
        genesis.into()
    }

    /// Get information about the chain itself
    pub const fn chain(&self) -> Chain {
        self.chain
    }

    /// Returns `true` if this chain contains Ethereum configuration.
    #[inline]
    pub const fn is_ethereum(&self) -> bool {
        self.chain.is_ethereum()
    }

    /// Returns `true` if this chain is Optimism mainnet.
    #[inline]
    pub fn is_optimism_mainnet(&self) -> bool {
        self.chain == Chain::optimism_mainnet()
    }

    /// Returns the known paris block, if it exists.
    #[inline]
    pub fn paris_block(&self) -> Option<u64> {
        self.paris_block_and_final_difficulty.map(|(block, _)| block)
    }

    /// Get the genesis block specification.
    ///
    /// To get the header for the genesis block, use [`Self::genesis_header`] instead.
    pub const fn genesis(&self) -> &Genesis {
        &self.genesis
    }

    /// Get the header for the genesis block.
    pub fn genesis_header(&self) -> &Header {
        &self.genesis_header
    }

    /// Get the sealed header for the genesis block.
    pub fn sealed_genesis_header(&self) -> SealedHeader {
        SealedHeader::new(self.genesis_header().clone(), self.genesis_hash())
    }

    /// Get the initial base fee of the genesis block.
    pub fn initial_base_fee(&self) -> Option<u64> {
        // If the base fee is set in the genesis block, we use that instead of the default.
        let genesis_base_fee =
            self.genesis.base_fee_per_gas.map(|fee| fee as u64).unwrap_or(INITIAL_BASE_FEE);

        // If London is activated at genesis, we set the initial base fee as per EIP-1559.
        self.hardforks.fork(EthereumHardfork::London).active_at_block(0).then_some(genesis_base_fee)
    }

    /// Get the [`BaseFeeParams`] for the chain at the given timestamp.
    pub fn base_fee_params_at_timestamp(&self, timestamp: u64) -> BaseFeeParams {
        match self.base_fee_params {
            BaseFeeParamsKind::Constant(bf_params) => bf_params,
            BaseFeeParamsKind::Variable(ForkBaseFeeParams(ref bf_params)) => {
                // Walk through the base fee params configuration in reverse order, and return the
                // first one that corresponds to a hardfork that is active at the
                // given timestamp.
                for (fork, params) in bf_params.iter().rev() {
                    if self.hardforks.is_fork_active_at_timestamp(fork.clone(), timestamp) {
                        return *params
                    }
                }

                bf_params.first().map(|(_, params)| *params).unwrap_or(BaseFeeParams::ethereum())
            }
        }
    }

    /// Get the [`BaseFeeParams`] for the chain at the given block number
    pub fn base_fee_params_at_block(&self, block_number: u64) -> BaseFeeParams {
        match self.base_fee_params {
            BaseFeeParamsKind::Constant(bf_params) => bf_params,
            BaseFeeParamsKind::Variable(ForkBaseFeeParams(ref bf_params)) => {
                // Walk through the base fee params configuration in reverse order, and return the
                // first one that corresponds to a hardfork that is active at the
                // given timestamp.
                for (fork, params) in bf_params.iter().rev() {
                    if self.hardforks.is_fork_active_at_block(fork.clone(), block_number) {
                        return *params
                    }
                }

                bf_params.first().map(|(_, params)| *params).unwrap_or(BaseFeeParams::ethereum())
            }
        }
    }

    /// Get the hash of the genesis block.
    pub fn genesis_hash(&self) -> B256 {
        self.genesis_header.hash()
    }

    /// Get the timestamp of the genesis block.
    pub const fn genesis_timestamp(&self) -> u64 {
        self.genesis.timestamp
    }

    /// Returns the final total difficulty if the Paris hardfork is known.
    pub fn get_final_paris_total_difficulty(&self) -> Option<U256> {
        self.paris_block_and_final_difficulty.map(|(_, final_difficulty)| final_difficulty)
    }

    /// Get the fork filter for the given hardfork
    pub fn hardfork_fork_filter<H: Hardfork + Clone>(&self, fork: H) -> Option<ForkFilter> {
        match self.hardforks.fork(fork.clone()) {
            ForkCondition::Never => None,
            _ => Some(self.fork_filter(self.satisfy(self.hardforks.fork(fork)))),
        }
    }

    /// Returns the hardfork display helper.
    pub fn display_hardforks(&self) -> DisplayHardforks {
        DisplayHardforks::new(self.hardforks.forks_iter())
    }

    /// Get the fork id for the given hardfork.
    #[inline]
    pub fn hardfork_fork_id<H: Hardfork + Clone>(&self, fork: H) -> Option<ForkId> {
        let condition = self.hardforks.fork(fork);
        match condition {
            ForkCondition::Never => None,
            _ => Some(self.fork_id(&self.satisfy(condition))),
        }
    }

    /// Convenience method to get the fork id for [`EthereumHardfork::Shanghai`] from a given
    /// chainspec.
    #[inline]
    pub fn shanghai_fork_id(&self) -> Option<ForkId> {
        self.hardfork_fork_id(EthereumHardfork::Shanghai)
    }

    /// Convenience method to get the fork id for [`EthereumHardfork::Cancun`] from a given
    /// chainspec.
    #[inline]
    pub fn cancun_fork_id(&self) -> Option<ForkId> {
        self.hardfork_fork_id(EthereumHardfork::Cancun)
    }

    /// Convenience method to get the latest fork id from the chainspec. Panics if chainspec has no
    /// hardforks.
    #[inline]
    pub fn latest_fork_id(&self) -> ForkId {
        self.hardfork_fork_id(self.hardforks.last().unwrap().0).unwrap()
    }

    /// Creates a [`ForkFilter`] for the block described by [Head].
    pub fn fork_filter(&self, head: Head) -> ForkFilter {
        let forks = self.hardforks.forks_iter().filter_map(|(_, condition)| {
            // We filter out TTD-based forks w/o a pre-known block since those do not show up in the
            // fork filter.
            Some(match condition {
                ForkCondition::Block(block) |
                ForkCondition::TTD { fork_block: Some(block), .. } => ForkFilterKey::Block(block),
                ForkCondition::Timestamp(time) => ForkFilterKey::Time(time),
                _ => return None,
            })
        });

        ForkFilter::new(head, self.genesis_hash(), self.genesis_timestamp(), forks)
    }

    /// Compute the [`ForkId`] for the given [`Head`] following eip-6122 spec.
    ///
    /// Note: In case there are multiple hardforks activated at the same block or timestamp, only
    /// the first gets applied.
    pub fn fork_id(&self, head: &Head) -> ForkId {
        let mut forkhash = ForkHash::from(self.genesis_hash());

        // this tracks the last applied block or timestamp fork. This is necessary for optimism,
        // because for the optimism hardforks both the optimism and the corresponding ethereum
        // hardfork can be configured in `ChainHardforks` if it enables ethereum equivalent
        // functionality (e.g. additional header,body fields) This is set to 0 so that all
        // block based hardforks are skipped in the following loop
        let mut current_applied = 0;

        // handle all block forks before handling timestamp based forks. see: https://eips.ethereum.org/EIPS/eip-6122
        for (_, cond) in self.hardforks.forks_iter() {
            // handle block based forks and the sepolia merge netsplit block edge case (TTD
            // ForkCondition with Some(block))
            if let ForkCondition::Block(block) |
            ForkCondition::TTD { fork_block: Some(block), .. } = cond
            {
                if head.number >= block {
                    // skip duplicated hardforks: hardforks enabled at genesis block
                    if block != current_applied {
                        forkhash += block;
                        current_applied = block;
                    }
                } else {
                    // we can return here because this block fork is not active, so we set the
                    // `next` value
                    return ForkId { hash: forkhash, next: block }
                }
            }
        }

        // timestamp are ALWAYS applied after the merge.
        //
        // this filter ensures that no block-based forks are returned
        for timestamp in self.hardforks.forks_iter().filter_map(|(_, cond)| {
            // ensure we only get timestamp forks activated __after__ the genesis block
            cond.as_timestamp().filter(|time| time > &self.genesis.timestamp)
        }) {
            if head.timestamp >= timestamp {
                // skip duplicated hardfork activated at the same timestamp
                if timestamp != current_applied {
                    forkhash += timestamp;
                    current_applied = timestamp;
                }
            } else {
                // can safely return here because we have already handled all block forks and
                // have handled all active timestamp forks, and set the next value to the
                // timestamp that is known but not active yet
                return ForkId { hash: forkhash, next: timestamp }
            }
        }

        ForkId { hash: forkhash, next: 0 }
    }

    /// An internal helper function that returns a head block that satisfies a given Fork condition.
    pub(crate) fn satisfy(&self, cond: ForkCondition) -> Head {
        match cond {
            ForkCondition::Block(number) => Head { number, ..Default::default() },
            ForkCondition::Timestamp(timestamp) => {
                // to satisfy every timestamp ForkCondition, we find the last ForkCondition::Block
                // if one exists, and include its block_num in the returned Head
                Head {
                    timestamp,
                    number: self.last_block_fork_before_merge_or_timestamp().unwrap_or_default(),
                    ..Default::default()
                }
            }
            ForkCondition::TTD { total_difficulty, fork_block, .. } => Head {
                total_difficulty,
                number: fork_block.unwrap_or_default(),
                ..Default::default()
            },
            ForkCondition::Never => unreachable!(),
        }
    }

    /// This internal helper function retrieves the block number of the last block-based fork
    /// that occurs before:
    /// - Any existing Total Terminal Difficulty (TTD) or
    /// - Timestamp-based forks in the current [`ChainSpec`].
    ///
    /// The function operates by examining the configured hard forks in the chain. It iterates
    /// through the fork conditions and identifies the most recent block-based fork that
    /// precedes any TTD or timestamp-based conditions.
    ///
    /// If there are no block-based forks found before these conditions, or if the [`ChainSpec`]
    /// is not configured with a TTD or timestamp fork, this function will return `None`.
    pub(crate) fn last_block_fork_before_merge_or_timestamp(&self) -> Option<u64> {
        let mut hardforks_iter = self.hardforks.forks_iter().peekable();
        while let Some((_, curr_cond)) = hardforks_iter.next() {
            if let Some((_, next_cond)) = hardforks_iter.peek() {
                // Match against the `next_cond` to see if it represents:
                // - A TTD (merge)
                // - A timestamp-based fork
                match next_cond {
                    // If the next fork is TTD and specifies a specific block, return that block
                    // number
                    ForkCondition::TTD { fork_block: Some(block), .. } => return Some(*block),

                    // If the next fork is TTD without a specific block or is timestamp-based,
                    // return the block number of the current condition if it is block-based.
                    ForkCondition::TTD { .. } | ForkCondition::Timestamp(_) => {
                        // Check if `curr_cond` is a block-based fork and return its block number if
                        // true.
                        if let ForkCondition::Block(block_num) = curr_cond {
                            return Some(block_num);
                        }
                    }
                    ForkCondition::Block(_) | ForkCondition::Never => {}
                }
            }
        }
        None
    }

    /// Build a chainspec using [`ChainSpecBuilder`]
    pub fn builder() -> ChainSpecBuilder {
        ChainSpecBuilder::default()
    }

    /// Returns the known bootnode records for the given chain.
    pub fn bootnodes(&self) -> Option<Vec<NodeRecord>> {
        use NamedChain as C;

        match self.chain.try_into().ok()? {
            C::Mainnet => Some(mainnet_nodes()),
            C::Sepolia => Some(sepolia_nodes()),
            C::Holesky => Some(holesky_nodes()),
            C::Hoodi => Some(hoodi_nodes()),
            // opstack uses the same bootnodes for all chains: <https://github.com/paradigmxyz/reth/issues/14603>
            C::Base | C::Optimism | C::Unichain | C::World => Some(op_nodes()),
            C::OptimismSepolia | C::BaseSepolia | C::UnichainSepolia | C::WorldSepolia => {
                Some(op_testnet_nodes())
            }

            // fallback for optimism chains
            chain if chain.is_optimism() && chain.is_testnet() => Some(op_testnet_nodes()),
            chain if chain.is_optimism() => Some(op_nodes()),
            _ => None,
        }
    }
}

impl From<Genesis> for ChainSpec {
    fn from(genesis: Genesis) -> Self {
        // Block-based hardforks
        let hardfork_opts = [
            (EthereumHardfork::Frontier.boxed(), Some(0)),
            (EthereumHardfork::Homestead.boxed(), genesis.config.homestead_block),
            (EthereumHardfork::Dao.boxed(), genesis.config.dao_fork_block),
            (EthereumHardfork::Tangerine.boxed(), genesis.config.eip150_block),
            (EthereumHardfork::SpuriousDragon.boxed(), genesis.config.eip155_block),
            (EthereumHardfork::Byzantium.boxed(), genesis.config.byzantium_block),
            (EthereumHardfork::Constantinople.boxed(), genesis.config.constantinople_block),
            (EthereumHardfork::Petersburg.boxed(), genesis.config.petersburg_block),
            (EthereumHardfork::Istanbul.boxed(), genesis.config.istanbul_block),
            (EthereumHardfork::MuirGlacier.boxed(), genesis.config.muir_glacier_block),
            (EthereumHardfork::Berlin.boxed(), genesis.config.berlin_block),
            (EthereumHardfork::London.boxed(), genesis.config.london_block),
            (EthereumHardfork::ArrowGlacier.boxed(), genesis.config.arrow_glacier_block),
            (EthereumHardfork::GrayGlacier.boxed(), genesis.config.gray_glacier_block),
        ];
        let mut hardforks = hardfork_opts
            .into_iter()
            .filter_map(|(hardfork, opt)| opt.map(|block| (hardfork, ForkCondition::Block(block))))
            .collect::<Vec<_>>();

        // We expect no new networks to be configured with the merge, so we ignore the TTD field
        // and merge netsplit block from external genesis files. All existing networks that have
        // merged should have a static ChainSpec already (namely mainnet and sepolia).
        let paris_block_and_final_difficulty =
            if let Some(ttd) = genesis.config.terminal_total_difficulty {
                hardforks.push((
                    EthereumHardfork::Paris.boxed(),
                    ForkCondition::TTD {
                        // NOTE: this will not work properly if the merge is not activated at
                        // genesis, and there is no merge netsplit block
                        activation_block_number: genesis
                            .config
                            .merge_netsplit_block
                            .unwrap_or_default(),
                        total_difficulty: ttd,
                        fork_block: genesis.config.merge_netsplit_block,
                    },
                ));

                genesis.config.merge_netsplit_block.map(|block| (block, ttd))
            } else {
                None
            };

        // Time-based hardforks
        let time_hardfork_opts = [
            (EthereumHardfork::Shanghai.boxed(), genesis.config.shanghai_time),
            (EthereumHardfork::Cancun.boxed(), genesis.config.cancun_time),
            (EthereumHardfork::Prague.boxed(), genesis.config.prague_time),
            (EthereumHardfork::Osaka.boxed(), genesis.config.osaka_time),
        ];

        let mut time_hardforks = time_hardfork_opts
            .into_iter()
            .filter_map(|(hardfork, opt)| {
                opt.map(|time| (hardfork, ForkCondition::Timestamp(time)))
            })
            .collect::<Vec<_>>();

        hardforks.append(&mut time_hardforks);

        // Ordered Hardforks
        let mainnet_hardforks: ChainHardforks = EthereumHardfork::mainnet().into();
        let mainnet_order = mainnet_hardforks.forks_iter();

        let mut ordered_hardforks = Vec::with_capacity(hardforks.len());
        for (hardfork, _) in mainnet_order {
            if let Some(pos) = hardforks.iter().position(|(e, _)| **e == *hardfork) {
                ordered_hardforks.push(hardforks.remove(pos));
            }
        }

        // append the remaining unknown hardforks to ensure we don't filter any out
        ordered_hardforks.append(&mut hardforks);

        // Extract blob parameters directly from blob_schedule
        let blob_params = genesis.config.blob_schedule_blob_params();

        // NOTE: in full node, we prune all receipts except the deposit contract's. We do not
        // have the deployment block in the genesis file, so we use block zero. We use the same
        // deposit topic as the mainnet contract if we have the deposit contract address in the
        // genesis json.
        let deposit_contract = genesis.config.deposit_contract_address.map(|address| {
            DepositContract { address, block: 0, topic: MAINNET_DEPOSIT_CONTRACT.topic }
        });

        let hardforks = ChainHardforks::new(ordered_hardforks);

        Self {
            chain: genesis.config.chain_id.into(),
            genesis_header: SealedHeader::new_unhashed(make_genesis_header(&genesis, &hardforks)),
            genesis,
            hardforks,
            paris_block_and_final_difficulty,
            deposit_contract,
            blob_params,
            ..Default::default()
        }
    }
}

impl Hardforks for ChainSpec {
    fn fork<H: Hardfork>(&self, fork: H) -> ForkCondition {
        self.hardforks.fork(fork)
    }

    fn forks_iter(&self) -> impl Iterator<Item = (&dyn Hardfork, ForkCondition)> {
        self.hardforks.forks_iter()
    }

    fn fork_id(&self, head: &Head) -> ForkId {
        self.fork_id(head)
    }

    fn latest_fork_id(&self) -> ForkId {
        self.latest_fork_id()
    }

    fn fork_filter(&self, head: Head) -> ForkFilter {
        self.fork_filter(head)
    }
}

impl EthereumHardforks for ChainSpec {
    fn ethereum_fork_activation(&self, fork: EthereumHardfork) -> ForkCondition {
        self.fork(fork)
    }
}

/// A trait for reading the current chainspec.
#[auto_impl::auto_impl(&, Arc)]
pub trait ChainSpecProvider: Debug + Send + Sync {
    /// The chain spec type.
    type ChainSpec: EthChainSpec + 'static;

    /// Get an [`Arc`] to the chainspec.
    fn chain_spec(&self) -> Arc<Self::ChainSpec>;
}

/// A helper to build custom chain specs
#[derive(Debug, Default, Clone)]
pub struct ChainSpecBuilder {
    chain: Option<Chain>,
    genesis: Option<Genesis>,
    hardforks: ChainHardforks,
}

impl ChainSpecBuilder {
    /// Construct a new builder from the mainnet chain spec.
    pub fn mainnet() -> Self {
        Self {
            chain: Some(MAINNET.chain),
            genesis: Some(MAINNET.genesis.clone()),
            hardforks: MAINNET.hardforks.clone(),
        }
    }
}

impl ChainSpecBuilder {
    /// Set the chain ID
    pub const fn chain(mut self, chain: Chain) -> Self {
        self.chain = Some(chain);
        self
    }

    /// Set the genesis block.
    pub fn genesis(mut self, genesis: Genesis) -> Self {
        self.genesis = Some(genesis);
        self
    }

    /// Add the given fork with the given activation condition to the spec.
    pub fn with_fork<H: Hardfork>(mut self, fork: H, condition: ForkCondition) -> Self {
        self.hardforks.insert(fork, condition);
        self
    }

    /// Add the given chain hardforks to the spec.
    pub fn with_forks(mut self, forks: ChainHardforks) -> Self {
        self.hardforks = forks;
        self
    }

    /// Remove the given fork from the spec.
    pub fn without_fork<H: Hardfork>(mut self, fork: H) -> Self {
        self.hardforks.remove(fork);
        self
    }

    /// Enable the Paris hardfork at the given TTD.
    ///
    /// Does not set the merge netsplit block.
    pub fn paris_at_ttd(self, ttd: U256, activation_block_number: BlockNumber) -> Self {
        self.with_fork(
            EthereumHardfork::Paris,
            ForkCondition::TTD { activation_block_number, total_difficulty: ttd, fork_block: None },
        )
    }

    /// Enable Frontier at genesis.
    pub fn frontier_activated(mut self) -> Self {
        self.hardforks.insert(EthereumHardfork::Frontier, ForkCondition::Block(0));
        self
    }

    /// Enable Homestead at genesis.
    pub fn homestead_activated(mut self) -> Self {
        self = self.frontier_activated();
        self.hardforks.insert(EthereumHardfork::Homestead, ForkCondition::Block(0));
        self
    }

    /// Enable Tangerine at genesis.
    pub fn tangerine_whistle_activated(mut self) -> Self {
        self = self.homestead_activated();
        self.hardforks.insert(EthereumHardfork::Tangerine, ForkCondition::Block(0));
        self
    }

    /// Enable Spurious Dragon at genesis.
    pub fn spurious_dragon_activated(mut self) -> Self {
        self = self.tangerine_whistle_activated();
        self.hardforks.insert(EthereumHardfork::SpuriousDragon, ForkCondition::Block(0));
        self
    }

    /// Enable Byzantium at genesis.
    pub fn byzantium_activated(mut self) -> Self {
        self = self.spurious_dragon_activated();
        self.hardforks.insert(EthereumHardfork::Byzantium, ForkCondition::Block(0));
        self
    }

    /// Enable Constantinople at genesis.
    pub fn constantinople_activated(mut self) -> Self {
        self = self.byzantium_activated();
        self.hardforks.insert(EthereumHardfork::Constantinople, ForkCondition::Block(0));
        self
    }

    /// Enable Petersburg at genesis.
    pub fn petersburg_activated(mut self) -> Self {
        self = self.constantinople_activated();
        self.hardforks.insert(EthereumHardfork::Petersburg, ForkCondition::Block(0));
        self
    }

    /// Enable Istanbul at genesis.
    pub fn istanbul_activated(mut self) -> Self {
        self = self.petersburg_activated();
        self.hardforks.insert(EthereumHardfork::Istanbul, ForkCondition::Block(0));
        self
    }

    /// Enable Berlin at genesis.
    pub fn berlin_activated(mut self) -> Self {
        self = self.istanbul_activated();
        self.hardforks.insert(EthereumHardfork::Berlin, ForkCondition::Block(0));
        self
    }

    /// Enable London at genesis.
    pub fn london_activated(mut self) -> Self {
        self = self.berlin_activated();
        self.hardforks.insert(EthereumHardfork::London, ForkCondition::Block(0));
        self
    }

    /// Enable Paris at genesis.
    pub fn paris_activated(mut self) -> Self {
        self = self.london_activated();
        self.hardforks.insert(
            EthereumHardfork::Paris,
            ForkCondition::TTD {
                activation_block_number: 0,
                total_difficulty: U256::ZERO,
                fork_block: None,
            },
        );
        self
    }

    /// Enable Shanghai at genesis.
    pub fn shanghai_activated(mut self) -> Self {
        self = self.paris_activated();
        self.hardforks.insert(EthereumHardfork::Shanghai, ForkCondition::Timestamp(0));
        self
    }

    /// Enable Cancun at genesis.
    pub fn cancun_activated(mut self) -> Self {
        self = self.shanghai_activated();
        self.hardforks.insert(EthereumHardfork::Cancun, ForkCondition::Timestamp(0));
        self
    }

    /// Enable Prague at genesis.
    pub fn prague_activated(mut self) -> Self {
        self = self.cancun_activated();
        self.hardforks.insert(EthereumHardfork::Prague, ForkCondition::Timestamp(0));
        self
    }

    /// Enable Osaka at genesis.
    pub fn osaka_activated(mut self) -> Self {
        self = self.prague_activated();
        self.hardforks.insert(EthereumHardfork::Osaka, ForkCondition::Timestamp(0));
        self
    }

    /// Build the resulting [`ChainSpec`].
    ///
    /// # Panics
    ///
    /// This function panics if the chain ID and genesis is not set ([`Self::chain`] and
    /// [`Self::genesis`])
    pub fn build(self) -> ChainSpec {
        let paris_block_and_final_difficulty = {
            self.hardforks.get(EthereumHardfork::Paris).and_then(|cond| {
                if let ForkCondition::TTD { total_difficulty, activation_block_number, .. } = cond {
                    Some((activation_block_number, total_difficulty))
                } else {
                    None
                }
            })
        };
        let genesis = self.genesis.expect("The genesis is required");
        ChainSpec {
            chain: self.chain.expect("The chain is required"),
            genesis_header: SealedHeader::new_unhashed(make_genesis_header(
                &genesis,
                &self.hardforks,
            )),
            genesis,
            hardforks: self.hardforks,
            paris_block_and_final_difficulty,
            deposit_contract: None,
            ..Default::default()
        }
    }
}

impl From<&Arc<ChainSpec>> for ChainSpecBuilder {
    fn from(value: &Arc<ChainSpec>) -> Self {
        Self {
            chain: Some(value.chain),
            genesis: Some(value.genesis.clone()),
            hardforks: value.hardforks.clone(),
        }
    }
}

impl EthExecutorSpec for ChainSpec {
    fn deposit_contract_address(&self) -> Option<Address> {
        self.deposit_contract.map(|deposit_contract| deposit_contract.address)
    }
}

/// `PoS` deposit contract details.
#[derive(Debug, Clone, Copy, PartialEq, Eq)]
pub struct DepositContract {
    /// Deposit Contract Address
    pub address: Address,
    /// Deployment Block
    pub block: BlockNumber,
    /// `DepositEvent` event signature
    pub topic: B256,
}

impl DepositContract {
    /// Creates a new [`DepositContract`].
    pub const fn new(address: Address, block: BlockNumber, topic: B256) -> Self {
        Self { address, block, topic }
    }
}

/// Verifies [`ChainSpec`] configuration against expected data in given cases.
#[cfg(any(test, feature = "test-utils"))]
pub fn test_fork_ids(spec: &ChainSpec, cases: &[(Head, ForkId)]) {
    for (block, expected_id) in cases {
        let computed_id = spec.fork_id(block);
        assert_eq!(
            expected_id, &computed_id,
            "Expected fork ID {:?}, computed fork ID {:?} at block {}",
            expected_id, computed_id, block.number
        );
    }
}

#[cfg(test)]
mod tests {
    use super::*;
    use alloy_chains::Chain;
    use alloy_consensus::constants::ETH_TO_WEI;
    use alloy_eips::{eip4844::BLOB_TX_MIN_BLOB_GASPRICE, eip7840::BlobParams};
    use alloy_evm::block::calc::{base_block_reward, block_reward};
    use alloy_genesis::{ChainConfig, GenesisAccount};
    use alloy_primitives::{b256, hex};
    use alloy_trie::{TrieAccount, EMPTY_ROOT_HASH};
    use core::ops::Deref;
    use reth_ethereum_forks::{ForkCondition, ForkHash, ForkId, Head};
    use std::{
        collections::{BTreeMap, HashMap},
        str::FromStr,
        string::String,
    };

    fn test_hardfork_fork_ids(spec: &ChainSpec, cases: &[(EthereumHardfork, ForkId)]) {
        for (hardfork, expected_id) in cases {
            if let Some(computed_id) = spec.hardfork_fork_id(*hardfork) {
                assert_eq!(
                    expected_id, &computed_id,
                    "Expected fork ID {expected_id:?}, computed fork ID {computed_id:?} for hardfork {hardfork}"
                );
                if matches!(hardfork, EthereumHardfork::Shanghai) {
                    if let Some(shangai_id) = spec.shanghai_fork_id() {
                        assert_eq!(
                            expected_id, &shangai_id,
                            "Expected fork ID {expected_id:?}, computed fork ID {computed_id:?} for Shanghai hardfork"
                        );
                    } else {
                        panic!("Expected ForkCondition to return Some for Hardfork::Shanghai");
                    }
                }
            }
        }
    }

    #[test]
    fn test_hardfork_list_display_mainnet() {
        assert_eq!(
            MAINNET.display_hardforks().to_string(),
            "Pre-merge hard forks (block based):
- Frontier                         @0
- Homestead                        @1150000
- Dao                              @1920000
- Tangerine                        @2463000
- SpuriousDragon                   @2675000
- Byzantium                        @4370000
- Constantinople                   @7280000
- Petersburg                       @7280000
- Istanbul                         @9069000
- MuirGlacier                      @9200000
- Berlin                           @12244000
- London                           @12965000
- ArrowGlacier                     @13773000
- GrayGlacier                      @15050000
Merge hard forks:
- Paris                            @58750000000000000000000 (network is known to be merged)
Post-merge hard forks (timestamp based):
- Shanghai                         @1681338455
- Cancun                           @1710338135
- Prague                           @1746612311"
        );
    }

    #[test]
    fn test_hardfork_list_ignores_disabled_forks() {
        let spec = ChainSpec::builder()
            .chain(Chain::mainnet())
            .genesis(Genesis::default())
            .with_fork(EthereumHardfork::Frontier, ForkCondition::Block(0))
            .with_fork(EthereumHardfork::Shanghai, ForkCondition::Never)
            .build();
        assert_eq!(
            spec.display_hardforks().to_string(),
            "Pre-merge hard forks (block based):
- Frontier                         @0"
        );
    }

    // Tests that we skip any fork blocks in block #0 (the genesis ruleset)
    #[test]
    fn ignores_genesis_fork_blocks() {
        let spec = ChainSpec::builder()
            .chain(Chain::mainnet())
            .genesis(Genesis::default())
            .with_fork(EthereumHardfork::Frontier, ForkCondition::Block(0))
            .with_fork(EthereumHardfork::Homestead, ForkCondition::Block(0))
            .with_fork(EthereumHardfork::Tangerine, ForkCondition::Block(0))
            .with_fork(EthereumHardfork::SpuriousDragon, ForkCondition::Block(0))
            .with_fork(EthereumHardfork::Byzantium, ForkCondition::Block(0))
            .with_fork(EthereumHardfork::Constantinople, ForkCondition::Block(0))
            .with_fork(EthereumHardfork::Istanbul, ForkCondition::Block(0))
            .with_fork(EthereumHardfork::MuirGlacier, ForkCondition::Block(0))
            .with_fork(EthereumHardfork::Berlin, ForkCondition::Block(0))
            .with_fork(EthereumHardfork::London, ForkCondition::Block(0))
            .with_fork(EthereumHardfork::ArrowGlacier, ForkCondition::Block(0))
            .with_fork(EthereumHardfork::GrayGlacier, ForkCondition::Block(0))
            .build();

        assert_eq!(spec.deref().len(), 12, "12 forks should be active.");
        assert_eq!(
            spec.fork_id(&Head { number: 1, ..Default::default() }),
            ForkId { hash: ForkHash::from(spec.genesis_hash()), next: 0 },
            "the fork ID should be the genesis hash; forks at genesis are ignored for fork filters"
        );
    }

    #[test]
    fn ignores_duplicate_fork_blocks() {
        let empty_genesis = Genesis::default();
        let unique_spec = ChainSpec::builder()
            .chain(Chain::mainnet())
            .genesis(empty_genesis.clone())
            .with_fork(EthereumHardfork::Frontier, ForkCondition::Block(0))
            .with_fork(EthereumHardfork::Homestead, ForkCondition::Block(1))
            .build();

        let duplicate_spec = ChainSpec::builder()
            .chain(Chain::mainnet())
            .genesis(empty_genesis)
            .with_fork(EthereumHardfork::Frontier, ForkCondition::Block(0))
            .with_fork(EthereumHardfork::Homestead, ForkCondition::Block(1))
            .with_fork(EthereumHardfork::Tangerine, ForkCondition::Block(1))
            .build();

        assert_eq!(
            unique_spec.fork_id(&Head { number: 2, ..Default::default() }),
            duplicate_spec.fork_id(&Head { number: 2, ..Default::default() }),
            "duplicate fork blocks should be deduplicated for fork filters"
        );
    }

    #[test]
    fn test_chainspec_satisfy() {
        let empty_genesis = Genesis::default();
        // happy path test case
        let happy_path_case = ChainSpec::builder()
            .chain(Chain::mainnet())
            .genesis(empty_genesis.clone())
            .with_fork(EthereumHardfork::Frontier, ForkCondition::Block(0))
            .with_fork(EthereumHardfork::Homestead, ForkCondition::Block(73))
            .with_fork(EthereumHardfork::Shanghai, ForkCondition::Timestamp(11313123))
            .build();
        let happy_path_head = happy_path_case.satisfy(ForkCondition::Timestamp(11313123));
        let happy_path_expected = Head { number: 73, timestamp: 11313123, ..Default::default() };
        assert_eq!(
            happy_path_head, happy_path_expected,
            "expected satisfy() to return {happy_path_expected:#?}, but got {happy_path_head:#?} "
        );
        // multiple timestamp test case (i.e Shanghai -> Cancun)
        let multiple_timestamp_fork_case = ChainSpec::builder()
            .chain(Chain::mainnet())
            .genesis(empty_genesis.clone())
            .with_fork(EthereumHardfork::Frontier, ForkCondition::Block(0))
            .with_fork(EthereumHardfork::Homestead, ForkCondition::Block(73))
            .with_fork(EthereumHardfork::Shanghai, ForkCondition::Timestamp(11313123))
            .with_fork(EthereumHardfork::Cancun, ForkCondition::Timestamp(11313398))
            .build();
        let multi_timestamp_head =
            multiple_timestamp_fork_case.satisfy(ForkCondition::Timestamp(11313398));
        let mult_timestamp_expected =
            Head { number: 73, timestamp: 11313398, ..Default::default() };
        assert_eq!(
            multi_timestamp_head, mult_timestamp_expected,
            "expected satisfy() to return {mult_timestamp_expected:#?}, but got {multi_timestamp_head:#?} "
        );
        // no ForkCondition::Block test case
        let no_block_fork_case = ChainSpec::builder()
            .chain(Chain::mainnet())
            .genesis(empty_genesis.clone())
            .with_fork(EthereumHardfork::Shanghai, ForkCondition::Timestamp(11313123))
            .build();
        let no_block_fork_head = no_block_fork_case.satisfy(ForkCondition::Timestamp(11313123));
        let no_block_fork_expected = Head { number: 0, timestamp: 11313123, ..Default::default() };
        assert_eq!(
            no_block_fork_head, no_block_fork_expected,
            "expected satisfy() to return {no_block_fork_expected:#?}, but got {no_block_fork_head:#?} ",
        );
        // spec w/ ForkCondition::TTD with block_num test case (Sepolia merge netsplit edge case)
        let fork_cond_ttd_blocknum_case = ChainSpec::builder()
            .chain(Chain::mainnet())
            .genesis(empty_genesis.clone())
            .with_fork(EthereumHardfork::Frontier, ForkCondition::Block(0))
            .with_fork(EthereumHardfork::Homestead, ForkCondition::Block(73))
            .with_fork(
                EthereumHardfork::Paris,
                ForkCondition::TTD {
                    activation_block_number: 101,
                    fork_block: Some(101),
                    total_difficulty: U256::from(10_790_000),
                },
            )
            .with_fork(EthereumHardfork::Shanghai, ForkCondition::Timestamp(11313123))
            .build();
        let fork_cond_ttd_blocknum_head =
            fork_cond_ttd_blocknum_case.satisfy(ForkCondition::Timestamp(11313123));
        let fork_cond_ttd_blocknum_expected =
            Head { number: 101, timestamp: 11313123, ..Default::default() };
        assert_eq!(
            fork_cond_ttd_blocknum_head, fork_cond_ttd_blocknum_expected,
            "expected satisfy() to return {fork_cond_ttd_blocknum_expected:#?}, but got {fork_cond_ttd_blocknum_expected:#?} ",
        );

        // spec w/ only ForkCondition::Block - test the match arm for ForkCondition::Block to ensure
        // no regressions, for these ForkConditions(Block/TTD) - a separate chain spec definition is
        // technically unnecessary - but we include it here for thoroughness
        let fork_cond_block_only_case = ChainSpec::builder()
            .chain(Chain::mainnet())
            .genesis(empty_genesis)
            .with_fork(EthereumHardfork::Frontier, ForkCondition::Block(0))
            .with_fork(EthereumHardfork::Homestead, ForkCondition::Block(73))
            .build();
        let fork_cond_block_only_head = fork_cond_block_only_case.satisfy(ForkCondition::Block(73));
        let fork_cond_block_only_expected = Head { number: 73, ..Default::default() };
        assert_eq!(
            fork_cond_block_only_head, fork_cond_block_only_expected,
            "expected satisfy() to return {fork_cond_block_only_expected:#?}, but got {fork_cond_block_only_head:#?} ",
        );
        // Fork::ConditionTTD test case without a new chain spec to demonstrate ChainSpec::satisfy
        // is independent of ChainSpec for this(these - including ForkCondition::Block) match arm(s)
        let fork_cond_ttd_no_new_spec = fork_cond_block_only_case.satisfy(ForkCondition::TTD {
            activation_block_number: 101,
            fork_block: None,
            total_difficulty: U256::from(10_790_000),
        });
        let fork_cond_ttd_no_new_spec_expected =
            Head { total_difficulty: U256::from(10_790_000), ..Default::default() };
        assert_eq!(
            fork_cond_ttd_no_new_spec, fork_cond_ttd_no_new_spec_expected,
            "expected satisfy() to return {fork_cond_ttd_blocknum_expected:#?}, but got {fork_cond_ttd_blocknum_expected:#?} ",
        );
    }

    #[test]
    fn mainnet_hardfork_fork_ids() {
        test_hardfork_fork_ids(
            &MAINNET,
            &[
                (
                    EthereumHardfork::Frontier,
                    ForkId { hash: ForkHash([0xfc, 0x64, 0xec, 0x04]), next: 1150000 },
                ),
                (
                    EthereumHardfork::Homestead,
                    ForkId { hash: ForkHash([0x97, 0xc2, 0xc3, 0x4c]), next: 1920000 },
                ),
                (
                    EthereumHardfork::Dao,
                    ForkId { hash: ForkHash([0x91, 0xd1, 0xf9, 0x48]), next: 2463000 },
                ),
                (
                    EthereumHardfork::Tangerine,
                    ForkId { hash: ForkHash([0x7a, 0x64, 0xda, 0x13]), next: 2675000 },
                ),
                (
                    EthereumHardfork::SpuriousDragon,
                    ForkId { hash: ForkHash([0x3e, 0xdd, 0x5b, 0x10]), next: 4370000 },
                ),
                (
                    EthereumHardfork::Byzantium,
                    ForkId { hash: ForkHash([0xa0, 0x0b, 0xc3, 0x24]), next: 7280000 },
                ),
                (
                    EthereumHardfork::Constantinople,
                    ForkId { hash: ForkHash([0x66, 0x8d, 0xb0, 0xaf]), next: 9069000 },
                ),
                (
                    EthereumHardfork::Petersburg,
                    ForkId { hash: ForkHash([0x66, 0x8d, 0xb0, 0xaf]), next: 9069000 },
                ),
                (
                    EthereumHardfork::Istanbul,
                    ForkId { hash: ForkHash([0x87, 0x9d, 0x6e, 0x30]), next: 9200000 },
                ),
                (
                    EthereumHardfork::MuirGlacier,
                    ForkId { hash: ForkHash([0xe0, 0x29, 0xe9, 0x91]), next: 12244000 },
                ),
                (
                    EthereumHardfork::Berlin,
                    ForkId { hash: ForkHash([0x0e, 0xb4, 0x40, 0xf6]), next: 12965000 },
                ),
                (
                    EthereumHardfork::London,
                    ForkId { hash: ForkHash([0xb7, 0x15, 0x07, 0x7d]), next: 13773000 },
                ),
                (
                    EthereumHardfork::ArrowGlacier,
                    ForkId { hash: ForkHash([0x20, 0xc3, 0x27, 0xfc]), next: 15050000 },
                ),
                (
                    EthereumHardfork::GrayGlacier,
                    ForkId { hash: ForkHash([0xf0, 0xaf, 0xd0, 0xe3]), next: 1681338455 },
                ),
                (
                    EthereumHardfork::Shanghai,
                    ForkId { hash: ForkHash([0xdc, 0xe9, 0x6c, 0x2d]), next: 1710338135 },
                ),
                (
                    EthereumHardfork::Cancun,
                    ForkId { hash: ForkHash([0x9f, 0x3d, 0x22, 0x54]), next: 1746612311 },
                ),
                (
                    EthereumHardfork::Prague,
                    ForkId { hash: ForkHash([0xc3, 0x76, 0xcf, 0x8b]), next: 0 },
                ),
            ],
        );
    }

    #[test]
    fn sepolia_hardfork_fork_ids() {
        test_hardfork_fork_ids(
            &SEPOLIA,
            &[
                (
                    EthereumHardfork::Frontier,
                    ForkId { hash: ForkHash([0xfe, 0x33, 0x66, 0xe7]), next: 1735371 },
                ),
                (
                    EthereumHardfork::Homestead,
                    ForkId { hash: ForkHash([0xfe, 0x33, 0x66, 0xe7]), next: 1735371 },
                ),
                (
                    EthereumHardfork::Tangerine,
                    ForkId { hash: ForkHash([0xfe, 0x33, 0x66, 0xe7]), next: 1735371 },
                ),
                (
                    EthereumHardfork::SpuriousDragon,
                    ForkId { hash: ForkHash([0xfe, 0x33, 0x66, 0xe7]), next: 1735371 },
                ),
                (
                    EthereumHardfork::Byzantium,
                    ForkId { hash: ForkHash([0xfe, 0x33, 0x66, 0xe7]), next: 1735371 },
                ),
                (
                    EthereumHardfork::Constantinople,
                    ForkId { hash: ForkHash([0xfe, 0x33, 0x66, 0xe7]), next: 1735371 },
                ),
                (
                    EthereumHardfork::Petersburg,
                    ForkId { hash: ForkHash([0xfe, 0x33, 0x66, 0xe7]), next: 1735371 },
                ),
                (
                    EthereumHardfork::Istanbul,
                    ForkId { hash: ForkHash([0xfe, 0x33, 0x66, 0xe7]), next: 1735371 },
                ),
                (
                    EthereumHardfork::Berlin,
                    ForkId { hash: ForkHash([0xfe, 0x33, 0x66, 0xe7]), next: 1735371 },
                ),
                (
                    EthereumHardfork::London,
                    ForkId { hash: ForkHash([0xfe, 0x33, 0x66, 0xe7]), next: 1735371 },
                ),
                (
                    EthereumHardfork::Paris,
                    ForkId { hash: ForkHash([0xb9, 0x6c, 0xbd, 0x13]), next: 1677557088 },
                ),
                (
                    EthereumHardfork::Shanghai,
                    ForkId { hash: ForkHash([0xf7, 0xf9, 0xbc, 0x08]), next: 1706655072 },
                ),
                (
                    EthereumHardfork::Cancun,
                    ForkId { hash: ForkHash([0x88, 0xcf, 0x81, 0xd9]), next: 1741159776 },
                ),
                (
                    EthereumHardfork::Prague,
                    ForkId { hash: ForkHash([0xed, 0x88, 0xb5, 0xfd]), next: 0 },
                ),
            ],
        );
    }

    #[test]
    fn mainnet_fork_ids() {
        test_fork_ids(
            &MAINNET,
            &[
                (
                    Head { number: 0, ..Default::default() },
                    ForkId { hash: ForkHash([0xfc, 0x64, 0xec, 0x04]), next: 1150000 },
                ),
                (
                    Head { number: 1150000, ..Default::default() },
                    ForkId { hash: ForkHash([0x97, 0xc2, 0xc3, 0x4c]), next: 1920000 },
                ),
                (
                    Head { number: 1920000, ..Default::default() },
                    ForkId { hash: ForkHash([0x91, 0xd1, 0xf9, 0x48]), next: 2463000 },
                ),
                (
                    Head { number: 2463000, ..Default::default() },
                    ForkId { hash: ForkHash([0x7a, 0x64, 0xda, 0x13]), next: 2675000 },
                ),
                (
                    Head { number: 2675000, ..Default::default() },
                    ForkId { hash: ForkHash([0x3e, 0xdd, 0x5b, 0x10]), next: 4370000 },
                ),
                (
                    Head { number: 4370000, ..Default::default() },
                    ForkId { hash: ForkHash([0xa0, 0x0b, 0xc3, 0x24]), next: 7280000 },
                ),
                (
                    Head { number: 7280000, ..Default::default() },
                    ForkId { hash: ForkHash([0x66, 0x8d, 0xb0, 0xaf]), next: 9069000 },
                ),
                (
                    Head { number: 9069000, ..Default::default() },
                    ForkId { hash: ForkHash([0x87, 0x9d, 0x6e, 0x30]), next: 9200000 },
                ),
                (
                    Head { number: 9200000, ..Default::default() },
                    ForkId { hash: ForkHash([0xe0, 0x29, 0xe9, 0x91]), next: 12244000 },
                ),
                (
                    Head { number: 12244000, ..Default::default() },
                    ForkId { hash: ForkHash([0x0e, 0xb4, 0x40, 0xf6]), next: 12965000 },
                ),
                (
                    Head { number: 12965000, ..Default::default() },
                    ForkId { hash: ForkHash([0xb7, 0x15, 0x07, 0x7d]), next: 13773000 },
                ),
                (
                    Head { number: 13773000, ..Default::default() },
                    ForkId { hash: ForkHash([0x20, 0xc3, 0x27, 0xfc]), next: 15050000 },
                ),
                (
                    Head { number: 15050000, ..Default::default() },
                    ForkId { hash: ForkHash([0xf0, 0xaf, 0xd0, 0xe3]), next: 1681338455 },
                ),
                // First Shanghai block
                (
                    Head { number: 20000000, timestamp: 1681338455, ..Default::default() },
                    ForkId { hash: ForkHash([0xdc, 0xe9, 0x6c, 0x2d]), next: 1710338135 },
                ),
                // First Cancun block
                (
                    Head { number: 20000001, timestamp: 1710338135, ..Default::default() },
                    ForkId { hash: ForkHash([0x9f, 0x3d, 0x22, 0x54]), next: 1746612311 },
                ),
                // First Prague block
                (
                    Head { number: 20000002, timestamp: 1746612311, ..Default::default() },
                    ForkId { hash: ForkHash([0xc3, 0x76, 0xcf, 0x8b]), next: 0 },
                ),
                // Future Prague block
                (
                    Head { number: 20000002, timestamp: 2000000000, ..Default::default() },
                    ForkId { hash: ForkHash([0xc3, 0x76, 0xcf, 0x8b]), next: 0 },
                ),
            ],
        );
    }

    #[test]
    fn hoodi_fork_ids() {
        test_fork_ids(
            &HOODI,
            &[
                (
                    Head { number: 0, ..Default::default() },
                    ForkId { hash: ForkHash([0xbe, 0xf7, 0x1d, 0x30]), next: 1742999832 },
                ),
                // First Prague block
                (
                    Head { number: 0, timestamp: 1742999833, ..Default::default() },
                    ForkId { hash: ForkHash([0x09, 0x29, 0xe2, 0x4e]), next: 0 },
                ),
            ],
        )
    }

    #[test]
    fn holesky_fork_ids() {
        test_fork_ids(
            &HOLESKY,
            &[
                (
                    Head { number: 0, ..Default::default() },
                    ForkId { hash: ForkHash([0xc6, 0x1a, 0x60, 0x98]), next: 1696000704 },
                ),
                // First MergeNetsplit block
                (
                    Head { number: 123, ..Default::default() },
                    ForkId { hash: ForkHash([0xc6, 0x1a, 0x60, 0x98]), next: 1696000704 },
                ),
                // Last MergeNetsplit block
                (
                    Head { number: 123, timestamp: 1696000703, ..Default::default() },
                    ForkId { hash: ForkHash([0xc6, 0x1a, 0x60, 0x98]), next: 1696000704 },
                ),
                // First Shanghai block
                (
                    Head { number: 123, timestamp: 1696000704, ..Default::default() },
                    ForkId { hash: ForkHash([0xfd, 0x4f, 0x01, 0x6b]), next: 1707305664 },
                ),
                // Last Shanghai block
                (
                    Head { number: 123, timestamp: 1707305663, ..Default::default() },
                    ForkId { hash: ForkHash([0xfd, 0x4f, 0x01, 0x6b]), next: 1707305664 },
                ),
                // First Cancun block
                (
                    Head { number: 123, timestamp: 1707305664, ..Default::default() },
                    ForkId { hash: ForkHash([0x9b, 0x19, 0x2a, 0xd0]), next: 1740434112 },
                ),
                // Last Cancun block
                (
                    Head { number: 123, timestamp: 1740434111, ..Default::default() },
                    ForkId { hash: ForkHash([0x9b, 0x19, 0x2a, 0xd0]), next: 1740434112 },
                ),
                // First Prague block
                (
                    Head { number: 123, timestamp: 1740434112, ..Default::default() },
                    ForkId { hash: ForkHash([0xdf, 0xbd, 0x9b, 0xed]), next: 0 },
                ),
            ],
        )
    }

    #[test]
    fn sepolia_fork_ids() {
        test_fork_ids(
            &SEPOLIA,
            &[
                (
                    Head { number: 0, ..Default::default() },
                    ForkId { hash: ForkHash([0xfe, 0x33, 0x66, 0xe7]), next: 1735371 },
                ),
                (
                    Head { number: 1735370, ..Default::default() },
                    ForkId { hash: ForkHash([0xfe, 0x33, 0x66, 0xe7]), next: 1735371 },
                ),
                (
                    Head { number: 1735371, ..Default::default() },
                    ForkId { hash: ForkHash([0xb9, 0x6c, 0xbd, 0x13]), next: 1677557088 },
                ),
                (
                    Head { number: 1735372, timestamp: 1677557087, ..Default::default() },
                    ForkId { hash: ForkHash([0xb9, 0x6c, 0xbd, 0x13]), next: 1677557088 },
                ),
                // First Shanghai block
                (
                    Head { number: 1735373, timestamp: 1677557088, ..Default::default() },
                    ForkId { hash: ForkHash([0xf7, 0xf9, 0xbc, 0x08]), next: 1706655072 },
                ),
                // Last Shanghai block
                (
                    Head { number: 1735374, timestamp: 1706655071, ..Default::default() },
                    ForkId { hash: ForkHash([0xf7, 0xf9, 0xbc, 0x08]), next: 1706655072 },
                ),
                // First Cancun block
                (
                    Head { number: 1735375, timestamp: 1706655072, ..Default::default() },
                    ForkId { hash: ForkHash([0x88, 0xcf, 0x81, 0xd9]), next: 1741159776 },
                ),
                // Last Cancun block
                (
                    Head { number: 1735376, timestamp: 1741159775, ..Default::default() },
                    ForkId { hash: ForkHash([0x88, 0xcf, 0x81, 0xd9]), next: 1741159776 },
                ),
                // First Prague block
                (
                    Head { number: 1735377, timestamp: 1741159776, ..Default::default() },
                    ForkId { hash: ForkHash([0xed, 0x88, 0xb5, 0xfd]), next: 0 },
                ),
            ],
        );
    }

    #[test]
    fn dev_fork_ids() {
        test_fork_ids(
            &DEV,
            &[(
                Head { number: 0, ..Default::default() },
                ForkId { hash: ForkHash([0x45, 0xb8, 0x36, 0x12]), next: 0 },
            )],
        )
    }

    /// Checks that time-based forks work
    ///
    /// This is based off of the test vectors here: <https://github.com/ethereum/go-ethereum/blob/5c8cc10d1e05c23ff1108022f4150749e73c0ca1/core/forkid/forkid_test.go#L155-L188>
    #[test]
    fn timestamped_forks() {
        let mainnet_with_timestamps = ChainSpecBuilder::mainnet().build();
        test_fork_ids(
            &mainnet_with_timestamps,
            &[
                (
                    Head { number: 0, timestamp: 0, ..Default::default() },
                    ForkId { hash: ForkHash([0xfc, 0x64, 0xec, 0x04]), next: 1150000 },
                ), // Unsynced
                (
                    Head { number: 1149999, timestamp: 0, ..Default::default() },
                    ForkId { hash: ForkHash([0xfc, 0x64, 0xec, 0x04]), next: 1150000 },
                ), // Last Frontier block
                (
                    Head { number: 1150000, timestamp: 0, ..Default::default() },
                    ForkId { hash: ForkHash([0x97, 0xc2, 0xc3, 0x4c]), next: 1920000 },
                ), // First Homestead block
                (
                    Head { number: 1919999, timestamp: 0, ..Default::default() },
                    ForkId { hash: ForkHash([0x97, 0xc2, 0xc3, 0x4c]), next: 1920000 },
                ), // Last Homestead block
                (
                    Head { number: 1920000, timestamp: 0, ..Default::default() },
                    ForkId { hash: ForkHash([0x91, 0xd1, 0xf9, 0x48]), next: 2463000 },
                ), // First DAO block
                (
                    Head { number: 2462999, timestamp: 0, ..Default::default() },
                    ForkId { hash: ForkHash([0x91, 0xd1, 0xf9, 0x48]), next: 2463000 },
                ), // Last DAO block
                (
                    Head { number: 2463000, timestamp: 0, ..Default::default() },
                    ForkId { hash: ForkHash([0x7a, 0x64, 0xda, 0x13]), next: 2675000 },
                ), // First Tangerine block
                (
                    Head { number: 2674999, timestamp: 0, ..Default::default() },
                    ForkId { hash: ForkHash([0x7a, 0x64, 0xda, 0x13]), next: 2675000 },
                ), // Last Tangerine block
                (
                    Head { number: 2675000, timestamp: 0, ..Default::default() },
                    ForkId { hash: ForkHash([0x3e, 0xdd, 0x5b, 0x10]), next: 4370000 },
                ), // First Spurious block
                (
                    Head { number: 4369999, timestamp: 0, ..Default::default() },
                    ForkId { hash: ForkHash([0x3e, 0xdd, 0x5b, 0x10]), next: 4370000 },
                ), // Last Spurious block
                (
                    Head { number: 4370000, timestamp: 0, ..Default::default() },
                    ForkId { hash: ForkHash([0xa0, 0x0b, 0xc3, 0x24]), next: 7280000 },
                ), // First Byzantium block
                (
                    Head { number: 7279999, timestamp: 0, ..Default::default() },
                    ForkId { hash: ForkHash([0xa0, 0x0b, 0xc3, 0x24]), next: 7280000 },
                ), // Last Byzantium block
                (
                    Head { number: 7280000, timestamp: 0, ..Default::default() },
                    ForkId { hash: ForkHash([0x66, 0x8d, 0xb0, 0xaf]), next: 9069000 },
                ), // First and last Constantinople, first Petersburg block
                (
                    Head { number: 9068999, timestamp: 0, ..Default::default() },
                    ForkId { hash: ForkHash([0x66, 0x8d, 0xb0, 0xaf]), next: 9069000 },
                ), // Last Petersburg block
                (
                    Head { number: 9069000, timestamp: 0, ..Default::default() },
                    ForkId { hash: ForkHash([0x87, 0x9d, 0x6e, 0x30]), next: 9200000 },
                ), // First Istanbul and first Muir Glacier block
                (
                    Head { number: 9199999, timestamp: 0, ..Default::default() },
                    ForkId { hash: ForkHash([0x87, 0x9d, 0x6e, 0x30]), next: 9200000 },
                ), // Last Istanbul and first Muir Glacier block
                (
                    Head { number: 9200000, timestamp: 0, ..Default::default() },
                    ForkId { hash: ForkHash([0xe0, 0x29, 0xe9, 0x91]), next: 12244000 },
                ), // First Muir Glacier block
                (
                    Head { number: 12243999, timestamp: 0, ..Default::default() },
                    ForkId { hash: ForkHash([0xe0, 0x29, 0xe9, 0x91]), next: 12244000 },
                ), // Last Muir Glacier block
                (
                    Head { number: 12244000, timestamp: 0, ..Default::default() },
                    ForkId { hash: ForkHash([0x0e, 0xb4, 0x40, 0xf6]), next: 12965000 },
                ), // First Berlin block
                (
                    Head { number: 12964999, timestamp: 0, ..Default::default() },
                    ForkId { hash: ForkHash([0x0e, 0xb4, 0x40, 0xf6]), next: 12965000 },
                ), // Last Berlin block
                (
                    Head { number: 12965000, timestamp: 0, ..Default::default() },
                    ForkId { hash: ForkHash([0xb7, 0x15, 0x07, 0x7d]), next: 13773000 },
                ), // First London block
                (
                    Head { number: 13772999, timestamp: 0, ..Default::default() },
                    ForkId { hash: ForkHash([0xb7, 0x15, 0x07, 0x7d]), next: 13773000 },
                ), // Last London block
                (
                    Head { number: 13773000, timestamp: 0, ..Default::default() },
                    ForkId { hash: ForkHash([0x20, 0xc3, 0x27, 0xfc]), next: 15050000 },
                ), // First Arrow Glacier block
                (
                    Head { number: 15049999, timestamp: 0, ..Default::default() },
                    ForkId { hash: ForkHash([0x20, 0xc3, 0x27, 0xfc]), next: 15050000 },
                ), // Last Arrow Glacier block
                (
                    Head { number: 15050000, timestamp: 0, ..Default::default() },
                    ForkId { hash: ForkHash([0xf0, 0xaf, 0xd0, 0xe3]), next: 1681338455 },
                ), // First Gray Glacier block
                (
                    Head { number: 19999999, timestamp: 1667999999, ..Default::default() },
                    ForkId { hash: ForkHash([0xf0, 0xaf, 0xd0, 0xe3]), next: 1681338455 },
                ), // Last Gray Glacier block
                (
                    Head { number: 20000000, timestamp: 1681338455, ..Default::default() },
                    ForkId { hash: ForkHash([0xdc, 0xe9, 0x6c, 0x2d]), next: 1710338135 },
                ), // Last Shanghai block
                (
                    Head { number: 20000001, timestamp: 1710338134, ..Default::default() },
                    ForkId { hash: ForkHash([0xdc, 0xe9, 0x6c, 0x2d]), next: 1710338135 },
                ), // First Cancun block
                (
                    Head { number: 20000002, timestamp: 1710338135, ..Default::default() },
                    ForkId { hash: ForkHash([0x9f, 0x3d, 0x22, 0x54]), next: 1746612311 },
                ), // Last Cancun block
                (
                    Head { number: 20000003, timestamp: 1746612310, ..Default::default() },
                    ForkId { hash: ForkHash([0x9f, 0x3d, 0x22, 0x54]), next: 1746612311 },
                ), // First Prague block
                (
                    Head { number: 20000004, timestamp: 1746612311, ..Default::default() },
                    ForkId { hash: ForkHash([0xc3, 0x76, 0xcf, 0x8b]), next: 0 },
                ), // Future Prague block
                (
                    Head { number: 20000004, timestamp: 2000000000, ..Default::default() },
                    ForkId { hash: ForkHash([0xc3, 0x76, 0xcf, 0x8b]), next: 0 },
                ),
            ],
        );
    }

    /// Constructs a [`ChainSpec`] with the given [`ChainSpecBuilder`], shanghai, and cancun fork
    /// timestamps.
    fn construct_chainspec(
        builder: ChainSpecBuilder,
        shanghai_time: u64,
        cancun_time: u64,
    ) -> ChainSpec {
        builder
            .with_fork(EthereumHardfork::Shanghai, ForkCondition::Timestamp(shanghai_time))
            .with_fork(EthereumHardfork::Cancun, ForkCondition::Timestamp(cancun_time))
            .build()
    }

    /// Tests that time-based forks which are active at genesis are not included in forkid hash.
    ///
    /// This is based off of the test vectors here:
    /// <https://github.com/ethereum/go-ethereum/blob/2e02c1ffd9dffd1ec9e43c6b66f6c9bd1e556a0b/core/forkid/forkid_test.go#L390-L440>
    #[test]
    fn test_timestamp_fork_in_genesis() {
        let timestamp = 1690475657u64;
        let default_spec_builder = ChainSpecBuilder::default()
            .chain(Chain::from_id(1337))
            .genesis(Genesis::default().with_timestamp(timestamp))
            .paris_activated();

        // test format: (chain spec, expected next value) - the forkhash will be determined by the
        // genesis hash of the constructed chainspec
        let tests = [
            (
                construct_chainspec(default_spec_builder.clone(), timestamp - 1, timestamp + 1),
                timestamp + 1,
            ),
            (
                construct_chainspec(default_spec_builder.clone(), timestamp, timestamp + 1),
                timestamp + 1,
            ),
            (
                construct_chainspec(default_spec_builder, timestamp + 1, timestamp + 2),
                timestamp + 1,
            ),
        ];

        for (spec, expected_timestamp) in tests {
            let got_forkid = spec.fork_id(&Head { number: 0, timestamp: 0, ..Default::default() });
            // This is slightly different from the geth test because we use the shanghai timestamp
            // to determine whether or not to include a withdrawals root in the genesis header.
            // This makes the genesis hash different, and as a result makes the ChainSpec fork hash
            // different.
            let genesis_hash = spec.genesis_hash();
            let expected_forkid =
                ForkId { hash: ForkHash::from(genesis_hash), next: expected_timestamp };
            assert_eq!(got_forkid, expected_forkid);
        }
    }

    /// Checks that the fork is not active at a terminal ttd block.
    #[test]
    fn check_terminal_ttd() {
        let chainspec = ChainSpecBuilder::mainnet().build();

        // Check that Paris is not active on terminal PoW block #15537393.
        let terminal_block_ttd = U256::from(58750003716598352816469_u128);
        let terminal_block_difficulty = U256::from(11055787484078698_u128);
        assert!(!chainspec
            .fork(EthereumHardfork::Paris)
            .active_at_ttd(terminal_block_ttd, terminal_block_difficulty));

        // Check that Paris is active on first PoS block #15537394.
        let first_pos_block_ttd = U256::from(58750003716598352816469_u128);
        let first_pos_difficulty = U256::ZERO;
        assert!(chainspec
            .fork(EthereumHardfork::Paris)
            .active_at_ttd(first_pos_block_ttd, first_pos_difficulty));
    }

    #[test]
    fn geth_genesis_with_shanghai() {
        let geth_genesis = r#"
        {
          "config": {
            "chainId": 1337,
            "homesteadBlock": 0,
            "eip150Block": 0,
            "eip150Hash": "0x0000000000000000000000000000000000000000000000000000000000000000",
            "eip155Block": 0,
            "eip158Block": 0,
            "byzantiumBlock": 0,
            "constantinopleBlock": 0,
            "petersburgBlock": 0,
            "istanbulBlock": 0,
            "muirGlacierBlock": 0,
            "berlinBlock": 0,
            "londonBlock": 0,
            "arrowGlacierBlock": 0,
            "grayGlacierBlock": 0,
            "shanghaiTime": 0,
            "cancunTime": 1,
            "terminalTotalDifficulty": 0,
            "terminalTotalDifficultyPassed": true,
            "ethash": {}
          },
          "nonce": "0x0",
          "timestamp": "0x0",
          "extraData": "0x",
          "gasLimit": "0x4c4b40",
          "difficulty": "0x1",
          "mixHash": "0x0000000000000000000000000000000000000000000000000000000000000000",
          "coinbase": "0x0000000000000000000000000000000000000000",
          "alloc": {
            "658bdf435d810c91414ec09147daa6db62406379": {
              "balance": "0x487a9a304539440000"
            },
            "aa00000000000000000000000000000000000000": {
              "code": "0x6042",
              "storage": {
                "0x0000000000000000000000000000000000000000000000000000000000000000": "0x0000000000000000000000000000000000000000000000000000000000000000",
                "0x0100000000000000000000000000000000000000000000000000000000000000": "0x0100000000000000000000000000000000000000000000000000000000000000",
                "0x0200000000000000000000000000000000000000000000000000000000000000": "0x0200000000000000000000000000000000000000000000000000000000000000",
                "0x0300000000000000000000000000000000000000000000000000000000000000": "0x0000000000000000000000000000000000000000000000000000000000000303"
              },
              "balance": "0x1",
              "nonce": "0x1"
            },
            "bb00000000000000000000000000000000000000": {
              "code": "0x600154600354",
              "storage": {
                "0x0000000000000000000000000000000000000000000000000000000000000000": "0x0000000000000000000000000000000000000000000000000000000000000000",
                "0x0100000000000000000000000000000000000000000000000000000000000000": "0x0100000000000000000000000000000000000000000000000000000000000000",
                "0x0200000000000000000000000000000000000000000000000000000000000000": "0x0200000000000000000000000000000000000000000000000000000000000000",
                "0x0300000000000000000000000000000000000000000000000000000000000000": "0x0000000000000000000000000000000000000000000000000000000000000303"
              },
              "balance": "0x2",
              "nonce": "0x1"
            }
          },
          "number": "0x0",
          "gasUsed": "0x0",
          "parentHash": "0x0000000000000000000000000000000000000000000000000000000000000000",
          "baseFeePerGas": "0x3b9aca00"
        }
        "#;

        let genesis: Genesis = serde_json::from_str(geth_genesis).unwrap();
        let chainspec = ChainSpec::from(genesis);

        // assert a bunch of hardforks that should be set
        assert_eq!(
            chainspec.hardforks.get(EthereumHardfork::Homestead).unwrap(),
            ForkCondition::Block(0)
        );
        assert_eq!(
            chainspec.hardforks.get(EthereumHardfork::Tangerine).unwrap(),
            ForkCondition::Block(0)
        );
        assert_eq!(
            chainspec.hardforks.get(EthereumHardfork::SpuriousDragon).unwrap(),
            ForkCondition::Block(0)
        );
        assert_eq!(
            chainspec.hardforks.get(EthereumHardfork::Byzantium).unwrap(),
            ForkCondition::Block(0)
        );
        assert_eq!(
            chainspec.hardforks.get(EthereumHardfork::Constantinople).unwrap(),
            ForkCondition::Block(0)
        );
        assert_eq!(
            chainspec.hardforks.get(EthereumHardfork::Petersburg).unwrap(),
            ForkCondition::Block(0)
        );
        assert_eq!(
            chainspec.hardforks.get(EthereumHardfork::Istanbul).unwrap(),
            ForkCondition::Block(0)
        );
        assert_eq!(
            chainspec.hardforks.get(EthereumHardfork::MuirGlacier).unwrap(),
            ForkCondition::Block(0)
        );
        assert_eq!(
            chainspec.hardforks.get(EthereumHardfork::Berlin).unwrap(),
            ForkCondition::Block(0)
        );
        assert_eq!(
            chainspec.hardforks.get(EthereumHardfork::London).unwrap(),
            ForkCondition::Block(0)
        );
        assert_eq!(
            chainspec.hardforks.get(EthereumHardfork::ArrowGlacier).unwrap(),
            ForkCondition::Block(0)
        );
        assert_eq!(
            chainspec.hardforks.get(EthereumHardfork::GrayGlacier).unwrap(),
            ForkCondition::Block(0)
        );

        // including time based hardforks
        assert_eq!(
            chainspec.hardforks.get(EthereumHardfork::Shanghai).unwrap(),
            ForkCondition::Timestamp(0)
        );

        // including time based hardforks
        assert_eq!(
            chainspec.hardforks.get(EthereumHardfork::Cancun).unwrap(),
            ForkCondition::Timestamp(1)
        );

        // alloc key -> expected rlp mapping
        let key_rlp = vec![
            (
                hex!("0x658bdf435d810c91414ec09147daa6db62406379"),
                &hex!(
                    "0xf84d8089487a9a304539440000a056e81f171bcc55a6ff8345e692c0f86e5b48e01b996cadc001622fb5e363b421a0c5d2460186f7233c927e7db2dcc703c0e500b653ca82273b7bfad8045d85a470"
                )[..],
            ),
            (
                hex!("0xaa00000000000000000000000000000000000000"),
                &hex!(
                    "0xf8440101a08afc95b7d18a226944b9c2070b6bda1c3a36afcc3730429d47579c94b9fe5850a0ce92c756baff35fa740c3557c1a971fd24d2d35b7c8e067880d50cd86bb0bc99"
                )[..],
            ),
            (
                hex!("0xbb00000000000000000000000000000000000000"),
                &hex!(
                    "0xf8440102a08afc95b7d18a226944b9c2070b6bda1c3a36afcc3730429d47579c94b9fe5850a0e25a53cbb501cec2976b393719c63d832423dd70a458731a0b64e4847bbca7d2"
                )[..],
            ),
        ];

        for (key, expected_rlp) in key_rlp {
            let account = chainspec.genesis.alloc.get(&key).expect("account should exist");
            assert_eq!(&alloy_rlp::encode(TrieAccount::from(account.clone())), expected_rlp);
        }

        let expected_state_root: B256 =
            hex!("0x078dc6061b1d8eaa8493384b59c9c65ceb917201221d08b80c4de6770b6ec7e7").into();
        assert_eq!(chainspec.genesis_header().state_root, expected_state_root);

        assert_eq!(chainspec.genesis_header().withdrawals_root, Some(EMPTY_ROOT_HASH));

        let expected_hash: B256 =
            hex!("0x1fc027d65f820d3eef441ebeec139ebe09e471cf98516dce7b5643ccb27f418c").into();
        let hash = chainspec.genesis_hash();
        assert_eq!(hash, expected_hash);
    }

    #[test]
    fn hive_geth_json() {
        let hive_json = r#"
        {
            "nonce": "0x0000000000000042",
            "difficulty": "0x2123456",
            "mixHash": "0x123456789abcdef123456789abcdef123456789abcdef123456789abcdef1234",
            "coinbase": "0xaaaaaaaaaaaaaaaaaaaaaaaaaaaaaaaaaaaaaaaa",
            "timestamp": "0x123456",
            "parentHash": "0x0000000000000000000000000000000000000000000000000000000000000000",
            "extraData": "0xfafbfcfd",
            "gasLimit": "0x2fefd8",
            "alloc": {
                "dbdbdb2cbd23b783741e8d7fcf51e459b497e4a6": {
                    "balance": "0xffffffffffffffffffffffffffffffffffffffffffffffffffffffffffffffff"
                },
                "e6716f9544a56c530d868e4bfbacb172315bdead": {
                    "balance": "0x11",
                    "code": "0x12"
                },
                "b9c015918bdaba24b4ff057a92a3873d6eb201be": {
                    "balance": "0x21",
                    "storage": {
                        "0x0000000000000000000000000000000000000000000000000000000000000001": "0x22"
                    }
                },
                "1a26338f0d905e295fccb71fa9ea849ffa12aaf4": {
                    "balance": "0x31",
                    "nonce": "0x32"
                },
                "0000000000000000000000000000000000000001": {
                    "balance": "0x41"
                },
                "0000000000000000000000000000000000000002": {
                    "balance": "0x51"
                },
                "0000000000000000000000000000000000000003": {
                    "balance": "0x61"
                },
                "0000000000000000000000000000000000000004": {
                    "balance": "0x71"
                }
            },
            "config": {
                "ethash": {},
                "chainId": 10,
                "homesteadBlock": 0,
                "eip150Block": 0,
                "eip155Block": 0,
                "eip158Block": 0,
                "byzantiumBlock": 0,
                "constantinopleBlock": 0,
                "petersburgBlock": 0,
                "istanbulBlock": 0
            }
        }
        "#;

        let genesis = serde_json::from_str::<Genesis>(hive_json).unwrap();
        let chainspec: ChainSpec = genesis.into();
        assert_eq!(chainspec.chain, Chain::from_named(NamedChain::Optimism));
        let expected_state_root: B256 =
            hex!("0x9a6049ac535e3dc7436c189eaa81c73f35abd7f282ab67c32944ff0301d63360").into();
        assert_eq!(chainspec.genesis_header().state_root, expected_state_root);
        let hard_forks = vec![
            EthereumHardfork::Byzantium,
            EthereumHardfork::Homestead,
            EthereumHardfork::Istanbul,
            EthereumHardfork::Petersburg,
            EthereumHardfork::Constantinople,
        ];
        for fork in hard_forks {
            assert_eq!(chainspec.hardforks.get(fork).unwrap(), ForkCondition::Block(0));
        }

        let expected_hash: B256 =
            hex!("0x5ae31c6522bd5856129f66be3d582b842e4e9faaa87f21cce547128339a9db3c").into();
        let hash = chainspec.genesis_header().hash_slow();
        assert_eq!(hash, expected_hash);
    }

    #[test]
    fn test_hive_paris_block_genesis_json() {
        // this tests that we can handle `parisBlock` in the genesis json and can use it to output
        // a correct forkid
        let hive_paris = r#"
        {
          "config": {
            "ethash": {},
            "chainId": 3503995874084926,
            "homesteadBlock": 0,
            "eip150Block": 6,
            "eip155Block": 12,
            "eip158Block": 12,
            "byzantiumBlock": 18,
            "constantinopleBlock": 24,
            "petersburgBlock": 30,
            "istanbulBlock": 36,
            "muirGlacierBlock": 42,
            "berlinBlock": 48,
            "londonBlock": 54,
            "arrowGlacierBlock": 60,
            "grayGlacierBlock": 66,
            "mergeNetsplitBlock": 72,
            "terminalTotalDifficulty": 9454784,
            "shanghaiTime": 780,
            "cancunTime": 840
          },
          "nonce": "0x0",
          "timestamp": "0x0",
          "extraData": "0x68697665636861696e",
          "gasLimit": "0x23f3e20",
          "difficulty": "0x20000",
          "mixHash": "0x0000000000000000000000000000000000000000000000000000000000000000",
          "coinbase": "0x0000000000000000000000000000000000000000",
          "alloc": {
            "000f3df6d732807ef1319fb7b8bb8522d0beac02": {
              "code": "0x3373fffffffffffffffffffffffffffffffffffffffe14604d57602036146024575f5ffd5b5f35801560495762001fff810690815414603c575f5ffd5b62001fff01545f5260205ff35b5f5ffd5b62001fff42064281555f359062001fff015500",
              "balance": "0x2a"
            },
            "0c2c51a0990aee1d73c1228de158688341557508": {
              "balance": "0xc097ce7bc90715b34b9f1000000000"
            },
            "14e46043e63d0e3cdcf2530519f4cfaf35058cb2": {
              "balance": "0xc097ce7bc90715b34b9f1000000000"
            },
            "16c57edf7fa9d9525378b0b81bf8a3ced0620c1c": {
              "balance": "0xc097ce7bc90715b34b9f1000000000"
            },
            "1f4924b14f34e24159387c0a4cdbaa32f3ddb0cf": {
              "balance": "0xc097ce7bc90715b34b9f1000000000"
            },
            "1f5bde34b4afc686f136c7a3cb6ec376f7357759": {
              "balance": "0xc097ce7bc90715b34b9f1000000000"
            },
            "2d389075be5be9f2246ad654ce152cf05990b209": {
              "balance": "0xc097ce7bc90715b34b9f1000000000"
            },
            "3ae75c08b4c907eb63a8960c45b86e1e9ab6123c": {
              "balance": "0xc097ce7bc90715b34b9f1000000000"
            },
            "4340ee1b812acb40a1eb561c019c327b243b92df": {
              "balance": "0xc097ce7bc90715b34b9f1000000000"
            },
            "4a0f1452281bcec5bd90c3dce6162a5995bfe9df": {
              "balance": "0xc097ce7bc90715b34b9f1000000000"
            },
            "4dde844b71bcdf95512fb4dc94e84fb67b512ed8": {
              "balance": "0xc097ce7bc90715b34b9f1000000000"
            },
            "5f552da00dfb4d3749d9e62dcee3c918855a86a0": {
              "balance": "0xc097ce7bc90715b34b9f1000000000"
            },
            "654aa64f5fbefb84c270ec74211b81ca8c44a72e": {
              "balance": "0xc097ce7bc90715b34b9f1000000000"
            },
            "717f8aa2b982bee0e29f573d31df288663e1ce16": {
              "balance": "0xc097ce7bc90715b34b9f1000000000"
            },
            "7435ed30a8b4aeb0877cef0c6e8cffe834eb865f": {
              "balance": "0xc097ce7bc90715b34b9f1000000000"
            },
            "83c7e323d189f18725ac510004fdc2941f8c4a78": {
              "balance": "0xc097ce7bc90715b34b9f1000000000"
            },
            "84e75c28348fb86acea1a93a39426d7d60f4cc46": {
              "balance": "0xc097ce7bc90715b34b9f1000000000"
            },
            "8bebc8ba651aee624937e7d897853ac30c95a067": {
              "storage": {
                "0x0000000000000000000000000000000000000000000000000000000000000001": "0x0000000000000000000000000000000000000000000000000000000000000001",
                "0x0000000000000000000000000000000000000000000000000000000000000002": "0x0000000000000000000000000000000000000000000000000000000000000002",
                "0x0000000000000000000000000000000000000000000000000000000000000003": "0x0000000000000000000000000000000000000000000000000000000000000003"
              },
              "balance": "0x1",
              "nonce": "0x1"
            },
            "c7b99a164efd027a93f147376cc7da7c67c6bbe0": {
              "balance": "0xc097ce7bc90715b34b9f1000000000"
            },
            "d803681e487e6ac18053afc5a6cd813c86ec3e4d": {
              "balance": "0xc097ce7bc90715b34b9f1000000000"
            },
            "e7d13f7aa2a838d24c59b40186a0aca1e21cffcc": {
              "balance": "0xc097ce7bc90715b34b9f1000000000"
            },
            "eda8645ba6948855e3b3cd596bbb07596d59c603": {
              "balance": "0xc097ce7bc90715b34b9f1000000000"
            }
          },
          "number": "0x0",
          "gasUsed": "0x0",
          "parentHash": "0x0000000000000000000000000000000000000000000000000000000000000000",
          "baseFeePerGas": null,
          "excessBlobGas": null,
          "blobGasUsed": null
        }
        "#;

        // check that it deserializes properly
        let genesis: Genesis = serde_json::from_str(hive_paris).unwrap();
        let chainspec = ChainSpec::from(genesis);

        // make sure we are at ForkHash("bc0c2605") with Head post-cancun
        let expected_forkid = ForkId { hash: ForkHash([0xbc, 0x0c, 0x26, 0x05]), next: 0 };
        let got_forkid =
            chainspec.fork_id(&Head { number: 73, timestamp: 840, ..Default::default() });

        // check that they're the same
        assert_eq!(got_forkid, expected_forkid);
        // Check that paris block and final difficulty are set correctly
        assert_eq!(chainspec.paris_block_and_final_difficulty, Some((72, U256::from(9454784))));
    }

    #[test]
    fn test_parse_genesis_json() {
        let s = r#"{"config":{"ethash":{},"chainId":1337,"homesteadBlock":0,"eip150Block":0,"eip155Block":0,"eip158Block":0,"byzantiumBlock":0,"constantinopleBlock":0,"petersburgBlock":0,"istanbulBlock":0,"berlinBlock":0,"londonBlock":0,"terminalTotalDifficulty":0,"terminalTotalDifficultyPassed":true,"shanghaiTime":0},"nonce":"0x0","timestamp":"0x0","extraData":"0x","gasLimit":"0x4c4b40","difficulty":"0x1","mixHash":"0x0000000000000000000000000000000000000000000000000000000000000000","coinbase":"0x0000000000000000000000000000000000000000","alloc":{"658bdf435d810c91414ec09147daa6db62406379":{"balance":"0x487a9a304539440000"},"aa00000000000000000000000000000000000000":{"code":"0x6042","storage":{"0x0000000000000000000000000000000000000000000000000000000000000000":"0x0000000000000000000000000000000000000000000000000000000000000000","0x0100000000000000000000000000000000000000000000000000000000000000":"0x0100000000000000000000000000000000000000000000000000000000000000","0x0200000000000000000000000000000000000000000000000000000000000000":"0x0200000000000000000000000000000000000000000000000000000000000000","0x0300000000000000000000000000000000000000000000000000000000000000":"0x0000000000000000000000000000000000000000000000000000000000000303"},"balance":"0x1","nonce":"0x1"},"bb00000000000000000000000000000000000000":{"code":"0x600154600354","storage":{"0x0000000000000000000000000000000000000000000000000000000000000000":"0x0000000000000000000000000000000000000000000000000000000000000000","0x0100000000000000000000000000000000000000000000000000000000000000":"0x0100000000000000000000000000000000000000000000000000000000000000","0x0200000000000000000000000000000000000000000000000000000000000000":"0x0200000000000000000000000000000000000000000000000000000000000000","0x0300000000000000000000000000000000000000000000000000000000000000":"0x0000000000000000000000000000000000000000000000000000000000000303"},"balance":"0x2","nonce":"0x1"}},"number":"0x0","gasUsed":"0x0","parentHash":"0x0000000000000000000000000000000000000000000000000000000000000000","baseFeePerGas":"0x1337"}"#;
        let genesis: Genesis = serde_json::from_str(s).unwrap();
        let acc = genesis
            .alloc
            .get(&"0xaa00000000000000000000000000000000000000".parse::<Address>().unwrap())
            .unwrap();
        assert_eq!(acc.balance, U256::from(1));
        assert_eq!(genesis.base_fee_per_gas, Some(0x1337));
    }

    #[test]
    fn test_parse_cancun_genesis_json() {
        let s = r#"{"config":{"ethash":{},"chainId":1337,"homesteadBlock":0,"eip150Block":0,"eip155Block":0,"eip158Block":0,"byzantiumBlock":0,"constantinopleBlock":0,"petersburgBlock":0,"istanbulBlock":0,"berlinBlock":0,"londonBlock":0,"terminalTotalDifficulty":0,"terminalTotalDifficultyPassed":true,"shanghaiTime":0,"cancunTime":4661},"nonce":"0x0","timestamp":"0x0","extraData":"0x","gasLimit":"0x4c4b40","difficulty":"0x1","mixHash":"0x0000000000000000000000000000000000000000000000000000000000000000","coinbase":"0x0000000000000000000000000000000000000000","alloc":{"658bdf435d810c91414ec09147daa6db62406379":{"balance":"0x487a9a304539440000"},"aa00000000000000000000000000000000000000":{"code":"0x6042","storage":{"0x0000000000000000000000000000000000000000000000000000000000000000":"0x0000000000000000000000000000000000000000000000000000000000000000","0x0100000000000000000000000000000000000000000000000000000000000000":"0x0100000000000000000000000000000000000000000000000000000000000000","0x0200000000000000000000000000000000000000000000000000000000000000":"0x0200000000000000000000000000000000000000000000000000000000000000","0x0300000000000000000000000000000000000000000000000000000000000000":"0x0000000000000000000000000000000000000000000000000000000000000303"},"balance":"0x1","nonce":"0x1"},"bb00000000000000000000000000000000000000":{"code":"0x600154600354","storage":{"0x0000000000000000000000000000000000000000000000000000000000000000":"0x0000000000000000000000000000000000000000000000000000000000000000","0x0100000000000000000000000000000000000000000000000000000000000000":"0x0100000000000000000000000000000000000000000000000000000000000000","0x0200000000000000000000000000000000000000000000000000000000000000":"0x0200000000000000000000000000000000000000000000000000000000000000","0x0300000000000000000000000000000000000000000000000000000000000000":"0x0000000000000000000000000000000000000000000000000000000000000303"},"balance":"0x2","nonce":"0x1"}},"number":"0x0","gasUsed":"0x0","parentHash":"0x0000000000000000000000000000000000000000000000000000000000000000","baseFeePerGas":"0x3b9aca00"}"#;
        let genesis: Genesis = serde_json::from_str(s).unwrap();
        let acc = genesis
            .alloc
            .get(&"0xaa00000000000000000000000000000000000000".parse::<Address>().unwrap())
            .unwrap();
        assert_eq!(acc.balance, U256::from(1));
        // assert that the cancun time was picked up
        assert_eq!(genesis.config.cancun_time, Some(4661));
    }

    #[test]
    fn test_parse_prague_genesis_all_formats() {
        let s = r#"{"config":{"ethash":{},"chainId":1337,"homesteadBlock":0,"eip150Block":0,"eip155Block":0,"eip158Block":0,"byzantiumBlock":0,"constantinopleBlock":0,"petersburgBlock":0,"istanbulBlock":0,"berlinBlock":0,"londonBlock":0,"terminalTotalDifficulty":0,"terminalTotalDifficultyPassed":true,"shanghaiTime":0,"cancunTime":4661, "pragueTime": 4662},"nonce":"0x0","timestamp":"0x0","extraData":"0x","gasLimit":"0x4c4b40","difficulty":"0x1","mixHash":"0x0000000000000000000000000000000000000000000000000000000000000000","coinbase":"0x0000000000000000000000000000000000000000","alloc":{"658bdf435d810c91414ec09147daa6db62406379":{"balance":"0x487a9a304539440000"},"aa00000000000000000000000000000000000000":{"code":"0x6042","storage":{"0x0000000000000000000000000000000000000000000000000000000000000000":"0x0000000000000000000000000000000000000000000000000000000000000000","0x0100000000000000000000000000000000000000000000000000000000000000":"0x0100000000000000000000000000000000000000000000000000000000000000","0x0200000000000000000000000000000000000000000000000000000000000000":"0x0200000000000000000000000000000000000000000000000000000000000000","0x0300000000000000000000000000000000000000000000000000000000000000":"0x0000000000000000000000000000000000000000000000000000000000000303"},"balance":"0x1","nonce":"0x1"},"bb00000000000000000000000000000000000000":{"code":"0x600154600354","storage":{"0x0000000000000000000000000000000000000000000000000000000000000000":"0x0000000000000000000000000000000000000000000000000000000000000000","0x0100000000000000000000000000000000000000000000000000000000000000":"0x0100000000000000000000000000000000000000000000000000000000000000","0x0200000000000000000000000000000000000000000000000000000000000000":"0x0200000000000000000000000000000000000000000000000000000000000000","0x0300000000000000000000000000000000000000000000000000000000000000":"0x0000000000000000000000000000000000000000000000000000000000000303"},"balance":"0x2","nonce":"0x1"}},"number":"0x0","gasUsed":"0x0","parentHash":"0x0000000000000000000000000000000000000000000000000000000000000000","baseFeePerGas":"0x3b9aca00"}"#;
        let genesis: Genesis = serde_json::from_str(s).unwrap();

        // assert that the alloc was picked up
        let acc = genesis
            .alloc
            .get(&"0xaa00000000000000000000000000000000000000".parse::<Address>().unwrap())
            .unwrap();
        assert_eq!(acc.balance, U256::from(1));
        // assert that the cancun time was picked up
        assert_eq!(genesis.config.cancun_time, Some(4661));
        // assert that the prague time was picked up
        assert_eq!(genesis.config.prague_time, Some(4662));
    }

    #[test]
    fn test_parse_cancun_genesis_all_formats() {
        let s = r#"{"config":{"ethash":{},"chainId":1337,"homesteadBlock":0,"eip150Block":0,"eip155Block":0,"eip158Block":0,"byzantiumBlock":0,"constantinopleBlock":0,"petersburgBlock":0,"istanbulBlock":0,"berlinBlock":0,"londonBlock":0,"terminalTotalDifficulty":0,"terminalTotalDifficultyPassed":true,"shanghaiTime":0,"cancunTime":4661},"nonce":"0x0","timestamp":"0x0","extraData":"0x","gasLimit":"0x4c4b40","difficulty":"0x1","mixHash":"0x0000000000000000000000000000000000000000000000000000000000000000","coinbase":"0x0000000000000000000000000000000000000000","alloc":{"658bdf435d810c91414ec09147daa6db62406379":{"balance":"0x487a9a304539440000"},"aa00000000000000000000000000000000000000":{"code":"0x6042","storage":{"0x0000000000000000000000000000000000000000000000000000000000000000":"0x0000000000000000000000000000000000000000000000000000000000000000","0x0100000000000000000000000000000000000000000000000000000000000000":"0x0100000000000000000000000000000000000000000000000000000000000000","0x0200000000000000000000000000000000000000000000000000000000000000":"0x0200000000000000000000000000000000000000000000000000000000000000","0x0300000000000000000000000000000000000000000000000000000000000000":"0x0000000000000000000000000000000000000000000000000000000000000303"},"balance":"0x1","nonce":"0x1"},"bb00000000000000000000000000000000000000":{"code":"0x600154600354","storage":{"0x0000000000000000000000000000000000000000000000000000000000000000":"0x0000000000000000000000000000000000000000000000000000000000000000","0x0100000000000000000000000000000000000000000000000000000000000000":"0x0100000000000000000000000000000000000000000000000000000000000000","0x0200000000000000000000000000000000000000000000000000000000000000":"0x0200000000000000000000000000000000000000000000000000000000000000","0x0300000000000000000000000000000000000000000000000000000000000000":"0x0000000000000000000000000000000000000000000000000000000000000303"},"balance":"0x2","nonce":"0x1"}},"number":"0x0","gasUsed":"0x0","parentHash":"0x0000000000000000000000000000000000000000000000000000000000000000","baseFeePerGas":"0x3b9aca00"}"#;
        let genesis: Genesis = serde_json::from_str(s).unwrap();

        // assert that the alloc was picked up
        let acc = genesis
            .alloc
            .get(&"0xaa00000000000000000000000000000000000000".parse::<Address>().unwrap())
            .unwrap();
        assert_eq!(acc.balance, U256::from(1));
        // assert that the cancun time was picked up
        assert_eq!(genesis.config.cancun_time, Some(4661));
    }

    #[test]
    fn test_paris_block_and_total_difficulty() {
        let genesis = Genesis { gas_limit: 0x2fefd8u64, ..Default::default() };
        let paris_chainspec = ChainSpecBuilder::default()
            .chain(Chain::from_id(1337))
            .genesis(genesis)
            .paris_activated()
            .build();
        assert_eq!(paris_chainspec.paris_block_and_final_difficulty, Some((0, U256::ZERO)));
    }

    #[test]
    fn test_default_cancun_header_forkhash() {
        // set the gas limit from the hive test genesis according to the hash
        let genesis = Genesis { gas_limit: 0x2fefd8u64, ..Default::default() };
        let default_chainspec = ChainSpecBuilder::default()
            .chain(Chain::from_id(1337))
            .genesis(genesis)
            .cancun_activated()
            .build();
        let mut header = default_chainspec.genesis_header().clone();

        // set the state root to the same as in the hive test the hash was pulled from
        header.state_root =
            B256::from_str("0x62e2595e017f0ca23e08d17221010721a71c3ae932f4ea3cb12117786bb392d4")
                .unwrap();

        // shanghai is activated so we should have a withdrawals root
        assert_eq!(header.withdrawals_root, Some(EMPTY_WITHDRAWALS));

        // cancun is activated so we should have a zero parent beacon block root, zero blob gas
        // used, and zero excess blob gas
        assert_eq!(header.parent_beacon_block_root, Some(B256::ZERO));
        assert_eq!(header.blob_gas_used, Some(0));
        assert_eq!(header.excess_blob_gas, Some(0));

        // check the genesis hash
        let genesis_hash = header.hash_slow();
        let expected_hash =
            b256!("0x16bb7c59613a5bad3f7c04a852fd056545ade2483968d9a25a1abb05af0c4d37");
        assert_eq!(genesis_hash, expected_hash);

        // check that the forkhash is correct
        let expected_forkhash = ForkHash(hex!("8062457a"));
        assert_eq!(ForkHash::from(genesis_hash), expected_forkhash);
    }

    #[test]
    fn holesky_paris_activated_at_genesis() {
        assert!(HOLESKY
            .fork(EthereumHardfork::Paris)
            .active_at_ttd(HOLESKY.genesis.difficulty, HOLESKY.genesis.difficulty));
    }

    #[test]
    fn test_genesis_format_deserialization() {
        // custom genesis with chain config
        let config = ChainConfig {
            chain_id: 2600,
            homestead_block: Some(0),
            eip150_block: Some(0),
            eip155_block: Some(0),
            eip158_block: Some(0),
            byzantium_block: Some(0),
            constantinople_block: Some(0),
            petersburg_block: Some(0),
            istanbul_block: Some(0),
            berlin_block: Some(0),
            london_block: Some(0),
            shanghai_time: Some(0),
            terminal_total_difficulty: Some(U256::ZERO),
            terminal_total_difficulty_passed: true,
            ..Default::default()
        };
        // genesis
        let genesis = Genesis {
            config,
            nonce: 0,
            timestamp: 1698688670,
            gas_limit: 5000,
            difficulty: U256::ZERO,
            mix_hash: B256::ZERO,
            coinbase: Address::ZERO,
            ..Default::default()
        };

        // seed accounts after genesis struct created
        let address = hex!("0x6Be02d1d3665660d22FF9624b7BE0551ee1Ac91b").into();
        let account = GenesisAccount::default().with_balance(U256::from(33));
        let genesis = genesis.extend_accounts(HashMap::from([(address, account)]));

        // ensure genesis is deserialized correctly
        let serialized_genesis = serde_json::to_string(&genesis).unwrap();
        let deserialized_genesis: Genesis = serde_json::from_str(&serialized_genesis).unwrap();

        assert_eq!(genesis, deserialized_genesis);
    }

    #[test]
    fn check_fork_id_chainspec_with_fork_condition_never() {
        let spec = ChainSpec {
            chain: Chain::mainnet(),
            genesis: Genesis::default(),
            hardforks: ChainHardforks::new(vec![(
                EthereumHardfork::Frontier.boxed(),
                ForkCondition::Never,
            )]),
            paris_block_and_final_difficulty: None,
            deposit_contract: None,
            ..Default::default()
        };

        assert_eq!(spec.hardfork_fork_id(EthereumHardfork::Frontier), None);
    }

    #[test]
    fn check_fork_filter_chainspec_with_fork_condition_never() {
        let spec = ChainSpec {
            chain: Chain::mainnet(),
            genesis: Genesis::default(),
            hardforks: ChainHardforks::new(vec![(
                EthereumHardfork::Shanghai.boxed(),
                ForkCondition::Never,
            )]),
            paris_block_and_final_difficulty: None,
            deposit_contract: None,
            ..Default::default()
        };

        assert_eq!(spec.hardfork_fork_filter(EthereumHardfork::Shanghai), None);
    }

    #[test]
    fn latest_eth_mainnet_fork_id() {
        assert_eq!(
            ForkId { hash: ForkHash([0xc3, 0x76, 0xcf, 0x8b]), next: 0 },
            MAINNET.latest_fork_id()
        )
    }

    #[test]
    fn test_fork_order_ethereum_mainnet() {
        let genesis = Genesis {
            config: ChainConfig {
                chain_id: 0,
                homestead_block: Some(0),
                dao_fork_block: Some(0),
                dao_fork_support: false,
                eip150_block: Some(0),
                eip155_block: Some(0),
                eip158_block: Some(0),
                byzantium_block: Some(0),
                constantinople_block: Some(0),
                petersburg_block: Some(0),
                istanbul_block: Some(0),
                muir_glacier_block: Some(0),
                berlin_block: Some(0),
                london_block: Some(0),
                arrow_glacier_block: Some(0),
                gray_glacier_block: Some(0),
                merge_netsplit_block: Some(0),
                shanghai_time: Some(0),
                cancun_time: Some(0),
                terminal_total_difficulty: Some(U256::ZERO),
                ..Default::default()
            },
            ..Default::default()
        };

        let chain_spec: ChainSpec = genesis.into();

        let hardforks: Vec<_> = chain_spec.hardforks.forks_iter().map(|(h, _)| h).collect();
        let expected_hardforks = vec![
            EthereumHardfork::Frontier.boxed(),
            EthereumHardfork::Homestead.boxed(),
            EthereumHardfork::Dao.boxed(),
            EthereumHardfork::Tangerine.boxed(),
            EthereumHardfork::SpuriousDragon.boxed(),
            EthereumHardfork::Byzantium.boxed(),
            EthereumHardfork::Constantinople.boxed(),
            EthereumHardfork::Petersburg.boxed(),
            EthereumHardfork::Istanbul.boxed(),
            EthereumHardfork::MuirGlacier.boxed(),
            EthereumHardfork::Berlin.boxed(),
            EthereumHardfork::London.boxed(),
            EthereumHardfork::ArrowGlacier.boxed(),
            EthereumHardfork::GrayGlacier.boxed(),
            EthereumHardfork::Paris.boxed(),
            EthereumHardfork::Shanghai.boxed(),
            EthereumHardfork::Cancun.boxed(),
        ];

        assert!(expected_hardforks
            .iter()
            .zip(hardforks.iter())
            .all(|(expected, actual)| &**expected == *actual));
        assert_eq!(expected_hardforks.len(), hardforks.len());
    }

    #[test]
    fn test_calc_base_block_reward() {
        // ((block number, td), reward)
        let cases = [
            // Pre-byzantium
            ((0, U256::ZERO), Some(ETH_TO_WEI * 5)),
            // Byzantium
            ((4370000, U256::ZERO), Some(ETH_TO_WEI * 3)),
            // Petersburg
            ((7280000, U256::ZERO), Some(ETH_TO_WEI * 2)),
            // Merge
            ((15537394, U256::from(58_750_000_000_000_000_000_000_u128)), None),
        ];

        for ((block_number, _td), expected_reward) in cases {
            assert_eq!(base_block_reward(&*MAINNET, block_number), expected_reward);
        }
    }

    #[test]
    fn test_calc_full_block_reward() {
        let base_reward = ETH_TO_WEI;
        let one_thirty_twoth_reward = base_reward >> 5;

        // (num_ommers, reward)
        let cases = [
            (0, base_reward),
            (1, base_reward + one_thirty_twoth_reward),
            (2, base_reward + one_thirty_twoth_reward * 2),
        ];

        for (num_ommers, expected_reward) in cases {
            assert_eq!(block_reward(base_reward, num_ommers), expected_reward);
        }
    }

    #[test]
    fn blob_params_from_genesis() {
        let s = r#"{
         "cancun":{
            "baseFeeUpdateFraction":3338477,
            "max":6,
            "target":3
         },
         "prague":{
            "baseFeeUpdateFraction":3338477,
            "max":6,
            "target":3
         }
      }"#;
        let schedule: BTreeMap<String, BlobParams> = serde_json::from_str(s).unwrap();
        let hardfork_params = BlobScheduleBlobParams::from_schedule(&schedule);
        let expected = BlobScheduleBlobParams {
            cancun: BlobParams {
                target_blob_count: 3,
                max_blob_count: 6,
                update_fraction: 3338477,
                min_blob_fee: BLOB_TX_MIN_BLOB_GASPRICE,
            },
            prague: BlobParams {
                target_blob_count: 3,
                max_blob_count: 6,
                update_fraction: 3338477,
                min_blob_fee: BLOB_TX_MIN_BLOB_GASPRICE,
            },
            ..Default::default()
        };
        assert_eq!(hardfork_params, expected);
    }
}<|MERGE_RESOLUTION|>--- conflicted
+++ resolved
@@ -9,13 +9,8 @@
 use alloy_chains::{Chain, NamedChain};
 use alloy_consensus::{
     constants::{
-<<<<<<< HEAD
-        EMPTY_WITHDRAWALS, HOLESKY_GENESIS_HASH, MAINNET_GENESIS_HASH,
-        SEPOLIA_GENESIS_HASH,
-=======
-        DEV_GENESIS_HASH, EMPTY_WITHDRAWALS, HOLESKY_GENESIS_HASH, HOODI_GENESIS_HASH,
+        EMPTY_WITHDRAWALS, HOLESKY_GENESIS_HASH, HOODI_GENESIS_HASH,
         MAINNET_GENESIS_HASH, SEPOLIA_GENESIS_HASH,
->>>>>>> 127595e2
     },
     Header,
 };
@@ -208,19 +203,19 @@
 /// Includes 20 prefunded accounts with `10_000` ETH each derived from mnemonic "test test test test
 /// test test test test test test test junk".
 pub static DEV: LazyLock<Arc<ChainSpec>> = LazyLock::new(|| {
-    let genesis = serde_json::from_str(include_str!("../res/genesis/dev.json"))
-        .expect("Can't deserialize Dev testnet genesis json");
+    #[cfg(feature="generate-genesis")]
+    let genesis = fluentbase_genesis::devnet_genesis_from_file();
+    #[cfg(not(feature="generate-genesis"))]
+    let genesis = fluentbase_genesis::devnet_genesis_v0_1_0_dev10_from_file();
     let hardforks = DEV_HARDFORKS.clone();
     ChainSpec {
-<<<<<<< HEAD
-        chain: Chain::from(0x5201),
-        #[cfg(feature="generate-genesis")]
-        genesis: fluentbase_genesis::devnet_genesis_from_file(),
-        #[cfg(not(feature="generate-genesis"))]
-        genesis: fluentbase_genesis::devnet_genesis_v0_1_0_dev10_from_file(),
-        genesis_hash: OnceLock::new(),
+        chain: Chain::dev(),
+        genesis_header: SealedHeader::new_unhashed(
+            make_genesis_header(&genesis, &hardforks),
+        ),
+        genesis,
         paris_block_and_final_difficulty: Some((0, U256::from(0))),
-        hardforks: DEV_HARDFORKS.clone(),
+        hardforks,
         base_fee_params: BaseFeeParamsKind::Constant(BaseFeeParams::ethereum()),
         deposit_contract: None, // TODO: do we even have?
         ..Default::default()
@@ -230,31 +225,22 @@
 
 /// Fluent Developer Preview
 pub static DEVELOPER_PREVIEW: LazyLock<Arc<ChainSpec>> = LazyLock::new(|| {
+    let json_file = include_str!("../res/genesis/genesis-devnet-v0.1.0-dev.13.json");
+    let genesis = serde_json::from_str::<Genesis>(json_file).expect("failed to parse genesis json file");
+    let hardforks = DEV_HARDFORKS.clone();
     ChainSpec {
         chain: Chain::from(0x5201),
-        genesis: {
-            let json_file = include_str!("../res/genesis/genesis-devnet-v0.1.0-dev.13.json");
-            serde_json::from_str::<Genesis>(json_file).expect("failed to parse genesis json file")
-        },
-        // genesis: serde_json::from_str(include_str!("../../res/genesis/dev.json"))
-        //             .expect("Can't deserialize Dev testnet genesis json"),
-        // genesis_hash: once_cell_set(DEV_GENESIS_HASH),
-        genesis_hash: OnceLock::new(),
-=======
-        chain: Chain::dev(),
-        genesis_header: SealedHeader::new(
+        genesis_header: SealedHeader::new_unhashed(
             make_genesis_header(&genesis, &hardforks),
-            DEV_GENESIS_HASH,
         ),
         genesis,
->>>>>>> 127595e2
         paris_block_and_final_difficulty: Some((0, U256::from(0))),
-        hardforks: DEV_HARDFORKS.clone(),
+        hardforks,
         base_fee_params: BaseFeeParamsKind::Constant(BaseFeeParams::ethereum()),
         deposit_contract: None, // TODO: do we even have?
         ..Default::default()
     }
-    .into()
+        .into()
 });
 
 /// A wrapper around [`BaseFeeParams`] that allows for specifying constant or dynamic EIP-1559
