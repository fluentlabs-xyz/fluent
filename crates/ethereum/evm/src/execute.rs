//! Ethereum block executor.

use crate::{
    dao_fork::{DAO_HARDFORK_BENEFICIARY, DAO_HARDKFORK_ACCOUNTS},
    EthEvmConfig,
};
use alloc::{boxed::Box, sync::Arc, vec, vec::Vec};
use alloy_primitives::{BlockNumber, U256};
use core::fmt::Display;
use reth_chainspec::{ChainSpec, EthereumHardforks, MAINNET};
use reth_ethereum_consensus::validate_block_post_execution;
use reth_evm::{
    execute::{
        BatchExecutor, BlockExecutionError, BlockExecutionInput, BlockExecutionOutput,
        BlockExecutorProvider, BlockValidationError, Executor, ProviderError,
    },
    system_calls::{NoopHook, OnStateHook, SystemCaller},
    ConfigureEvm,
};
use reth_execution_types::ExecutionOutcome;
use reth_primitives::{BlockWithSenders, EthereumHardfork, Header, Receipt, Request};
use reth_prune_types::PruneModes;
use reth_revm::{
    batch::BlockBatchRecord,
    db::{states::bundle_state::BundleRetention, State},
    state_change::post_block_balance_increments,
    Evm,
};
use revm_primitives::{
    db::{Database, DatabaseCommit},
    BlockEnv, CfgEnvWithHandlerCfg, EnvWithHandlerCfg, ResultAndState,
};

/// Provides executors to execute regular ethereum blocks
#[derive(Debug, Clone)]
pub struct EthExecutorProvider<EvmConfig = EthEvmConfig> {
    chain_spec: Arc<ChainSpec>,
    evm_config: EvmConfig,
}

impl EthExecutorProvider {
    /// Creates a new default ethereum executor provider.
    pub fn ethereum(chain_spec: Arc<ChainSpec>) -> Self {
        Self::new(chain_spec.clone(), EthEvmConfig::new(chain_spec))
    }

    /// Returns a new provider for the mainnet.
    pub fn mainnet() -> Self {
        Self::ethereum(MAINNET.clone())
    }
}

impl<EvmConfig> EthExecutorProvider<EvmConfig> {
    /// Creates a new executor provider.
    pub const fn new(chain_spec: Arc<ChainSpec>, evm_config: EvmConfig) -> Self {
        Self { chain_spec, evm_config }
    }
}

impl<EvmConfig> EthExecutorProvider<EvmConfig>
where
    EvmConfig: ConfigureEvm<Header = Header>,
{
    fn eth_executor<DB>(&self, db: DB) -> EthBlockExecutor<EvmConfig, DB>
    where
        DB: Database<Error: Into<ProviderError>>,
    {
        EthBlockExecutor::new(
            self.chain_spec.clone(),
            self.evm_config.clone(),
            State::builder().with_database(db).with_bundle_update().without_state_clear().build(),
        )
    }
}

impl<EvmConfig> BlockExecutorProvider for EthExecutorProvider<EvmConfig>
where
    EvmConfig: ConfigureEvm<Header = Header>,
{
    type Executor<DB: Database<Error: Into<ProviderError> + Display>> =
        EthBlockExecutor<EvmConfig, DB>;

    type BatchExecutor<DB: Database<Error: Into<ProviderError> + Display>> =
        EthBatchExecutor<EvmConfig, DB>;

    fn executor<DB>(&self, db: DB) -> Self::Executor<DB>
    where
        DB: Database<Error: Into<ProviderError> + Display>,
    {
        self.eth_executor(db)
    }

    fn batch_executor<DB>(&self, db: DB) -> Self::BatchExecutor<DB>
    where
        DB: Database<Error: Into<ProviderError> + Display>,
    {
        let executor = self.eth_executor(db);
        EthBatchExecutor { executor, batch_record: BlockBatchRecord::default() }
    }
}

/// Helper type for the output of executing a block.
#[derive(Debug, Clone)]
struct EthExecuteOutput {
    receipts: Vec<Receipt>,
    requests: Vec<Request>,
    gas_used: u64,
}

/// Helper container type for EVM with chain spec.
#[derive(Debug, Clone)]
struct EthEvmExecutor<EvmConfig> {
    /// The chainspec
    chain_spec: Arc<ChainSpec>,
    /// How to create an EVM.
    evm_config: EvmConfig,
}

impl<EvmConfig> EthEvmExecutor<EvmConfig>
where
    EvmConfig: ConfigureEvm<Header = Header>,
{
    /// Executes the transactions in the block and returns the receipts of the transactions in the
    /// block, the total gas used and the list of EIP-7685 [requests](Request).
    ///
    /// This applies the pre-execution and post-execution changes that require an [EVM](Evm), and
    /// executes the transactions.
    ///
    /// The optional `state_hook` will be executed with the state changes if present.
    ///
    /// # Note
    ///
    /// It does __not__ apply post-execution changes that do not require an [EVM](Evm), for that see
    /// [`EthBlockExecutor::post_execution`].
    fn execute_state_transitions<Ext, DB, F>(
        &self,
        block: &BlockWithSenders,
        mut evm: Evm<'_, Ext, &mut State<DB>>,
        state_hook: Option<F>,
    ) -> Result<EthExecuteOutput, BlockExecutionError>
    where
        DB: Database,
        DB::Error: Into<ProviderError> + Display,
        F: OnStateHook,
    {
        let mut system_caller =
            SystemCaller::new(&self.evm_config, &self.chain_spec).with_state_hook(state_hook);

        system_caller.apply_pre_execution_changes(block, &mut evm)?;

        // execute transactions
        let mut cumulative_gas_used = 0;
        let mut receipts = Vec::with_capacity(block.body.transactions.len());
        for (sender, transaction) in block.transactions_with_sender() {
            // The sum of the transaction’s gas limit, Tg, and the gas utilized in this block prior,
            // must be no greater than the block’s gasLimit.
            let block_available_gas = block.header.gas_limit - cumulative_gas_used;
            if transaction.gas_limit() > block_available_gas {
                return Err(BlockValidationError::TransactionGasLimitMoreThanAvailableBlockGas {
                    transaction_gas_limit: transaction.gas_limit(),
                    block_available_gas,
                }
                .into())
            }

<<<<<<< HEAD
            // Filling the transaction environment.
            EvmConfig::fill_tx_env(evm.tx_mut(), transaction, *sender);
=======
            self.evm_config.fill_tx_env(evm.tx_mut(), transaction, *sender);
>>>>>>> 1ba631ba

            // Execute transaction.
            let result_and_state = evm.transact().map_err(move |err| {
                let new_err = err.map_db_err(|e| e.into());
                // Ensure hash is calculated for error log, if not already done
                BlockValidationError::EVM {
                    hash: transaction.recalculate_hash(),
                    error: Box::new(new_err),
                }
            })?;
            system_caller.on_state(&result_and_state);
            let ResultAndState { result, state } = result_and_state;
            evm.db_mut().commit(state);

            // append gas used
            cumulative_gas_used += result.gas_used();

            // Push transaction changeset and calculate header bloom filter for receipt.
            receipts.push(
                #[allow(clippy::needless_update)] // side-effect of optimism fields
                Receipt {
                    tx_type: transaction.tx_type(),
                    // Success flag was added in `EIP-658: Embedding transaction status code in
                    // receipts`.
                    success: result.is_success(),
                    cumulative_gas_used,
                    // convert to reth log
                    logs: result.into_logs(),
                    ..Default::default()
                },
            );
        }

        let requests = if self.chain_spec.is_prague_active_at_timestamp(block.timestamp) {
            // Collect all EIP-6110 deposits
            let deposit_requests =
                crate::eip6110::parse_deposits_from_receipts(&self.chain_spec, &receipts)?;

            let post_execution_requests = system_caller.apply_post_execution_changes(&mut evm)?;

            [deposit_requests, post_execution_requests].concat()
        } else {
            vec![]
        };

        Ok(EthExecuteOutput { receipts, requests, gas_used: cumulative_gas_used })
    }
}

/// A basic Ethereum block executor.
///
/// Expected usage:
/// - Create a new instance of the executor.
/// - Execute the block.
#[derive(Debug)]
pub struct EthBlockExecutor<EvmConfig, DB> {
    /// Chain specific evm config that's used to execute a block.
    executor: EthEvmExecutor<EvmConfig>,
    /// The state to use for execution
    state: State<DB>,
}

impl<EvmConfig, DB> EthBlockExecutor<EvmConfig, DB> {
    /// Creates a new Ethereum block executor.
    pub const fn new(chain_spec: Arc<ChainSpec>, evm_config: EvmConfig, state: State<DB>) -> Self {
        Self { executor: EthEvmExecutor { chain_spec, evm_config }, state }
    }

    #[inline]
    fn chain_spec(&self) -> &ChainSpec {
        &self.executor.chain_spec
    }

    /// Returns mutable reference to the state that wraps the underlying database.
    #[allow(unused)]
    fn state_mut(&mut self) -> &mut State<DB> {
        &mut self.state
    }
}

impl<EvmConfig, DB> EthBlockExecutor<EvmConfig, DB>
where
    EvmConfig: ConfigureEvm<Header = Header>,
    DB: Database<Error: Into<ProviderError> + Display>,
{
    /// Configures a new evm configuration and block environment for the given block.
    ///
    /// # Caution
    ///
    /// This does not initialize the tx environment.
    fn evm_env_for_block(&self, header: &Header, total_difficulty: U256) -> EnvWithHandlerCfg {
        let mut cfg = CfgEnvWithHandlerCfg::new(Default::default(), Default::default());
        let mut block_env = BlockEnv::default();
        self.executor.evm_config.fill_cfg_and_block_env(
            &mut cfg,
            &mut block_env,
            header,
            total_difficulty,
        );

        EnvWithHandlerCfg::new_with_cfg_env(cfg, block_env, Default::default())
    }

    /// Convenience method to invoke `execute_without_verification_with_state_hook` setting the
    /// state hook as `None`.
    fn execute_without_verification(
        &mut self,
        block: &BlockWithSenders,
        total_difficulty: U256,
    ) -> Result<EthExecuteOutput, BlockExecutionError> {
        self.execute_without_verification_with_state_hook(block, total_difficulty, None::<NoopHook>)
    }

    /// Execute a single block and apply the state changes to the internal state.
    ///
    /// Returns the receipts of the transactions in the block, the total gas used and the list of
    /// EIP-7685 [requests](Request).
    ///
    /// Returns an error if execution fails.
    fn execute_without_verification_with_state_hook<F>(
        &mut self,
        block: &BlockWithSenders,
        total_difficulty: U256,
        state_hook: Option<F>,
    ) -> Result<EthExecuteOutput, BlockExecutionError>
    where
        F: OnStateHook,
    {
        // 1. prepare state on new block
        self.on_new_block(&block.header);

        // 2. configure the evm and execute
        let env = self.evm_env_for_block(&block.header, total_difficulty);
        let output = {
            let evm = self.executor.evm_config.evm_with_env(&mut self.state, env);
            self.executor.execute_state_transitions(block, evm, state_hook)
        }?;

        // 3. apply post execution changes
        self.post_execution(block, total_difficulty)?;

        Ok(output)
    }

    /// Apply settings before a new block is executed.
    pub(crate) fn on_new_block(&mut self, header: &Header) {
        // Set state clear flag if the block is after the Spurious Dragon hardfork.
        let state_clear_flag = self.chain_spec().is_spurious_dragon_active_at_block(header.number);
        self.state.set_state_clear_flag(state_clear_flag);
    }

    /// Apply post execution state changes that do not require an [EVM](Evm), such as: block
    /// rewards, withdrawals, and irregular DAO hardfork state change
    pub fn post_execution(
        &mut self,
        block: &BlockWithSenders,
        total_difficulty: U256,
    ) -> Result<(), BlockExecutionError> {
        let mut balance_increments =
            post_block_balance_increments(self.chain_spec(), block, total_difficulty);

        // Irregular state change at Ethereum DAO hardfork
        if self.chain_spec().fork(EthereumHardfork::Dao).transitions_at_block(block.number) {
            // drain balances from hardcoded addresses.
            let drained_balance: u128 = self
                .state
                .drain_balances(DAO_HARDKFORK_ACCOUNTS)
                .map_err(|_| BlockValidationError::IncrementBalanceFailed)?
                .into_iter()
                .sum();

            // return balance to DAO beneficiary.
            *balance_increments.entry(DAO_HARDFORK_BENEFICIARY).or_default() += drained_balance;
        }
        // increment balances
        self.state
            .increment_balances(balance_increments)
            .map_err(|_| BlockValidationError::IncrementBalanceFailed)?;

        Ok(())
    }
}

impl<EvmConfig, DB> Executor<DB> for EthBlockExecutor<EvmConfig, DB>
where
    EvmConfig: ConfigureEvm<Header = Header>,
    DB: Database<Error: Into<ProviderError> + Display>,
{
    type Input<'a> = BlockExecutionInput<'a, BlockWithSenders>;
    type Output = BlockExecutionOutput<Receipt>;
    type Error = BlockExecutionError;

    /// Executes the block and commits the changes to the internal state.
    ///
    /// Returns the receipts of the transactions in the block.
    ///
    /// Returns an error if the block could not be executed or failed verification.
    fn execute(mut self, input: Self::Input<'_>) -> Result<Self::Output, Self::Error> {
        let BlockExecutionInput { block, total_difficulty } = input;
        let EthExecuteOutput { receipts, requests, gas_used } =
            self.execute_without_verification(block, total_difficulty)?;

        // NOTE: we need to merge keep the reverts for the bundle retention
        self.state.merge_transitions(BundleRetention::Reverts);

        Ok(BlockExecutionOutput { state: self.state.take_bundle(), receipts, requests, gas_used })
    }

    fn execute_with_state_closure<F>(
        mut self,
        input: Self::Input<'_>,
        mut witness: F,
    ) -> Result<Self::Output, Self::Error>
    where
        F: FnMut(&State<DB>),
    {
        let BlockExecutionInput { block, total_difficulty } = input;
        let EthExecuteOutput { receipts, requests, gas_used } =
            self.execute_without_verification(block, total_difficulty)?;

        // NOTE: we need to merge keep the reverts for the bundle retention
        self.state.merge_transitions(BundleRetention::Reverts);
        witness(&self.state);
        Ok(BlockExecutionOutput { state: self.state.take_bundle(), receipts, requests, gas_used })
    }

    fn execute_with_state_hook<F>(
        mut self,
        input: Self::Input<'_>,
        state_hook: F,
    ) -> Result<Self::Output, Self::Error>
    where
        F: OnStateHook,
    {
        let BlockExecutionInput { block, total_difficulty } = input;
        let EthExecuteOutput { receipts, requests, gas_used } = self
            .execute_without_verification_with_state_hook(
                block,
                total_difficulty,
                Some(state_hook),
            )?;

        // NOTE: we need to merge keep the reverts for the bundle retention
        self.state.merge_transitions(BundleRetention::Reverts);
        Ok(BlockExecutionOutput { state: self.state.take_bundle(), receipts, requests, gas_used })
    }
}
/// An executor for a batch of blocks.
///
/// State changes are tracked until the executor is finalized.
#[derive(Debug)]
pub struct EthBatchExecutor<EvmConfig, DB> {
    /// The executor used to execute single blocks
    ///
    /// All state changes are committed to the [State].
    executor: EthBlockExecutor<EvmConfig, DB>,
    /// Keeps track of the batch and records receipts based on the configured prune mode
    batch_record: BlockBatchRecord,
}

impl<EvmConfig, DB> EthBatchExecutor<EvmConfig, DB> {
    /// Returns mutable reference to the state that wraps the underlying database.
    #[allow(unused)]
    fn state_mut(&mut self) -> &mut State<DB> {
        self.executor.state_mut()
    }
}

impl<EvmConfig, DB> BatchExecutor<DB> for EthBatchExecutor<EvmConfig, DB>
where
    EvmConfig: ConfigureEvm<Header = Header>,
    DB: Database<Error: Into<ProviderError> + Display>,
{
    type Input<'a> = BlockExecutionInput<'a, BlockWithSenders>;
    type Output = ExecutionOutcome;
    type Error = BlockExecutionError;

    fn execute_and_verify_one(&mut self, input: Self::Input<'_>) -> Result<(), Self::Error> {
        let BlockExecutionInput { block, total_difficulty } = input;

        if self.batch_record.first_block().is_none() {
            self.batch_record.set_first_block(block.number);
        }

        let EthExecuteOutput { receipts, requests, gas_used: _ } =
            self.executor.execute_without_verification(block, total_difficulty)?;

        validate_block_post_execution(block, self.executor.chain_spec(), &receipts, &requests)?;

        // prepare the state according to the prune mode
        let retention = self.batch_record.bundle_retention(block.number);
        self.executor.state.merge_transitions(retention);

        // store receipts in the set
        self.batch_record.save_receipts(receipts)?;

        // store requests in the set
        self.batch_record.save_requests(requests);

        Ok(())
    }

    fn finalize(mut self) -> Self::Output {
        ExecutionOutcome::new(
            self.executor.state.take_bundle(),
            self.batch_record.take_receipts(),
            self.batch_record.first_block().unwrap_or_default(),
            self.batch_record.take_requests(),
        )
    }

    fn set_tip(&mut self, tip: BlockNumber) {
        self.batch_record.set_tip(tip);
    }

    fn set_prune_modes(&mut self, prune_modes: PruneModes) {
        self.batch_record.set_prune_modes(prune_modes);
    }

    fn size_hint(&self) -> Option<usize> {
        Some(self.executor.state.bundle_state.size_hint())
    }
}

#[cfg(test)]
mod tests {
    use super::*;
    use alloy_consensus::TxLegacy;
    use alloy_eips::{
        eip2935::{HISTORY_STORAGE_ADDRESS, HISTORY_STORAGE_CODE},
        eip4788::{BEACON_ROOTS_ADDRESS, BEACON_ROOTS_CODE, SYSTEM_ADDRESS},
        eip7002::{WITHDRAWAL_REQUEST_PREDEPLOY_ADDRESS, WITHDRAWAL_REQUEST_PREDEPLOY_CODE},
    };
    use alloy_primitives::{b256, fixed_bytes, keccak256, Bytes, TxKind, B256};
    use reth_chainspec::{ChainSpecBuilder, ForkCondition};
    use reth_primitives::{
        constants::{EMPTY_ROOT_HASH, ETH_TO_WEI},
        public_key_to_address, Account, Block, BlockBody, Transaction,
    };
    use reth_revm::{
        database::StateProviderDatabase, test_utils::StateProviderTest, TransitionState,
    };
    use reth_testing_utils::generators::{self, sign_tx_with_key_pair};
    use revm_primitives::BLOCKHASH_SERVE_WINDOW;
    use secp256k1::{Keypair, Secp256k1};
    use std::collections::HashMap;

    fn create_state_provider_with_beacon_root_contract() -> StateProviderTest {
        let mut db = StateProviderTest::default();

        let beacon_root_contract_account = Account {
            balance: U256::ZERO,
            bytecode_hash: Some(keccak256(BEACON_ROOTS_CODE.clone())),
            nonce: 1,
            rwasm_hash: None,
        };

        db.insert_account(
            BEACON_ROOTS_ADDRESS,
            beacon_root_contract_account,
            Some(BEACON_ROOTS_CODE.clone()),
            HashMap::default(),
        );

        db
    }

    fn create_state_provider_with_withdrawal_requests_contract() -> StateProviderTest {
        let mut db = StateProviderTest::default();

        let withdrawal_requests_contract_account = Account {
            nonce: 1,
            balance: U256::ZERO,
            bytecode_hash: Some(keccak256(WITHDRAWAL_REQUEST_PREDEPLOY_CODE.clone())),
            rwasm_hash: None,
        };

        db.insert_account(
            WITHDRAWAL_REQUEST_PREDEPLOY_ADDRESS,
            withdrawal_requests_contract_account,
            Some(WITHDRAWAL_REQUEST_PREDEPLOY_CODE.clone()),
            HashMap::default(),
        );

        db
    }

    fn executor_provider(chain_spec: Arc<ChainSpec>) -> EthExecutorProvider<EthEvmConfig> {
        EthExecutorProvider { evm_config: EthEvmConfig::new(chain_spec.clone()), chain_spec }
    }

    #[test]
    fn eip_4788_non_genesis_call() {
        let mut header =
            Header { timestamp: 1, number: 1, excess_blob_gas: Some(0), ..Header::default() };

        let db = create_state_provider_with_beacon_root_contract();

        let chain_spec = Arc::new(
            ChainSpecBuilder::from(&*MAINNET)
                .shanghai_activated()
                .with_fork(EthereumHardfork::Cancun, ForkCondition::Timestamp(1))
                .build(),
        );

        let provider = executor_provider(chain_spec);

        // attempt to execute a block without parent beacon block root, expect err
        let err = provider
            .executor(StateProviderDatabase::new(&db))
            .execute(
                (
                    &BlockWithSenders {
                        block: Block {
                            header: header.clone(),
                            body: BlockBody {
                                transactions: vec![],
                                ommers: vec![],
                                withdrawals: None,
                                requests: None,
                            },
                        },
                        senders: vec![],
                    },
                    U256::ZERO,
                )
                    .into(),
            )
            .expect_err(
                "Executing cancun block without parent beacon block root field should fail",
            );

        assert_eq!(
            err.as_validation().unwrap().clone(),
            BlockValidationError::MissingParentBeaconBlockRoot
        );

        // fix header, set a gas limit
        header.parent_beacon_block_root = Some(B256::with_last_byte(0x69));

        let mut executor = provider.executor(StateProviderDatabase::new(&db));

        // Now execute a block with the fixed header, ensure that it does not fail
        executor
            .execute_without_verification(
                &BlockWithSenders {
                    block: Block {
                        header: header.clone(),
                        body: BlockBody {
                            transactions: vec![],
                            ommers: vec![],
                            withdrawals: None,
                            requests: None,
                        },
                    },
                    senders: vec![],
                },
                U256::ZERO,
            )
            .unwrap();

        // check the actual storage of the contract - it should be:
        // * The storage value at header.timestamp % HISTORY_BUFFER_LENGTH should be
        // header.timestamp
        // * The storage value at header.timestamp % HISTORY_BUFFER_LENGTH + HISTORY_BUFFER_LENGTH
        //   // should be parent_beacon_block_root
        let history_buffer_length = 8191u64;
        let timestamp_index = header.timestamp % history_buffer_length;
        let parent_beacon_block_root_index =
            timestamp_index % history_buffer_length + history_buffer_length;

        // get timestamp storage and compare
        let timestamp_storage =
            executor.state.storage(BEACON_ROOTS_ADDRESS, U256::from(timestamp_index)).unwrap();
        assert_eq!(timestamp_storage, U256::from(header.timestamp));

        // get parent beacon block root storage and compare
        let parent_beacon_block_root_storage = executor
            .state
            .storage(BEACON_ROOTS_ADDRESS, U256::from(parent_beacon_block_root_index))
            .expect("storage value should exist");
        assert_eq!(parent_beacon_block_root_storage, U256::from(0x69));
    }

    #[test]
    fn eip_4788_no_code_cancun() {
        // This test ensures that we "silently fail" when cancun is active and there is no code at
        // // BEACON_ROOTS_ADDRESS
        let header = Header {
            timestamp: 1,
            number: 1,
            parent_beacon_block_root: Some(B256::with_last_byte(0x69)),
            excess_blob_gas: Some(0),
            ..Header::default()
        };

        let db = StateProviderTest::default();

        // DON'T deploy the contract at genesis
        let chain_spec = Arc::new(
            ChainSpecBuilder::from(&*MAINNET)
                .shanghai_activated()
                .with_fork(EthereumHardfork::Cancun, ForkCondition::Timestamp(1))
                .build(),
        );

        let provider = executor_provider(chain_spec);

        // attempt to execute an empty block with parent beacon block root, this should not fail
        provider
            .batch_executor(StateProviderDatabase::new(&db))
            .execute_and_verify_one(
                (
                    &BlockWithSenders {
                        block: Block {
                            header,
                            body: BlockBody {
                                transactions: vec![],
                                ommers: vec![],
                                withdrawals: None,
                                requests: None,
                            },
                        },
                        senders: vec![],
                    },
                    U256::ZERO,
                )
                    .into(),
            )
            .expect(
                "Executing a block with no transactions while cancun is active should not fail",
            );
    }

    #[test]
    fn eip_4788_empty_account_call() {
        // This test ensures that we do not increment the nonce of an empty SYSTEM_ADDRESS account
        // // during the pre-block call

        let mut db = create_state_provider_with_beacon_root_contract();

        // insert an empty SYSTEM_ADDRESS
        db.insert_account(SYSTEM_ADDRESS, Account::default(), None, HashMap::default());

        let chain_spec = Arc::new(
            ChainSpecBuilder::from(&*MAINNET)
                .shanghai_activated()
                .with_fork(EthereumHardfork::Cancun, ForkCondition::Timestamp(1))
                .build(),
        );

        let provider = executor_provider(chain_spec);

        // construct the header for block one
        let header = Header {
            timestamp: 1,
            number: 1,
            parent_beacon_block_root: Some(B256::with_last_byte(0x69)),
            excess_blob_gas: Some(0),
            ..Header::default()
        };

        let mut executor = provider.batch_executor(StateProviderDatabase::new(&db));

        // attempt to execute an empty block with parent beacon block root, this should not fail
        executor
            .execute_and_verify_one(
                (
                    &BlockWithSenders {
                        block: Block {
                            header,
                            body: BlockBody {
                                transactions: vec![],
                                ommers: vec![],
                                withdrawals: None,
                                requests: None,
                            },
                        },
                        senders: vec![],
                    },
                    U256::ZERO,
                )
                    .into(),
            )
            .expect(
                "Executing a block with no transactions while cancun is active should not fail",
            );

        // ensure that the nonce of the system address account has not changed
        let nonce = executor.state_mut().basic(SYSTEM_ADDRESS).unwrap().unwrap().nonce;
        assert_eq!(nonce, 0);
    }

    #[test]
    fn eip_4788_genesis_call() {
        let db = create_state_provider_with_beacon_root_contract();

        // activate cancun at genesis
        let chain_spec = Arc::new(
            ChainSpecBuilder::from(&*MAINNET)
                .shanghai_activated()
                .with_fork(EthereumHardfork::Cancun, ForkCondition::Timestamp(0))
                .build(),
        );

        let mut header = chain_spec.genesis_header().clone();
        let provider = executor_provider(chain_spec);
        let mut executor = provider.batch_executor(StateProviderDatabase::new(&db));

        // attempt to execute the genesis block with non-zero parent beacon block root, expect err
        header.parent_beacon_block_root = Some(B256::with_last_byte(0x69));
        let _err = executor
            .execute_and_verify_one(
                (
                    &BlockWithSenders {
                        block: Block { header: header.clone(), body: Default::default() },
                        senders: vec![],
                    },
                    U256::ZERO,
                )
                    .into(),
            )
            .expect_err(
                "Executing genesis cancun block with non-zero parent beacon block root field
    should fail",
            );

        // fix header
        header.parent_beacon_block_root = Some(B256::ZERO);

        // now try to process the genesis block again, this time ensuring that a system contract
        // call does not occur
        executor
            .execute_and_verify_one(
                (
                    &BlockWithSenders {
                        block: Block { header, body: Default::default() },
                        senders: vec![],
                    },
                    U256::ZERO,
                )
                    .into(),
            )
            .unwrap();

        // there is no system contract call so there should be NO STORAGE CHANGES
        // this means we'll check the transition state
        let transition_state = executor
            .state_mut()
            .transition_state
            .take()
            .expect("the evm should be initialized with bundle updates");

        // assert that it is the default (empty) transition state
        assert_eq!(transition_state, TransitionState::default());
    }

    #[test]
    fn eip_4788_high_base_fee() {
        // This test ensures that if we have a base fee, then we don't return an error when the
        // system contract is called, due to the gas price being less than the base fee.
        let header = Header {
            timestamp: 1,
            number: 1,
            parent_beacon_block_root: Some(B256::with_last_byte(0x69)),
            base_fee_per_gas: Some(u64::MAX),
            excess_blob_gas: Some(0),
            ..Header::default()
        };

        let db = create_state_provider_with_beacon_root_contract();

        let chain_spec = Arc::new(
            ChainSpecBuilder::from(&*MAINNET)
                .shanghai_activated()
                .with_fork(EthereumHardfork::Cancun, ForkCondition::Timestamp(1))
                .build(),
        );

        let provider = executor_provider(chain_spec);

        // execute header
        let mut executor = provider.batch_executor(StateProviderDatabase::new(&db));

        // Now execute a block with the fixed header, ensure that it does not fail
        executor
            .execute_and_verify_one(
                (
                    &BlockWithSenders {
                        block: Block { header: header.clone(), body: Default::default() },
                        senders: vec![],
                    },
                    U256::ZERO,
                )
                    .into(),
            )
            .unwrap();

        // check the actual storage of the contract - it should be:
        // * The storage value at header.timestamp % HISTORY_BUFFER_LENGTH should be
        // header.timestamp
        // * The storage value at header.timestamp % HISTORY_BUFFER_LENGTH + HISTORY_BUFFER_LENGTH
        //   // should be parent_beacon_block_root
        let history_buffer_length = 8191u64;
        let timestamp_index = header.timestamp % history_buffer_length;
        let parent_beacon_block_root_index =
            timestamp_index % history_buffer_length + history_buffer_length;

        // get timestamp storage and compare
        let timestamp_storage = executor
            .state_mut()
            .storage(BEACON_ROOTS_ADDRESS, U256::from(timestamp_index))
            .unwrap();
        assert_eq!(timestamp_storage, U256::from(header.timestamp));

        // get parent beacon block root storage and compare
        let parent_beacon_block_root_storage = executor
            .state_mut()
            .storage(BEACON_ROOTS_ADDRESS, U256::from(parent_beacon_block_root_index))
            .unwrap();
        assert_eq!(parent_beacon_block_root_storage, U256::from(0x69));
    }

    /// Create a state provider with blockhashes and the EIP-2935 system contract.
    fn create_state_provider_with_block_hashes(latest_block: u64) -> StateProviderTest {
        let mut db = StateProviderTest::default();
        for block_number in 0..=latest_block {
            db.insert_block_hash(block_number, keccak256(block_number.to_string()));
        }

        let blockhashes_contract_account = Account {
            balance: U256::ZERO,
            bytecode_hash: Some(keccak256(HISTORY_STORAGE_CODE.clone())),
            nonce: 1,
        };

        db.insert_account(
            HISTORY_STORAGE_ADDRESS,
            blockhashes_contract_account,
            Some(HISTORY_STORAGE_CODE.clone()),
            HashMap::default(),
        );

        db
    }

    #[test]
    fn eip_2935_pre_fork() {
        let db = create_state_provider_with_block_hashes(1);

        let chain_spec = Arc::new(
            ChainSpecBuilder::from(&*MAINNET)
                .shanghai_activated()
                .with_fork(EthereumHardfork::Prague, ForkCondition::Never)
                .build(),
        );

        let provider = executor_provider(chain_spec);
        let mut executor = provider.batch_executor(StateProviderDatabase::new(&db));

        // construct the header for block one
        let header = Header { timestamp: 1, number: 1, ..Header::default() };

        // attempt to execute an empty block, this should not fail
        executor
            .execute_and_verify_one(
                (
                    &BlockWithSenders {
                        block: Block { header, body: Default::default() },
                        senders: vec![],
                    },
                    U256::ZERO,
                )
                    .into(),
            )
            .expect(
                "Executing a block with no transactions while Prague is active should not fail",
            );

        // ensure that the block hash was *not* written to storage, since this is before the fork
        // was activated
        //
        // we load the account first, because revm expects it to be
        // loaded
        executor.state_mut().basic(HISTORY_STORAGE_ADDRESS).unwrap();
        assert!(executor
            .state_mut()
            .storage(HISTORY_STORAGE_ADDRESS, U256::ZERO)
            .unwrap()
            .is_zero());
    }

    #[test]
    fn eip_2935_fork_activation_genesis() {
        let db = create_state_provider_with_block_hashes(0);

        let chain_spec = Arc::new(
            ChainSpecBuilder::from(&*MAINNET)
                .shanghai_activated()
                .with_fork(EthereumHardfork::Prague, ForkCondition::Timestamp(0))
                .build(),
        );

        let header = chain_spec.genesis_header().clone();
        let provider = executor_provider(chain_spec);
        let mut executor = provider.batch_executor(StateProviderDatabase::new(&db));

        // attempt to execute genesis block, this should not fail
        executor
            .execute_and_verify_one(
                (
                    &BlockWithSenders {
                        block: Block { header, body: Default::default() },
                        senders: vec![],
                    },
                    U256::ZERO,
                )
                    .into(),
            )
            .expect(
                "Executing a block with no transactions while Prague is active should not fail",
            );

        // ensure that the block hash was *not* written to storage, since there are no blocks
        // preceding genesis
        //
        // we load the account first, because revm expects it to be
        // loaded
        executor.state_mut().basic(HISTORY_STORAGE_ADDRESS).unwrap();
        assert!(executor
            .state_mut()
            .storage(HISTORY_STORAGE_ADDRESS, U256::ZERO)
            .unwrap()
            .is_zero());
    }

    #[test]
    fn eip_2935_fork_activation_within_window_bounds() {
        let fork_activation_block = (BLOCKHASH_SERVE_WINDOW - 10) as u64;
        let db = create_state_provider_with_block_hashes(fork_activation_block);

        let chain_spec = Arc::new(
            ChainSpecBuilder::from(&*MAINNET)
                .shanghai_activated()
                .with_fork(EthereumHardfork::Prague, ForkCondition::Timestamp(1))
                .build(),
        );

        let header = Header {
            parent_hash: B256::random(),
            timestamp: 1,
            number: fork_activation_block,
            requests_root: Some(EMPTY_ROOT_HASH),
            ..Header::default()
        };
        let provider = executor_provider(chain_spec);
        let mut executor = provider.batch_executor(StateProviderDatabase::new(&db));

        // attempt to execute the fork activation block, this should not fail
        executor
            .execute_and_verify_one(
                (
                    &BlockWithSenders {
                        block: Block { header, body: Default::default() },
                        senders: vec![],
                    },
                    U256::ZERO,
                )
                    .into(),
            )
            .expect(
                "Executing a block with no transactions while Prague is active should not fail",
            );

        // the hash for the ancestor of the fork activation block should be present
        assert!(executor.state_mut().basic(HISTORY_STORAGE_ADDRESS).unwrap().is_some());
        assert_ne!(
            executor
                .state_mut()
                .storage(HISTORY_STORAGE_ADDRESS, U256::from(fork_activation_block - 1))
                .unwrap(),
            U256::ZERO
        );

        // the hash of the block itself should not be in storage
        assert!(executor
            .state_mut()
            .storage(HISTORY_STORAGE_ADDRESS, U256::from(fork_activation_block))
            .unwrap()
            .is_zero());
    }

    #[test]
    fn eip_2935_fork_activation_outside_window_bounds() {
        let fork_activation_block = (BLOCKHASH_SERVE_WINDOW + 256) as u64;
        let db = create_state_provider_with_block_hashes(fork_activation_block);

        let chain_spec = Arc::new(
            ChainSpecBuilder::from(&*MAINNET)
                .shanghai_activated()
                .with_fork(EthereumHardfork::Prague, ForkCondition::Timestamp(1))
                .build(),
        );

        let provider = executor_provider(chain_spec);
        let mut executor = provider.batch_executor(StateProviderDatabase::new(&db));

        let header = Header {
            parent_hash: B256::random(),
            timestamp: 1,
            number: fork_activation_block,
            requests_root: Some(EMPTY_ROOT_HASH),
            ..Header::default()
        };

        // attempt to execute the fork activation block, this should not fail
        executor
            .execute_and_verify_one(
                (
                    &BlockWithSenders {
                        block: Block { header, body: Default::default() },
                        senders: vec![],
                    },
                    U256::ZERO,
                )
                    .into(),
            )
            .expect(
                "Executing a block with no transactions while Prague is active should not fail",
            );

        // the hash for the ancestor of the fork activation block should be present
        assert!(executor.state_mut().basic(HISTORY_STORAGE_ADDRESS).unwrap().is_some());
        assert_ne!(
            executor
                .state_mut()
                .storage(
                    HISTORY_STORAGE_ADDRESS,
                    U256::from(fork_activation_block % BLOCKHASH_SERVE_WINDOW as u64 - 1)
                )
                .unwrap(),
            U256::ZERO
        );
    }

    #[test]
    fn eip_2935_state_transition_inside_fork() {
        let db = create_state_provider_with_block_hashes(2);

        let chain_spec = Arc::new(
            ChainSpecBuilder::from(&*MAINNET)
                .shanghai_activated()
                .with_fork(EthereumHardfork::Prague, ForkCondition::Timestamp(0))
                .build(),
        );

        let mut header = chain_spec.genesis_header().clone();
        header.requests_root = Some(EMPTY_ROOT_HASH);
        let header_hash = header.hash_slow();

        let provider = executor_provider(chain_spec);
        let mut executor = provider.batch_executor(StateProviderDatabase::new(&db));

        // attempt to execute the genesis block, this should not fail
        executor
            .execute_and_verify_one(
                (
                    &BlockWithSenders {
                        block: Block { header, body: Default::default() },
                        senders: vec![],
                    },
                    U256::ZERO,
                )
                    .into(),
            )
            .expect(
                "Executing a block with no transactions while Prague is active should not fail",
            );

        // nothing should be written as the genesis has no ancestors
        //
        // we load the account first, because revm expects it to be
        // loaded
        executor.state_mut().basic(HISTORY_STORAGE_ADDRESS).unwrap();
        assert!(executor
            .state_mut()
            .storage(HISTORY_STORAGE_ADDRESS, U256::ZERO)
            .unwrap()
            .is_zero());

        // attempt to execute block 1, this should not fail
        let header = Header {
            parent_hash: header_hash,
            timestamp: 1,
            number: 1,
            requests_root: Some(EMPTY_ROOT_HASH),
            ..Header::default()
        };
        let header_hash = header.hash_slow();

        executor
            .execute_and_verify_one(
                (
                    &BlockWithSenders {
                        block: Block { header, body: Default::default() },
                        senders: vec![],
                    },
                    U256::ZERO,
                )
                    .into(),
            )
            .expect(
                "Executing a block with no transactions while Prague is active should not fail",
            );

        // the block hash of genesis should now be in storage, but not block 1
        assert!(executor.state_mut().basic(HISTORY_STORAGE_ADDRESS).unwrap().is_some());
        assert_ne!(
            executor.state_mut().storage(HISTORY_STORAGE_ADDRESS, U256::ZERO).unwrap(),
            U256::ZERO
        );
        assert!(executor
            .state_mut()
            .storage(HISTORY_STORAGE_ADDRESS, U256::from(1))
            .unwrap()
            .is_zero());

        // attempt to execute block 2, this should not fail
        let header = Header {
            parent_hash: header_hash,
            timestamp: 1,
            number: 2,
            requests_root: Some(EMPTY_ROOT_HASH),
            ..Header::default()
        };

        executor
            .execute_and_verify_one(
                (
                    &BlockWithSenders {
                        block: Block { header, body: Default::default() },
                        senders: vec![],
                    },
                    U256::ZERO,
                )
                    .into(),
            )
            .expect(
                "Executing a block with no transactions while Prague is active should not fail",
            );

        // the block hash of genesis and block 1 should now be in storage, but not block 2
        assert!(executor.state_mut().basic(HISTORY_STORAGE_ADDRESS).unwrap().is_some());
        assert_ne!(
            executor.state_mut().storage(HISTORY_STORAGE_ADDRESS, U256::ZERO).unwrap(),
            U256::ZERO
        );
        assert_ne!(
            executor.state_mut().storage(HISTORY_STORAGE_ADDRESS, U256::from(1)).unwrap(),
            U256::ZERO
        );
        assert!(executor
            .state_mut()
            .storage(HISTORY_STORAGE_ADDRESS, U256::from(2))
            .unwrap()
            .is_zero());
    }

    #[test]
    fn eip_7002() {
        let chain_spec = Arc::new(
            ChainSpecBuilder::from(&*MAINNET)
                .shanghai_activated()
                .with_fork(EthereumHardfork::Prague, ForkCondition::Timestamp(0))
                .build(),
        );

        let mut db = create_state_provider_with_withdrawal_requests_contract();

        let secp = Secp256k1::new();
        let sender_key_pair = Keypair::new(&secp, &mut generators::rng());
        let sender_address = public_key_to_address(sender_key_pair.public_key());

        db.insert_account(
            sender_address,
            Account {
                nonce: 1,
                balance: U256::from(ETH_TO_WEI),
                bytecode_hash: None,
                rwasm_hash: None,
            },
            None,
            HashMap::default(),
        );

        // https://github.com/lightclient/7002asm/blob/e0d68e04d15f25057af7b6d180423d94b6b3bdb3/test/Contract.t.sol.in#L49-L64
        let validator_public_key = fixed_bytes!("111111111111111111111111111111111111111111111111111111111111111111111111111111111111111111111111");
        let withdrawal_amount = fixed_bytes!("2222222222222222");
        let input: Bytes = [&validator_public_key[..], &withdrawal_amount[..]].concat().into();
        assert_eq!(input.len(), 56);

        let mut header = chain_spec.genesis_header().clone();
        header.gas_limit = 1_500_000;
        header.gas_used = 134_807;
        header.receipts_root =
            b256!("b31a3e47b902e9211c4d349af4e4c5604ce388471e79ca008907ae4616bb0ed3");

        let tx = sign_tx_with_key_pair(
            sender_key_pair,
            Transaction::Legacy(TxLegacy {
                chain_id: Some(chain_spec.chain.id()),
                nonce: 1,
                gas_price: header.base_fee_per_gas.unwrap().into(),
                gas_limit: 134_807,
                to: TxKind::Call(WITHDRAWAL_REQUEST_PREDEPLOY_ADDRESS),
                // `MIN_WITHDRAWAL_REQUEST_FEE`
                value: U256::from(1),
                input,
            }),
        );

        let provider = executor_provider(chain_spec);

        let executor = provider.executor(StateProviderDatabase::new(&db));

        let BlockExecutionOutput { receipts, requests, .. } = executor
            .execute(
                (
                    &Block {
                        header,
                        body: BlockBody { transactions: vec![tx], ..Default::default() },
                    }
                    .with_recovered_senders()
                    .unwrap(),
                    U256::ZERO,
                )
                    .into(),
            )
            .unwrap();

        let receipt = receipts.first().unwrap();
        assert!(receipt.success);

        let request = requests.first().unwrap();
        let withdrawal_request = request.as_withdrawal_request().unwrap();
        assert_eq!(withdrawal_request.source_address, sender_address);
        assert_eq!(withdrawal_request.validator_pubkey, validator_public_key);
        assert_eq!(withdrawal_request.amount, u64::from_be_bytes(withdrawal_amount.into()));
    }

    #[test]
    fn block_gas_limit_error() {
        // Create a chain specification with fork conditions set for Prague
        let chain_spec = Arc::new(
            ChainSpecBuilder::from(&*MAINNET)
                .shanghai_activated()
                .with_fork(EthereumHardfork::Prague, ForkCondition::Timestamp(0))
                .build(),
        );

        // Create a state provider with the withdrawal requests contract pre-deployed
        let mut db = create_state_provider_with_withdrawal_requests_contract();

        // Initialize Secp256k1 for key pair generation
        let secp = Secp256k1::new();
        // Generate a new key pair for the sender
        let sender_key_pair = Keypair::new(&secp, &mut generators::rng());
        // Get the sender's address from the public key
        let sender_address = public_key_to_address(sender_key_pair.public_key());

        // Insert the sender account into the state with a nonce of 1 and a balance of 1 ETH in Wei
        db.insert_account(
            sender_address,
            Account {
                nonce: 1,
                balance: U256::from(ETH_TO_WEI),
                bytecode_hash: None,
                rwasm_hash: None,
            },
            None,
            HashMap::default(),
        );

        // Define the validator public key and withdrawal amount as fixed bytes
        let validator_public_key = fixed_bytes!("111111111111111111111111111111111111111111111111111111111111111111111111111111111111111111111111");
        let withdrawal_amount = fixed_bytes!("2222222222222222");
        // Concatenate the validator public key and withdrawal amount into a single byte array
        let input: Bytes = [&validator_public_key[..], &withdrawal_amount[..]].concat().into();
        // Ensure the input length is 56 bytes
        assert_eq!(input.len(), 56);

        // Create a genesis block header with a specified gas limit and gas used
        let mut header = chain_spec.genesis_header().clone();
        header.gas_limit = 1_500_000;
        header.gas_used = 134_807;
        header.receipts_root =
            b256!("b31a3e47b902e9211c4d349af4e4c5604ce388471e79ca008907ae4616bb0ed3");

        // Create a transaction with a gas limit higher than the block gas limit
        let tx = sign_tx_with_key_pair(
            sender_key_pair,
            Transaction::Legacy(TxLegacy {
                chain_id: Some(chain_spec.chain.id()),
                nonce: 1,
                gas_price: header.base_fee_per_gas.unwrap().into(),
                gas_limit: 2_500_000, // higher than block gas limit
                to: TxKind::Call(WITHDRAWAL_REQUEST_PREDEPLOY_ADDRESS),
                value: U256::from(1),
                input,
            }),
        );

        // Create an executor from the state provider
        let executor = executor_provider(chain_spec).executor(StateProviderDatabase::new(&db));

        // Execute the block and capture the result
        let exec_result = executor.execute(
            (
                &Block { header, body: BlockBody { transactions: vec![tx], ..Default::default() } }
                    .with_recovered_senders()
                    .unwrap(),
                U256::ZERO,
            )
                .into(),
        );

        // Check if the execution result is an error and assert the specific error type
        match exec_result {
            Ok(_) => panic!("Expected block gas limit error"),
            Err(err) => assert_eq!(
                *err.as_validation().unwrap(),
                BlockValidationError::TransactionGasLimitMoreThanAvailableBlockGas {
                    transaction_gas_limit: 2_500_000,
                    block_available_gas: 1_500_000,
                }
            ),
        }
    }
}<|MERGE_RESOLUTION|>--- conflicted
+++ resolved
@@ -163,12 +163,7 @@
                 .into())
             }
 
-<<<<<<< HEAD
-            // Filling the transaction environment.
-            EvmConfig::fill_tx_env(evm.tx_mut(), transaction, *sender);
-=======
             self.evm_config.fill_tx_env(evm.tx_mut(), transaction, *sender);
->>>>>>> 1ba631ba
 
             // Execute transaction.
             let result_and_state = evm.transact().map_err(move |err| {
