//! A chain in a [`BlockchainTree`][super::BlockchainTree].
//!
//! A [`Chain`] contains the state of accounts for the chain after execution of its constituent
//! blocks, as well as a list of the blocks the chain is composed of.

use super::externals::TreeExternals;
use crate::BundleStateDataRef;
use reth_blockchain_tree_api::{
    error::{BlockchainTreeError, InsertBlockErrorKind},
    BlockAttachment, BlockValidationKind,
};
<<<<<<< HEAD
use reth_consensus::{Consensus, ConsensusError};
=======
use reth_consensus::{Consensus, ConsensusError, PostExecutionInput};
>>>>>>> 3d3f52b2
use reth_db::database::Database;
use reth_evm::execute::{BlockExecutionOutput, BlockExecutorProvider, Executor};
use reth_execution_errors::BlockExecutionError;
use reth_primitives::{
    BlockHash, BlockNumber, ForkBlock, GotExpected, Receipts, SealedBlockWithSenders, SealedHeader,
    U256,
};
use reth_provider::{
    providers::{BundleStateProvider, ConsistentDbView},
    BundleStateWithReceipts, Chain, FullBundleStateDataProvider, ProviderError, StateRootProvider,
};
use reth_revm::database::StateProviderDatabase;
use reth_trie::updates::TrieUpdates;
use reth_trie_parallel::parallel_root::ParallelStateRoot;
use std::{
    collections::BTreeMap,
    ops::{Deref, DerefMut},
    time::Instant,
};

/// A chain in the blockchain tree that has functionality to execute blocks and append them to
/// itself.
#[derive(Clone, Debug, Default, PartialEq, Eq)]
pub struct AppendableChain {
    chain: Chain,
}

impl Deref for AppendableChain {
    type Target = Chain;

    fn deref(&self) -> &Self::Target {
        &self.chain
    }
}

impl DerefMut for AppendableChain {
    fn deref_mut(&mut self) -> &mut Self::Target {
        &mut self.chain
    }
}

impl AppendableChain {
    /// Create a new appendable chain from a given chain.
    pub const fn new(chain: Chain) -> Self {
        Self { chain }
    }

    /// Get the chain.
    pub fn into_inner(self) -> Chain {
        self.chain
    }

    /// Create a new chain that forks off of the canonical chain.
    ///
    /// if [BlockValidationKind::Exhaustive] is specified, the method will verify the state root of
    /// the block.
    pub fn new_canonical_fork<DB, E>(
        block: SealedBlockWithSenders,
        parent_header: &SealedHeader,
        canonical_block_hashes: &BTreeMap<BlockNumber, BlockHash>,
        canonical_fork: ForkBlock,
        externals: &TreeExternals<DB, E>,
        block_attachment: BlockAttachment,
        block_validation_kind: BlockValidationKind,
    ) -> Result<Self, InsertBlockErrorKind>
    where
        DB: Database + Clone,
        E: BlockExecutorProvider,
    {
        let state = BundleStateWithReceipts::default();
        let empty = BTreeMap::new();

        let state_provider = BundleStateDataRef {
            state: &state,
            sidechain_block_hashes: &empty,
            canonical_block_hashes,
            canonical_fork,
        };

        let (bundle_state, trie_updates) = Self::validate_and_execute(
            block.clone(),
            parent_header,
            state_provider,
            externals,
            block_attachment,
            block_validation_kind,
        )?;

        Ok(Self { chain: Chain::new(vec![block], bundle_state, trie_updates) })
    }

    /// Create a new chain that forks off of an existing sidechain.
    ///
    /// This differs from [AppendableChain::new_canonical_fork] in that this starts a new fork.
    pub(crate) fn new_chain_fork<DB, E>(
        &self,
        block: SealedBlockWithSenders,
        side_chain_block_hashes: BTreeMap<BlockNumber, BlockHash>,
        canonical_block_hashes: &BTreeMap<BlockNumber, BlockHash>,
        canonical_fork: ForkBlock,
        externals: &TreeExternals<DB, E>,
        block_validation_kind: BlockValidationKind,
    ) -> Result<Self, InsertBlockErrorKind>
    where
        DB: Database + Clone,
        E: BlockExecutorProvider,
    {
        let parent_number =
            block.number.checked_sub(1).ok_or(BlockchainTreeError::GenesisBlockHasNoParent)?;
        let parent = self.blocks().get(&parent_number).ok_or(
            BlockchainTreeError::BlockNumberNotFoundInChain { block_number: parent_number },
        )?;

        let mut state = self.state().clone();

        // Revert state to the state after execution of the parent block
        state.revert_to(parent.number);

        // Revert changesets to get the state of the parent that we need to apply the change.
        let bundle_state_data = BundleStateDataRef {
            state: &state,
            sidechain_block_hashes: &side_chain_block_hashes,
            canonical_block_hashes,
            canonical_fork,
        };
        let (block_state, _) = Self::validate_and_execute(
            block.clone(),
            parent,
            bundle_state_data,
            externals,
            BlockAttachment::HistoricalFork,
            block_validation_kind,
        )?;
        // extending will also optimize few things, mostly related to selfdestruct and wiping of
        // storage.
        state.extend(block_state);

        // remove all receipts and reverts (except the last one), as they belong to the chain we
        // forked from and not the new chain we are creating.
        let size = state.receipts().len();
        state.receipts_mut().drain(0..size - 1);
        state.state_mut().take_n_reverts(size - 1);
        state.set_first_block(block.number);

        // If all is okay, return new chain back. Present chain is not modified.
        Ok(Self { chain: Chain::from_block(block, state, None) })
    }

    /// Validate and execute the given block that _extends the canonical chain_, validating its
    /// state root after execution if possible and requested.
    ///
    /// Note: State root validation is limited to blocks that extend the canonical chain and is
    /// optional, see [BlockValidationKind]. So this function takes two parameters to determine
    /// if the state can and should be validated.
    ///   - [BlockAttachment] represents if the block extends the canonical chain, and thus we can
    ///     cache the trie state updates.
    ///   - [BlockValidationKind] determines if the state root __should__ be validated.
    fn validate_and_execute<BSDP, DB, E>(
        block: SealedBlockWithSenders,
        parent_block: &SealedHeader,
        bundle_state_data_provider: BSDP,
        externals: &TreeExternals<DB, E>,
        block_attachment: BlockAttachment,
        block_validation_kind: BlockValidationKind,
    ) -> Result<(BundleStateWithReceipts, Option<TrieUpdates>), BlockExecutionError>
    where
        BSDP: FullBundleStateDataProvider,
        DB: Database + Clone,
        E: BlockExecutorProvider,
    {
        // some checks are done before blocks comes here.
        externals.consensus.validate_header_against_parent(&block, parent_block)?;

        // get the state provider.
        let canonical_fork = bundle_state_data_provider.canonical_fork();

        // SAFETY: For block execution and parallel state root computation below we open multiple
        // independent database transactions. Upon opening the database transaction the consistent
        // view will check a current tip in the database and throw an error if it doesn't match
        // the one recorded during initialization.
        // It is safe to use consistent view without any special error handling as long as
        // we guarantee that plain state cannot change during processing of new payload.
        // The usage has to be re-evaluated if that was ever to change.
        let consistent_view =
            ConsistentDbView::new_with_latest_tip(externals.provider_factory.clone())?;
        let state_provider = consistent_view
            .provider_ro()?
            // State root calculation can take a while, and we're sure no write transaction
            // will be open in parallel. See https://github.com/paradigmxyz/reth/issues/7509.
            .disable_long_read_transaction_safety()
            .state_provider_by_block_number(canonical_fork.number)?;

        let provider = BundleStateProvider::new(state_provider, bundle_state_data_provider);

        let db = StateProviderDatabase::new(&provider);
        let executor = externals.executor_factory.executor(db);
        let block_hash = block.hash();
        let block = block.unseal();

        let state = executor.execute((&block, U256::MAX).into())?;
<<<<<<< HEAD
        let BlockExecutionOutput { state, receipts, .. } = state;
        externals.consensus.validate_block_post_execution(&block, &receipts)?;
=======
        let BlockExecutionOutput { state, receipts, requests, .. } = state;
        externals
            .consensus
            .validate_block_post_execution(&block, PostExecutionInput::new(&receipts, &requests))?;
>>>>>>> 3d3f52b2

        let bundle_state = BundleStateWithReceipts::new(
            state,
            Receipts::from_block_receipt(receipts),
            block.number,
        );

        // check state root if the block extends the canonical chain __and__ if state root
        // validation was requested.
        if block_validation_kind.is_exhaustive() {
            // calculate and check state root
            let start = Instant::now();
            let (state_root, trie_updates) = if block_attachment.is_canonical() {
                let mut state = provider.bundle_state_data_provider.state().clone();
                state.extend(bundle_state.clone());
                let hashed_state = state.hash_state_slow();
                ParallelStateRoot::new(consistent_view, hashed_state)
                    .incremental_root_with_updates()
                    .map(|(root, updates)| (root, Some(updates)))
                    .map_err(ProviderError::from)?
            } else {
                (provider.state_root(bundle_state.state())?, None)
            };
            if block.state_root != state_root {
                return Err(ConsensusError::BodyStateRootDiff(
                    GotExpected { got: state_root, expected: block.state_root }.into(),
                )
                .into())
            }

            tracing::debug!(
                target: "blockchain_tree::chain",
                number = block.number,
                hash = %block_hash,
                elapsed = ?start.elapsed(),
                "Validated state root"
            );

            Ok((bundle_state, trie_updates))
        } else {
            Ok((bundle_state, None))
        }
    }

    /// Validate and execute the given block, and append it to this chain.
    ///
    /// This expects that the block's ancestors can be traced back to the `canonical_fork` (the
    /// first parent block of the `block`'s chain that is in the canonical chain).
    ///
    /// In other words, expects a gap less (side-) chain:  [`canonical_fork..block`] in order to be
    /// able to __execute__ the block.
    ///
    /// CAUTION: This will only perform state root check if it's possible: if the `canonical_fork`
    /// is the canonical head, or: state root check can't be performed if the given canonical is
    /// __not__ the canonical head.
    #[track_caller]
    #[allow(clippy::too_many_arguments)]
    pub(crate) fn append_block<DB, E>(
        &mut self,
        block: SealedBlockWithSenders,
        side_chain_block_hashes: BTreeMap<BlockNumber, BlockHash>,
        canonical_block_hashes: &BTreeMap<BlockNumber, BlockHash>,
        externals: &TreeExternals<DB, E>,
        canonical_fork: ForkBlock,
        block_attachment: BlockAttachment,
        block_validation_kind: BlockValidationKind,
    ) -> Result<(), InsertBlockErrorKind>
    where
        DB: Database + Clone,
        E: BlockExecutorProvider,
    {
        let parent_block = self.chain.tip();

        let bundle_state_data = BundleStateDataRef {
            state: self.state(),
            sidechain_block_hashes: &side_chain_block_hashes,
            canonical_block_hashes,
            canonical_fork,
        };

        let (block_state, _) = Self::validate_and_execute(
            block.clone(),
            parent_block,
            bundle_state_data,
            externals,
            block_attachment,
            block_validation_kind,
        )?;
        // extend the state.
        self.chain.append_block(block, block_state);

        Ok(())
    }
}<|MERGE_RESOLUTION|>--- conflicted
+++ resolved
@@ -9,11 +9,7 @@
     error::{BlockchainTreeError, InsertBlockErrorKind},
     BlockAttachment, BlockValidationKind,
 };
-<<<<<<< HEAD
-use reth_consensus::{Consensus, ConsensusError};
-=======
 use reth_consensus::{Consensus, ConsensusError, PostExecutionInput};
->>>>>>> 3d3f52b2
 use reth_db::database::Database;
 use reth_evm::execute::{BlockExecutionOutput, BlockExecutorProvider, Executor};
 use reth_execution_errors::BlockExecutionError;
@@ -214,15 +210,10 @@
         let block = block.unseal();
 
         let state = executor.execute((&block, U256::MAX).into())?;
-<<<<<<< HEAD
-        let BlockExecutionOutput { state, receipts, .. } = state;
-        externals.consensus.validate_block_post_execution(&block, &receipts)?;
-=======
         let BlockExecutionOutput { state, receipts, requests, .. } = state;
         externals
             .consensus
             .validate_block_post_execution(&block, PostExecutionInput::new(&receipts, &requests))?;
->>>>>>> 3d3f52b2
 
         let bundle_state = BundleStateWithReceipts::new(
             state,
