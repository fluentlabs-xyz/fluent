--- conflicted
+++ resolved
@@ -16,13 +16,6 @@
 use reth_provider::{
     BlockchainTreePendingStateProvider, CanonStateSubscriptions, FullBundleStateDataProvider,
     ProviderError,
-<<<<<<< HEAD
-};
-use std::{
-    collections::{BTreeMap, HashSet},
-    sync::Arc,
-=======
->>>>>>> 3d3f52b2
 };
 use std::{collections::BTreeMap, sync::Arc};
 use tracing::trace;
@@ -134,14 +127,6 @@
         self.tree.read().get_buffered_block(&block_hash).map(|b| b.header.clone())
     }
 
-<<<<<<< HEAD
-    fn canonical_blocks(&self) -> BTreeMap<BlockNumber, BlockHash> {
-        trace!(target: "blockchain_tree", "Returning canonical blocks in tree");
-        self.tree.read().block_indices().canonical_chain().inner().clone()
-    }
-
-=======
->>>>>>> 3d3f52b2
     fn is_canonical(&self, hash: BlockHash) -> Result<bool, ProviderError> {
         trace!(target: "blockchain_tree", ?hash, "Checking if block is canonical");
         self.tree.read().is_block_hash_canonical(&hash)
