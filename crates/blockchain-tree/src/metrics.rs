--- conflicted
+++ resolved
@@ -105,16 +105,6 @@
             Self::ClearTrieUpdatesForOtherChilds => {
                 "clear trie updates of other childs chains after fork choice update"
             }
-<<<<<<< HEAD
-            MakeCanonicalAction::RevertCanonicalChainFromDatabase => {
-                "revert canonical chain from database"
-            }
-            MakeCanonicalAction::InsertOldCanonicalChain => "insert old canonical chain",
-            MakeCanonicalAction::ClearTrieUpdatesForOtherChilds => {
-                "clear trie updates of other childs chains after fork choice update"
-            }
-=======
->>>>>>> 3d3f52b2
         }
     }
 }
