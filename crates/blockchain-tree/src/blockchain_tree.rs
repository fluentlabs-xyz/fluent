--- conflicted
+++ resolved
@@ -20,13 +20,8 @@
 use reth_provider::{
     BlockExecutionWriter, BlockNumReader, BlockWriter, BundleStateWithReceipts,
     CanonStateNotification, CanonStateNotificationSender, CanonStateNotifications, Chain,
-<<<<<<< HEAD
-    ChainSpecProvider, DisplayBlocksChain, HeaderProvider, ProviderError,
-    StaticFileProviderFactory,
-=======
     ChainSpecProvider, ChainSplit, ChainSplitTarget, DisplayBlocksChain, HeaderProvider,
     ProviderError, StaticFileProviderFactory,
->>>>>>> 3d3f52b2
 };
 use reth_stages_api::{MetricEvent, MetricEventsSender};
 use reth_storage_errors::provider::{ProviderResult, RootMismatch};
@@ -93,23 +88,6 @@
     }
 }
 
-<<<<<<< HEAD
-impl<DB, E> BlockchainTree<DB, E> {
-    /// Subscribe to new blocks events.
-    ///
-    /// Note: Only canonical blocks are emitted by the tree.
-    pub fn subscribe_canon_state(&self) -> CanonStateNotifications {
-        self.canon_state_notification_sender.subscribe()
-    }
-
-    /// Returns a clone of the sender for the canonical state notifications.
-    pub fn canon_state_notification_sender(&self) -> CanonStateNotificationSender {
-        self.canon_state_notification_sender.clone()
-    }
-}
-
-=======
->>>>>>> 3d3f52b2
 impl<DB, E> BlockchainTree<DB, E>
 where
     DB: Database + Clone,
@@ -249,11 +227,7 @@
 
     /// Expose internal indices of the BlockchainTree.
     #[inline]
-<<<<<<< HEAD
-    pub fn block_indices(&self) -> &BlockIndices {
-=======
     pub const fn block_indices(&self) -> &BlockIndices {
->>>>>>> 3d3f52b2
         self.state.block_indices()
     }
 
@@ -283,14 +257,6 @@
         self.state.receipts_by_block_hash(block_hash)
     }
 
-<<<<<<< HEAD
-    /// Returns true if the block is included in a side-chain.
-    fn is_block_hash_inside_sidechain(&self, block_hash: BlockHash) -> bool {
-        self.block_by_hash(block_hash).is_some()
-    }
-
-=======
->>>>>>> 3d3f52b2
     /// Returns the block that's considered the `Pending` block, if it exists.
     pub fn pending_block(&self) -> Option<&SealedBlock> {
         let b = self.block_indices().pending_block_num_hash()?;
@@ -326,21 +292,11 @@
 
             // get parent hashes
             let mut parent_block_hashes = self.all_chain_hashes(chain_id);
-<<<<<<< HEAD
-            let first_pending_block_number =
-                if let Some(key_value) = parent_block_hashes.first_key_value() {
-                    *key_value.0
-                } else {
-                    debug!(target: "blockchain_tree", ?chain_id, "No blockhashes stored");
-                    return None
-                };
-=======
             let Some((first_pending_block_number, _)) = parent_block_hashes.first_key_value()
             else {
                 debug!(target: "blockchain_tree", ?chain_id, "No block hashes stored");
                 return None
             };
->>>>>>> 3d3f52b2
             let canonical_chain = canonical_chain
                 .iter()
                 .filter(|&(key, _)| &key < first_pending_block_number)
@@ -1033,11 +989,7 @@
             header = provider.header_by_number(num)?;
         }
 
-<<<<<<< HEAD
-        if header.is_none() && self.is_block_hash_inside_sidechain(*hash) {
-=======
         if header.is_none() && self.sidechain_block_by_hash(*hash).is_some() {
->>>>>>> 3d3f52b2
             return Ok(None)
         }
 
