--- conflicted
+++ resolved
@@ -557,13 +557,8 @@
             #[cfg(feature = "optimism")]
             "canyon" => Self::Canyon,
             #[cfg(feature = "optimism")]
-<<<<<<< HEAD
-            "ecotone" => Hardfork::Ecotone,
-            "prague" => Hardfork::Prague,
-=======
             "ecotone" => Self::Ecotone,
             "prague" => Self::Prague,
->>>>>>> 3d3f52b2
             // "arbos11" => Hardfork::ArbOS11,
             // "arbos20atlas" => Hardfork::ArbOS20Atlas,
             _ => return Err(format!("Unknown hardfork: {s}")),
