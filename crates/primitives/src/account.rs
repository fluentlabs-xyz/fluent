use crate::revm_primitives::{Bytecode as RevmBytecode, Bytes};
use byteorder::{BigEndian, ReadBytesExt};
use bytes::Buf;
use derive_more::Deref;
use reth_codecs::Compact;
use revm_primitives::JumpTable;
use serde::{Deserialize, Serialize};
<<<<<<< HEAD
use std::ops::Deref;
use fluentbase_genesis::devnet::{KECCAK_HASH_KEY, POSEIDON_HASH_KEY};
use fluentbase_poseidon::poseidon_hash;
use revm_primitives::{POSEIDON_EMPTY};

/// An Ethereum account.
#[main_codec]
#[derive(Clone, Copy, Debug, PartialEq, Eq, Default)]
pub struct Account {
    /// Account nonce.
    pub nonce: u64,
    /// Account balance.
    pub balance: U256,
    /// Hash of the account's bytecode.
    pub bytecode_hash: Option<B256>,
    /// Hash of the rWASM bytecode
    pub rwasm_hash: Option<B256>,
}

impl Account {
    /// Whether the account has bytecode.
    pub fn has_bytecode(&self) -> bool {
        self.bytecode_hash.is_some() && self.rwasm_hash.is_some()
    }

    /// After SpuriousDragon empty account is defined as account with nonce == 0 && balance == 0 &&
    /// bytecode = None (or hash is [`KECCAK_EMPTY`]).
    pub fn is_empty(&self) -> bool {
        self.nonce == 0 &&
            self.balance.is_zero() &&
            self.bytecode_hash.map_or(true, |hash| hash == KECCAK_EMPTY)
            && self.rwasm_hash.map_or(true, |hash| hash == POSEIDON_EMPTY)
    }

    /// Makes an [Account] from [GenesisAccount] type
    pub fn from_genesis_account(value: &GenesisAccount) -> Self {
        // let bytecode_hash = value.storage
        //     .as_ref()
        //     .and_then(|s| s.get(&KECCAK_HASH_KEY))
        //     .cloned()
        //     .or_else(|| {
        //         value.code.as_ref().map(|bytes| keccak256(bytes.as_ref()))
        //     });
        let rwasm_hash = value.storage
            .as_ref()
            .and_then(|s| s.get(&POSEIDON_HASH_KEY))
            .cloned()
            .or_else(|| {
                value.code.as_ref().map(|bytes| B256::from(poseidon_hash(bytes.as_ref())))
            });
        Self {
            // nonce must exist, so we default to zero when converting a genesis account
            nonce: value.nonce.unwrap_or_default(),
            balance: value.balance,
            bytecode_hash: value.code.as_ref().map(keccak256),
            // bytecode_hash,
            rwasm_hash,
        }
    }

    /// Returns an account bytecode's hash.
    /// In case of no bytecode, returns [`KECCAK_EMPTY`].
    pub fn get_bytecode_hash(&self) -> B256 {
        self.bytecode_hash.unwrap_or(KECCAK_EMPTY)
    }
}
=======

pub use reth_primitives_traits::Account;
>>>>>>> d786b459

/// Bytecode for an account.
///
/// A wrapper around [`revm::primitives::Bytecode`][RevmBytecode] with encoding/decoding support.
#[derive(Debug, Clone, Default, PartialEq, Eq, Serialize, Deserialize, Deref)]
pub struct Bytecode(pub RevmBytecode);

impl Bytecode {
    /// Create new bytecode from raw bytes.
    ///
    /// No analysis will be performed.
    pub fn new_raw(bytes: Bytes) -> Self {
        Self(RevmBytecode::new_raw(bytes))
    }
}

impl Compact for Bytecode {
    fn to_compact<B>(self, buf: &mut B) -> usize
    where
        B: bytes::BufMut + AsMut<[u8]>,
    {
        let bytecode = &self.0.bytecode()[..];
        buf.put_u32(bytecode.len() as u32);
        buf.put_slice(bytecode);
        let len = match &self.0 {
            RevmBytecode::LegacyRaw(_) => {
                buf.put_u8(0);
                1
            }
            // `1` has been removed.
            RevmBytecode::LegacyAnalyzed(analyzed) => {
                buf.put_u8(2);
                buf.put_u64(analyzed.original_len() as u64);
                let map = analyzed.jump_table().as_slice();
                buf.put_slice(map);
                1 + 8 + map.len()
            }
            RevmBytecode::Eof(_) => {
                // buf.put_u8(3);
                // TODO(EOF)
                todo!("EOF")
            }
        };
        len + bytecode.len() + 4
    }

    // # Panics
    //
    // A panic will be triggered if a bytecode variant of 1 or greater than 2 is passed from the
    // database.
    fn from_compact(mut buf: &[u8], _: usize) -> (Self, &[u8]) {
        let len = buf.read_u32::<BigEndian>().expect("could not read bytecode length");
        let bytes = Bytes::from(buf.copy_to_bytes(len as usize));
        let variant = buf.read_u8().expect("could not read bytecode variant");
        let decoded = match variant {
            0 => Self(RevmBytecode::new_raw(bytes)),
            1 => unreachable!("Junk data in database: checked Bytecode variant was removed"),
            2 => Self(unsafe {
                RevmBytecode::new_analyzed(
                    bytes,
                    buf.read_u64::<BigEndian>().unwrap() as usize,
                    JumpTable::from_slice(buf),
                )
            }),
            // TODO(EOF)
            3 => todo!("EOF"),
            _ => unreachable!("Junk data in database: unknown Bytecode variant"),
        };
        (decoded, &[])
    }
}

#[cfg(test)]
mod tests {
    use super::*;
    use crate::{hex_literal::hex, B256, KECCAK_EMPTY, U256};
    use revm_primitives::LegacyAnalyzedBytecode;

    #[test]
    fn test_account() {
        let mut buf = vec![];
        let mut acc = Account::default();
        let len = acc.to_compact(&mut buf);
        assert_eq!(len, 2);

        acc.balance = U256::from(2);
        let len = acc.to_compact(&mut buf);
        assert_eq!(len, 3);

        acc.nonce = 2;
        let len = acc.to_compact(&mut buf);
        assert_eq!(len, 4);
    }

    #[test]
    fn test_empty_account() {
        let mut acc = Account { nonce: 0, balance: U256::ZERO, bytecode_hash: None, rwasm_hash: None };
        // Nonce 0, balance 0, and bytecode hash set to None is considered empty.
        assert!(acc.is_empty());

        acc.bytecode_hash = Some(KECCAK_EMPTY);
        // Nonce 0, balance 0, and bytecode hash set to KECCAK_EMPTY is considered empty.
        assert!(acc.is_empty());

        acc.balance = U256::from(2);
        // Non-zero balance makes it non-empty.
        assert!(!acc.is_empty());

        acc.balance = U256::ZERO;
        acc.nonce = 10;
        // Non-zero nonce makes it non-empty.
        assert!(!acc.is_empty());

        acc.nonce = 0;
        acc.bytecode_hash = Some(B256::from(U256::ZERO));
        // Non-empty bytecode hash makes it non-empty.
        assert!(!acc.is_empty());
    }

    #[test]
    fn test_bytecode() {
        let mut buf = vec![];
        let bytecode = Bytecode::new_raw(Bytes::default());
        let len = bytecode.to_compact(&mut buf);
        assert_eq!(len, 5);

        let mut buf = vec![];
        let bytecode = Bytecode::new_raw(Bytes::from(&hex!("ffff")));
        let len = bytecode.to_compact(&mut buf);
        assert_eq!(len, 7);

        let mut buf = vec![];
        let bytecode = Bytecode(RevmBytecode::LegacyAnalyzed(LegacyAnalyzedBytecode::new(
            Bytes::from(&hex!("ffff")),
            2,
            JumpTable::from_slice(&[0]),
        )));
        let len = bytecode.clone().to_compact(&mut buf);
        assert_eq!(len, 16);

        let (decoded, remainder) = Bytecode::from_compact(&buf, len);
        assert_eq!(decoded, bytecode);
        assert!(remainder.is_empty());
    }
}<|MERGE_RESOLUTION|>--- conflicted
+++ resolved
@@ -5,77 +5,8 @@
 use reth_codecs::Compact;
 use revm_primitives::JumpTable;
 use serde::{Deserialize, Serialize};
-<<<<<<< HEAD
-use std::ops::Deref;
-use fluentbase_genesis::devnet::{KECCAK_HASH_KEY, POSEIDON_HASH_KEY};
-use fluentbase_poseidon::poseidon_hash;
-use revm_primitives::{POSEIDON_EMPTY};
-
-/// An Ethereum account.
-#[main_codec]
-#[derive(Clone, Copy, Debug, PartialEq, Eq, Default)]
-pub struct Account {
-    /// Account nonce.
-    pub nonce: u64,
-    /// Account balance.
-    pub balance: U256,
-    /// Hash of the account's bytecode.
-    pub bytecode_hash: Option<B256>,
-    /// Hash of the rWASM bytecode
-    pub rwasm_hash: Option<B256>,
-}
-
-impl Account {
-    /// Whether the account has bytecode.
-    pub fn has_bytecode(&self) -> bool {
-        self.bytecode_hash.is_some() && self.rwasm_hash.is_some()
-    }
-
-    /// After SpuriousDragon empty account is defined as account with nonce == 0 && balance == 0 &&
-    /// bytecode = None (or hash is [`KECCAK_EMPTY`]).
-    pub fn is_empty(&self) -> bool {
-        self.nonce == 0 &&
-            self.balance.is_zero() &&
-            self.bytecode_hash.map_or(true, |hash| hash == KECCAK_EMPTY)
-            && self.rwasm_hash.map_or(true, |hash| hash == POSEIDON_EMPTY)
-    }
-
-    /// Makes an [Account] from [GenesisAccount] type
-    pub fn from_genesis_account(value: &GenesisAccount) -> Self {
-        // let bytecode_hash = value.storage
-        //     .as_ref()
-        //     .and_then(|s| s.get(&KECCAK_HASH_KEY))
-        //     .cloned()
-        //     .or_else(|| {
-        //         value.code.as_ref().map(|bytes| keccak256(bytes.as_ref()))
-        //     });
-        let rwasm_hash = value.storage
-            .as_ref()
-            .and_then(|s| s.get(&POSEIDON_HASH_KEY))
-            .cloned()
-            .or_else(|| {
-                value.code.as_ref().map(|bytes| B256::from(poseidon_hash(bytes.as_ref())))
-            });
-        Self {
-            // nonce must exist, so we default to zero when converting a genesis account
-            nonce: value.nonce.unwrap_or_default(),
-            balance: value.balance,
-            bytecode_hash: value.code.as_ref().map(keccak256),
-            // bytecode_hash,
-            rwasm_hash,
-        }
-    }
-
-    /// Returns an account bytecode's hash.
-    /// In case of no bytecode, returns [`KECCAK_EMPTY`].
-    pub fn get_bytecode_hash(&self) -> B256 {
-        self.bytecode_hash.unwrap_or(KECCAK_EMPTY)
-    }
-}
-=======
 
 pub use reth_primitives_traits::Account;
->>>>>>> d786b459
 
 /// Bytecode for an account.
 ///
