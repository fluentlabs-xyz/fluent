use crate::{
    keccak256,
    revm_primitives::{Bytecode as RevmBytecode, Bytes},
    GenesisAccount, B256, KECCAK_EMPTY, U256,
};
use byteorder::{BigEndian, ReadBytesExt};
use bytes::Buf;
use reth_codecs::{main_codec, Compact};
use revm_primitives::JumpTable;
use serde::{Deserialize, Serialize};
use std::ops::Deref;
use fluentbase_genesis::devnet::{KECCAK_HASH_KEY, POSEIDON_HASH_KEY};
use fluentbase_poseidon::poseidon_hash;
use revm_primitives::{POSEIDON_EMPTY};

/// An Ethereum account.
#[main_codec]
#[derive(Clone, Copy, Debug, PartialEq, Eq, Default)]
pub struct Account {
    /// Account nonce.
    pub nonce: u64,
    /// Account balance.
    pub balance: U256,
    /// Hash of the account's bytecode.
    pub bytecode_hash: Option<B256>,
    /// Hash of the rWASM bytecode
    pub rwasm_hash: Option<B256>,
}

impl Account {
    /// Whether the account has bytecode.
<<<<<<< HEAD
    pub fn has_bytecode(&self) -> bool {
        self.bytecode_hash.is_some() && self.rwasm_hash.is_some()
=======
    pub const fn has_bytecode(&self) -> bool {
        self.bytecode_hash.is_some()
>>>>>>> 3d3f52b2
    }

    /// After SpuriousDragon empty account is defined as account with nonce == 0 && balance == 0 &&
    /// bytecode = None (or hash is [`KECCAK_EMPTY`]).
    pub fn is_empty(&self) -> bool {
        self.nonce == 0 &&
            self.balance.is_zero() &&
            self.bytecode_hash.map_or(true, |hash| hash == KECCAK_EMPTY) &&
            self.rwasm_hash.map_or(true, |hash| hash == POSEIDON_EMPTY)
    }

    /// Makes an [Account] from [GenesisAccount] type
    pub fn from_genesis_account(value: &GenesisAccount) -> Self {
<<<<<<< HEAD
        let bytecode_hash = value.storage
            .as_ref()
            .and_then(|s| s.get(&KECCAK_HASH_KEY))
            .cloned()
            .or_else(|| {
                value.code.as_ref().map(|bytes| keccak256(bytes.as_ref()))
            });
        let rwasm_hash = value.storage
            .as_ref()
            .and_then(|s| s.get(&POSEIDON_HASH_KEY))
            .cloned()
            .or_else(|| {
                value.code.as_ref().map(|bytes| B256::from(poseidon_hash(bytes.as_ref())))
            });
        Account {
            // nonce must exist, so we default to zero when converting a genesis account
            nonce: value.nonce.unwrap_or_default(),
            balance: value.balance,
            bytecode_hash,
            rwasm_hash,
=======
        Self {
            // nonce must exist, so we default to zero when converting a genesis account
            nonce: value.nonce.unwrap_or_default(),
            balance: value.balance,
            bytecode_hash: value.code.as_ref().map(keccak256),
>>>>>>> 3d3f52b2
        }
    }

    /// Returns an account bytecode's hash.
    /// In case of no bytecode, returns [`KECCAK_EMPTY`].
    pub fn get_bytecode_hash(&self) -> B256 {
        self.bytecode_hash.unwrap_or(KECCAK_EMPTY)
    }
}

/// Bytecode for an account.
///
/// A wrapper around [`revm::primitives::Bytecode`][RevmBytecode] with encoding/decoding support.
#[derive(Debug, Clone, Default, PartialEq, Eq, Serialize, Deserialize)]
pub struct Bytecode(pub RevmBytecode);

impl Bytecode {
    /// Create new bytecode from raw bytes.
    ///
    /// No analysis will be performed.
    pub fn new_raw(bytes: Bytes) -> Self {
        Self(RevmBytecode::new_raw(bytes))
    }
}

impl Deref for Bytecode {
    type Target = RevmBytecode;

    fn deref(&self) -> &Self::Target {
        &self.0
    }
}

impl Compact for Bytecode {
    fn to_compact<B>(self, buf: &mut B) -> usize
    where
        B: bytes::BufMut + AsMut<[u8]>,
    {
        let bytecode = &self.0.bytecode()[..];
        buf.put_u32(bytecode.len() as u32);
        buf.put_slice(bytecode);
        let len = match &self.0 {
            RevmBytecode::LegacyRaw(_) => {
                buf.put_u8(0);
                1
            }
            // `1` has been removed.
            RevmBytecode::LegacyAnalyzed(analyzed) => {
                buf.put_u8(2);
                buf.put_u64(analyzed.original_len() as u64);
                let map = analyzed.jump_table().as_slice();
                buf.put_slice(map);
                1 + 8 + map.len()
            }
            RevmBytecode::Eof(_) => {
                // buf.put_u8(3);
                // TODO(EOF)
                todo!("EOF")
            }
        };
        len + bytecode.len() + 4
    }

    // # Panics
    //
    // A panic will be triggered if a bytecode variant of 1 or greater than 2 is passed from the
    // database.
    fn from_compact(mut buf: &[u8], _: usize) -> (Self, &[u8]) {
        let len = buf.read_u32::<BigEndian>().expect("could not read bytecode length");
        let bytes = Bytes::from(buf.copy_to_bytes(len as usize));
        let variant = buf.read_u8().expect("could not read bytecode variant");
        let decoded = match variant {
<<<<<<< HEAD
            0 => Bytecode(RevmBytecode::new_raw(bytes)),
            1 => unreachable!("Junk data in database: checked Bytecode variant was removed"),
            2 => Bytecode(unsafe {
=======
            0 => Self(RevmBytecode::new_raw(bytes)),
            1 => unreachable!("Junk data in database: checked Bytecode variant was removed"),
            2 => Self(unsafe {
>>>>>>> 3d3f52b2
                RevmBytecode::new_analyzed(
                    bytes,
                    buf.read_u64::<BigEndian>().unwrap() as usize,
                    JumpTable::from_slice(buf),
                )
            }),
            // TODO(EOF)
            3 => todo!("EOF"),
            _ => unreachable!("Junk data in database: unknown Bytecode variant"),
        };
        (decoded, &[])
    }
}

#[cfg(test)]
mod tests {
    use super::*;
    use crate::hex_literal::hex;
    use revm_primitives::LegacyAnalyzedBytecode;

    #[test]
    fn test_account() {
        let mut buf = vec![];
        let mut acc = Account::default();
        let len = acc.to_compact(&mut buf);
        assert_eq!(len, 2);

        acc.balance = U256::from(2);
        let len = acc.to_compact(&mut buf);
        assert_eq!(len, 3);

        acc.nonce = 2;
        let len = acc.to_compact(&mut buf);
        assert_eq!(len, 4);
    }

    #[test]
    fn test_empty_account() {
        let mut acc = Account { nonce: 0, balance: U256::ZERO, bytecode_hash: None, rwasm_hash: None };
        // Nonce 0, balance 0, and bytecode hash set to None is considered empty.
        assert!(acc.is_empty());

        acc.bytecode_hash = Some(KECCAK_EMPTY);
        // Nonce 0, balance 0, and bytecode hash set to KECCAK_EMPTY is considered empty.
        assert!(acc.is_empty());

        acc.balance = U256::from(2);
        // Non-zero balance makes it non-empty.
        assert!(!acc.is_empty());

        acc.balance = U256::ZERO;
        acc.nonce = 10;
        // Non-zero nonce makes it non-empty.
        assert!(!acc.is_empty());

        acc.nonce = 0;
        acc.bytecode_hash = Some(B256::from(U256::ZERO));
        // Non-empty bytecode hash makes it non-empty.
        assert!(!acc.is_empty());
    }

    #[test]
    fn test_bytecode() {
        let mut buf = vec![];
        let bytecode = Bytecode::new_raw(Bytes::default());
        let len = bytecode.to_compact(&mut buf);
        assert_eq!(len, 5);

        let mut buf = vec![];
        let bytecode = Bytecode::new_raw(Bytes::from(&hex!("ffff")));
        let len = bytecode.to_compact(&mut buf);
        assert_eq!(len, 7);

        let mut buf = vec![];
        let bytecode = Bytecode(RevmBytecode::LegacyAnalyzed(LegacyAnalyzedBytecode::new(
            Bytes::from(&hex!("ffff")),
            2,
            JumpTable::from_slice(&[0]),
        )));
        let len = bytecode.clone().to_compact(&mut buf);
        assert_eq!(len, 16);

        let (decoded, remainder) = Bytecode::from_compact(&buf, len);
        assert_eq!(decoded, bytecode);
        assert!(remainder.is_empty());
    }
}<|MERGE_RESOLUTION|>--- conflicted
+++ resolved
@@ -29,13 +29,8 @@
 
 impl Account {
     /// Whether the account has bytecode.
-<<<<<<< HEAD
     pub fn has_bytecode(&self) -> bool {
         self.bytecode_hash.is_some() && self.rwasm_hash.is_some()
-=======
-    pub const fn has_bytecode(&self) -> bool {
-        self.bytecode_hash.is_some()
->>>>>>> 3d3f52b2
     }
 
     /// After SpuriousDragon empty account is defined as account with nonce == 0 && balance == 0 &&
@@ -49,7 +44,6 @@
 
     /// Makes an [Account] from [GenesisAccount] type
     pub fn from_genesis_account(value: &GenesisAccount) -> Self {
-<<<<<<< HEAD
         let bytecode_hash = value.storage
             .as_ref()
             .and_then(|s| s.get(&KECCAK_HASH_KEY))
@@ -64,19 +58,12 @@
             .or_else(|| {
                 value.code.as_ref().map(|bytes| B256::from(poseidon_hash(bytes.as_ref())))
             });
-        Account {
-            // nonce must exist, so we default to zero when converting a genesis account
-            nonce: value.nonce.unwrap_or_default(),
-            balance: value.balance,
-            bytecode_hash,
-            rwasm_hash,
-=======
         Self {
             // nonce must exist, so we default to zero when converting a genesis account
             nonce: value.nonce.unwrap_or_default(),
             balance: value.balance,
             bytecode_hash: value.code.as_ref().map(keccak256),
->>>>>>> 3d3f52b2
+            rwasm_hash,
         }
     }
 
@@ -149,15 +136,9 @@
         let bytes = Bytes::from(buf.copy_to_bytes(len as usize));
         let variant = buf.read_u8().expect("could not read bytecode variant");
         let decoded = match variant {
-<<<<<<< HEAD
-            0 => Bytecode(RevmBytecode::new_raw(bytes)),
-            1 => unreachable!("Junk data in database: checked Bytecode variant was removed"),
-            2 => Bytecode(unsafe {
-=======
             0 => Self(RevmBytecode::new_raw(bytes)),
             1 => unreachable!("Junk data in database: checked Bytecode variant was removed"),
             2 => Self(unsafe {
->>>>>>> 3d3f52b2
                 RevmBytecode::new_analyzed(
                     bytes,
                     buf.read_u64::<BigEndian>().unwrap() as usize,
