--- conflicted
+++ resolved
@@ -51,13 +51,8 @@
     }
 
     impl From<Log> for AlloyLog {
-<<<<<<< HEAD
-        fn from(log: Log) -> AlloyLog {
-            AlloyLog::new_unchecked(log.address, log.topics, log.data)
-=======
         fn from(log: Log) -> Self {
             Self::new_unchecked(log.address, log.topics, log.data)
->>>>>>> 3d3f52b2
         }
     }
 
