--- conflicted
+++ resolved
@@ -176,16 +176,6 @@
 
     /// Gets the transaction's [`TxKind`], which is the address of the recipient or
     /// [`TxKind::Create`] if the transaction is a contract creation.
-<<<<<<< HEAD
-    pub fn kind(&self) -> TxKind {
-        match self {
-            Transaction::Legacy(TxLegacy { to, .. }) |
-            Transaction::Eip2930(TxEip2930 { to, .. }) |
-            Transaction::Eip1559(TxEip1559 { to, .. }) => *to,
-            Transaction::Eip4844(TxEip4844 { to, .. }) => TxKind::Call(*to),
-            #[cfg(feature = "optimism")]
-            Transaction::Deposit(TxDeposit { to, .. }) => *to,
-=======
     pub const fn kind(&self) -> TxKind {
         match self {
             Self::Legacy(TxLegacy { to, .. }) |
@@ -194,7 +184,6 @@
             Self::Eip4844(TxEip4844 { to, .. }) => TxKind::Call(*to),
             #[cfg(feature = "optimism")]
             Self::Deposit(TxDeposit { to, .. }) => *to,
->>>>>>> 3d3f52b2
         }
     }
 
@@ -732,11 +721,7 @@
             Self::Eip1559(dynamic_fee_tx) => dynamic_fee_tx.payload_len_for_signature(),
             Self::Eip4844(blob_tx) => blob_tx.payload_len_for_signature(),
             #[cfg(feature = "optimism")]
-<<<<<<< HEAD
-            Transaction::Deposit(deposit_tx) => deposit_tx.payload_len(),
-=======
             Self::Deposit(deposit_tx) => deposit_tx.payload_len(),
->>>>>>> 3d3f52b2
         }
     }
 }
@@ -1347,15 +1332,9 @@
         // Check if the tx is a list
         let output_data = if input_data[0] >= EMPTY_LIST_CODE {
             // decode as legacy transaction
-<<<<<<< HEAD
-            TransactionSigned::decode_rlp_legacy_transaction(input_data)?
-        } else {
-            TransactionSigned::decode_enveloped_typed_transaction(input_data)?
-=======
             Self::decode_rlp_legacy_transaction(input_data)?
         } else {
             Self::decode_enveloped_typed_transaction(input_data)?
->>>>>>> 3d3f52b2
         };
 
         if !input_data.is_empty() {
@@ -1494,12 +1473,7 @@
                         if tx_eip_4844.to != Address::default() { Some(()) } else { None };
                 }
 
-<<<<<<< HEAD
-                let mut tx =
-                    TransactionSigned { hash: Default::default(), signature: sig, transaction };
-=======
                 let mut tx = Self { hash: Default::default(), signature: sig, transaction };
->>>>>>> 3d3f52b2
                 tx.hash = tx.recalculate_hash();
                 tx
             })
