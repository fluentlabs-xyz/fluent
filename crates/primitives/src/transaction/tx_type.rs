use crate::{U64, U8};
use alloy_rlp::{Decodable, Encodable};
use bytes::Buf;
use reth_codecs::{derive_arbitrary, Compact};
use serde::{Deserialize, Serialize};

/// Identifier for legacy transaction, however [TxLegacy](crate::TxLegacy) this is technically not
/// typed.
pub const LEGACY_TX_TYPE_ID: u8 = 0;

/// Identifier for [TxEip2930](crate::TxEip2930) transaction.
pub const EIP2930_TX_TYPE_ID: u8 = 1;

/// Identifier for [TxEip1559](crate::TxEip1559) transaction.
pub const EIP1559_TX_TYPE_ID: u8 = 2;

/// Identifier for [TxEip4844](crate::TxEip4844) transaction.
pub const EIP4844_TX_TYPE_ID: u8 = 3;

/// Identifier for [TxDeposit](crate::TxDeposit) transaction.
#[cfg(feature = "optimism")]
pub const DEPOSIT_TX_TYPE_ID: u8 = 126;

/// Transaction Type
///
/// Currently being used as 2-bit type when encoding it to [`Compact`] on
/// [`crate::TransactionSignedNoHash`]. Adding more transaction types will break the codec and
/// database format.
///
/// Other required changes when adding a new type can be seen on [PR#3953](https://github.com/paradigmxyz/reth/pull/3953/files).
#[derive_arbitrary(compact)]
#[derive(
    Clone, Copy, Debug, PartialEq, Eq, PartialOrd, Ord, Default, Serialize, Deserialize, Hash,
)]
pub enum TxType {
    /// Legacy transaction pre EIP-2929
    #[default]
    Legacy = 0_isize,
    /// AccessList transaction
    Eip2930 = 1_isize,
    /// Transaction with Priority fee
    Eip1559 = 2_isize,
    /// Shard Blob Transactions - EIP-4844
    Eip4844 = 3_isize,
    /// Optimism Deposit transaction.
    #[cfg(feature = "optimism")]
    Deposit = 126_isize,
}

impl TxType {
    /// The max type reserved by an EIP.
    pub const MAX_RESERVED_EIP: Self = Self::Eip4844;

    /// Check if the transaction type has an access list.
    pub const fn has_access_list(&self) -> bool {
        match self {
            Self::Legacy => false,
            Self::Eip2930 | Self::Eip1559 | Self::Eip4844 => true,
            #[cfg(feature = "optimism")]
            Self::Deposit => false,
        }
    }
}

impl From<TxType> for u8 {
    fn from(value: TxType) -> Self {
        match value {
            TxType::Legacy => LEGACY_TX_TYPE_ID,
            TxType::Eip2930 => EIP2930_TX_TYPE_ID,
            TxType::Eip1559 => EIP1559_TX_TYPE_ID,
            TxType::Eip4844 => EIP4844_TX_TYPE_ID,
            #[cfg(feature = "optimism")]
            TxType::Deposit => DEPOSIT_TX_TYPE_ID,
        }
    }
}

impl From<TxType> for U8 {
    fn from(value: TxType) -> Self {
        Self::from(u8::from(value))
    }
}

impl TryFrom<u8> for TxType {
    type Error = &'static str;

    fn try_from(value: u8) -> Result<Self, Self::Error> {
        #[cfg(feature = "optimism")]
<<<<<<< HEAD
        if value == TxType::Deposit {
            return Ok(TxType::Deposit)
        }

        if value == TxType::Legacy {
            return Ok(TxType::Legacy)
        } else if value == TxType::Eip2930 {
            return Ok(TxType::Eip2930)
        } else if value == TxType::Eip1559 {
            return Ok(TxType::Eip1559)
        } else if value == TxType::Eip4844 {
            return Ok(TxType::Eip4844)
=======
        if value == Self::Deposit {
            return Ok(Self::Deposit)
        }

        if value == Self::Legacy {
            return Ok(Self::Legacy)
        } else if value == Self::Eip2930 {
            return Ok(Self::Eip2930)
        } else if value == Self::Eip1559 {
            return Ok(Self::Eip1559)
        } else if value == Self::Eip4844 {
            return Ok(Self::Eip4844)
>>>>>>> 3d3f52b2
        }

        Err("invalid tx type")
    }
}

impl TryFrom<u64> for TxType {
    type Error = &'static str;

    fn try_from(value: u64) -> Result<Self, Self::Error> {
        let value: u8 = value.try_into().map_err(|_| "invalid tx type")?;
        Self::try_from(value)
    }
}

impl TryFrom<U64> for TxType {
    type Error = &'static str;

    fn try_from(value: U64) -> Result<Self, Self::Error> {
        value.to::<u64>().try_into()
    }
}

impl Compact for TxType {
    fn to_compact<B>(self, buf: &mut B) -> usize
    where
        B: bytes::BufMut + AsMut<[u8]>,
    {
        match self {
            Self::Legacy => 0,
            Self::Eip2930 => 1,
            Self::Eip1559 => 2,
            Self::Eip4844 => {
                // Write the full transaction type to the buffer when encoding > 3.
                // This allows compat decoding the [TyType] from a single byte as
                // opposed to 2 bits for the backwards-compatible encoding.
                buf.put_u8(self as u8);
                3
            }
            #[cfg(feature = "optimism")]
            Self::Deposit => {
                buf.put_u8(self as u8);
                3
            }
        }
    }

    // For backwards compatibility purposes only 2 bits of the type are encoded in the identifier
    // parameter. In the case of a 3, the full transaction type is read from the buffer as a
    // single byte.
    fn from_compact(mut buf: &[u8], identifier: usize) -> (Self, &[u8]) {
        (
            match identifier {
                0 => Self::Legacy,
                1 => Self::Eip2930,
                2 => Self::Eip1559,
                3 => {
                    let extended_identifier = buf.get_u8();
                    match extended_identifier {
                        EIP4844_TX_TYPE_ID => Self::Eip4844,
                        #[cfg(feature = "optimism")]
                        DEPOSIT_TX_TYPE_ID => Self::Deposit,
                        _ => panic!("Unsupported TxType identifier: {extended_identifier}"),
                    }
                }
                _ => panic!("Unknown identifier for TxType: {identifier}"),
            },
            buf,
        )
    }
}

impl PartialEq<u8> for TxType {
    fn eq(&self, other: &u8) -> bool {
        *self as u8 == *other
    }
}

impl PartialEq<TxType> for u8 {
    fn eq(&self, other: &TxType) -> bool {
<<<<<<< HEAD
        *self == *other as u8
=======
        *self == *other as Self
>>>>>>> 3d3f52b2
    }
}

impl Encodable for TxType {
    fn encode(&self, out: &mut dyn bytes::BufMut) {
        (*self as u8).encode(out);
    }

    fn length(&self) -> usize {
        1
    }
}

impl Decodable for TxType {
    fn decode(buf: &mut &[u8]) -> alloy_rlp::Result<Self> {
        let ty = u8::decode(buf)?;

<<<<<<< HEAD
        TxType::try_from(ty).map_err(alloy_rlp::Error::Custom)
=======
        Self::try_from(ty).map_err(alloy_rlp::Error::Custom)
>>>>>>> 3d3f52b2
    }
}

#[cfg(test)]
mod tests {
    use rand::Rng;

    use crate::hex;

    use super::*;

    #[test]
    fn test_u64_to_tx_type() {
        // Test for Legacy transaction
        assert_eq!(TxType::try_from(U64::from(0)).unwrap(), TxType::Legacy);

        // Test for EIP2930 transaction
        assert_eq!(TxType::try_from(U64::from(1)).unwrap(), TxType::Eip2930);

        // Test for EIP1559 transaction
        assert_eq!(TxType::try_from(U64::from(2)).unwrap(), TxType::Eip1559);

        // Test for EIP4844 transaction
        assert_eq!(TxType::try_from(U64::from(3)).unwrap(), TxType::Eip4844);

        // Test for Deposit transaction
        #[cfg(feature = "optimism")]
        assert_eq!(TxType::try_from(U64::from(126)).unwrap(), TxType::Deposit);

        // For transactions with unsupported values
        assert!(TxType::try_from(U64::from(4)).is_err());
    }

    #[test]
    fn test_txtype_to_compat() {
        let cases = vec![
            (TxType::Legacy, 0, vec![]),
            (TxType::Eip2930, 1, vec![]),
            (TxType::Eip1559, 2, vec![]),
            (TxType::Eip4844, 3, vec![EIP4844_TX_TYPE_ID]),
            #[cfg(feature = "optimism")]
            (TxType::Deposit, 3, vec![DEPOSIT_TX_TYPE_ID]),
        ];

        for (tx_type, expected_identifier, expected_buf) in cases {
            let mut buf = vec![];
            let identifier = tx_type.to_compact(&mut buf);
            assert_eq!(
                identifier, expected_identifier,
                "Unexpected identifier for TxType {tx_type:?}",
            );
            assert_eq!(buf, expected_buf, "Unexpected buffer for TxType {tx_type:?}");
        }
    }

    #[test]
    fn test_txtype_from_compact() {
        let cases = vec![
            (TxType::Legacy, 0, vec![]),
            (TxType::Eip2930, 1, vec![]),
            (TxType::Eip1559, 2, vec![]),
            (TxType::Eip4844, 3, vec![EIP4844_TX_TYPE_ID]),
            #[cfg(feature = "optimism")]
            (TxType::Deposit, 3, vec![DEPOSIT_TX_TYPE_ID]),
        ];

        for (expected_type, identifier, buf) in cases {
            let (actual_type, remaining_buf) = TxType::from_compact(&buf, identifier);
            assert_eq!(actual_type, expected_type, "Unexpected TxType for identifier {identifier}",);
            assert!(
                remaining_buf.is_empty(),
                "Buffer not fully consumed for identifier {identifier}",
            );
        }
    }

    #[test]
    fn decode_tx_type() {
        // Test for Legacy transaction
        let tx_type = TxType::decode(&mut &hex!("80")[..]).unwrap();
        assert_eq!(tx_type, TxType::Legacy);

        // Test for EIP2930 transaction
        let tx_type = TxType::decode(&mut &[1u8][..]).unwrap();
        assert_eq!(tx_type, TxType::Eip2930);

        // Test for EIP1559 transaction
        let tx_type = TxType::decode(&mut &[2u8][..]).unwrap();
        assert_eq!(tx_type, TxType::Eip1559);

        // Test for EIP4844 transaction
        let tx_type = TxType::decode(&mut &[3u8][..]).unwrap();
        assert_eq!(tx_type, TxType::Eip4844);

        // Test random byte not in range
        let buf = [rand::thread_rng().gen_range(4..=u8::MAX)];
        println!("{buf:?}");
        assert!(TxType::decode(&mut &buf[..]).is_err());

        // Test for Deposit transaction
        #[cfg(feature = "optimism")]
        {
            let buf = [126u8];
            let tx_type = TxType::decode(&mut &buf[..]).unwrap();
            assert_eq!(tx_type, TxType::Deposit);
        }
    }
}<|MERGE_RESOLUTION|>--- conflicted
+++ resolved
@@ -86,20 +86,6 @@
 
     fn try_from(value: u8) -> Result<Self, Self::Error> {
         #[cfg(feature = "optimism")]
-<<<<<<< HEAD
-        if value == TxType::Deposit {
-            return Ok(TxType::Deposit)
-        }
-
-        if value == TxType::Legacy {
-            return Ok(TxType::Legacy)
-        } else if value == TxType::Eip2930 {
-            return Ok(TxType::Eip2930)
-        } else if value == TxType::Eip1559 {
-            return Ok(TxType::Eip1559)
-        } else if value == TxType::Eip4844 {
-            return Ok(TxType::Eip4844)
-=======
         if value == Self::Deposit {
             return Ok(Self::Deposit)
         }
@@ -112,7 +98,6 @@
             return Ok(Self::Eip1559)
         } else if value == Self::Eip4844 {
             return Ok(Self::Eip4844)
->>>>>>> 3d3f52b2
         }
 
         Err("invalid tx type")
@@ -193,11 +178,7 @@
 
 impl PartialEq<TxType> for u8 {
     fn eq(&self, other: &TxType) -> bool {
-<<<<<<< HEAD
-        *self == *other as u8
-=======
         *self == *other as Self
->>>>>>> 3d3f52b2
     }
 }
 
@@ -215,11 +196,7 @@
     fn decode(buf: &mut &[u8]) -> alloy_rlp::Result<Self> {
         let ty = u8::decode(buf)?;
 
-<<<<<<< HEAD
-        TxType::try_from(ty).map_err(alloy_rlp::Error::Custom)
-=======
         Self::try_from(ty).map_err(alloy_rlp::Error::Custom)
->>>>>>> 3d3f52b2
     }
 }
 
