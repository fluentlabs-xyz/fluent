--- conflicted
+++ resolved
@@ -200,11 +200,7 @@
 /// Outputs (odd_y_parity, chain_id) from the `v` value.
 /// This doesn't check validity of the `v` value for optimism.
 #[inline]
-<<<<<<< HEAD
-pub fn extract_chain_id(v: u64) -> alloy_rlp::Result<(bool, Option<u64>)> {
-=======
 pub const fn extract_chain_id(v: u64) -> alloy_rlp::Result<(bool, Option<u64>)> {
->>>>>>> 3d3f52b2
     if v < 35 {
         // non-EIP-155 legacy scheme, v = 27 for even y-parity, v = 28 for odd y-parity
         if v != 27 && v != 28 {
