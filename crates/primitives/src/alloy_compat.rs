//! Common conversions from alloy types.

<<<<<<< HEAD
#[cfg(not(feature = "std"))]
use alloc::vec::Vec;

use alloy_primitives::TxKind;
=======
use crate::{
    constants::EMPTY_TRANSACTIONS, transaction::extract_chain_id, Block, BlockBody, Signature,
    Transaction, TransactionSigned, TransactionSignedEcRecovered, TransactionSignedNoHash, TxType,
};
use alloc::{string::ToString, vec::Vec};
use alloy_consensus::{TxEip1559, TxEip2930, TxEip4844, TxLegacy};
use alloy_primitives::{Parity, TxKind};
>>>>>>> 1ba631ba
use alloy_rlp::Error as RlpError;
use alloy_serde::WithOtherFields;
use op_alloy_rpc_types as _;

<<<<<<< HEAD
use crate::{
    constants::EMPTY_TRANSACTIONS,
    transaction::{extract_chain_id},
    Block, Signature, Transaction, TransactionSigned, TransactionSignedEcRecovered, TxEip1559,
    TxEip2930, TxEip4844, TxLegacy, TxType,
};

impl TryFrom<alloy_rpc_types::Block> for Block {
=======
impl TryFrom<alloy_rpc_types::Block<WithOtherFields<alloy_rpc_types::Transaction>>> for Block {
>>>>>>> 1ba631ba
    type Error = alloy_rpc_types::ConversionError;

    fn try_from(
        block: alloy_rpc_types::Block<WithOtherFields<alloy_rpc_types::Transaction>>,
    ) -> Result<Self, Self::Error> {
        use alloy_rpc_types::ConversionError;

        let transactions = {
            let transactions: Result<Vec<TransactionSigned>, ConversionError> = match block
                .transactions
            {
                alloy_rpc_types::BlockTransactions::Full(transactions) => {
                    transactions.into_iter().map(|tx| tx.try_into()).collect()
                }
                alloy_rpc_types::BlockTransactions::Hashes(_) |
                alloy_rpc_types::BlockTransactions::Uncle => {
                    // alloy deserializes empty blocks into `BlockTransactions::Hashes`, if the tx
                    // root is the empty root then we can just return an empty vec.
                    if block.header.transactions_root == EMPTY_TRANSACTIONS {
                        Ok(Vec::new())
                    } else {
                        Err(ConversionError::MissingFullTransactions)
                    }
                }
            };
            transactions?
        };

        Ok(Self {
            header: block.header.try_into()?,
            body: BlockBody {
                transactions,
                ommers: Default::default(),
                withdrawals: block.withdrawals.map(Into::into),
                // todo(onbjerg): we don't know if this is added to rpc yet, so for now we leave it
                // as empty.
                requests: None,
            },
        })
    }
}

impl TryFrom<WithOtherFields<alloy_rpc_types::Transaction>> for Transaction {
    type Error = alloy_rpc_types::ConversionError;

    fn try_from(tx: WithOtherFields<alloy_rpc_types::Transaction>) -> Result<Self, Self::Error> {
        use alloy_eips::eip2718::Eip2718Error;
        use alloy_rpc_types::ConversionError;

<<<<<<< HEAD
        let tx_type = tx.transaction_type.map(TryInto::try_into).transpose();
        match tx_type.map_err(|_| {
=======
        #[cfg(feature = "optimism")]
        let WithOtherFields { inner: tx, other } = tx;
        #[cfg(not(feature = "optimism"))]
        let WithOtherFields { inner: tx, other: _ } = tx;

        match tx.transaction_type.map(TryInto::try_into).transpose().map_err(|_| {
>>>>>>> 1ba631ba
            ConversionError::Eip2718Error(Eip2718Error::UnexpectedType(
                tx.transaction_type.unwrap(),
            ))
        })? {
            None | Some(TxType::Legacy) => {
                // legacy
                if tx.max_fee_per_gas.is_some() || tx.max_priority_fee_per_gas.is_some() {
                    return Err(ConversionError::Eip2718Error(
                        RlpError::Custom("EIP-1559 fields are present in a legacy transaction")
                            .into(),
                    ))
                }

                // extract the chain id if possible
                let chain_id = match tx.chain_id {
                    Some(chain_id) => Some(chain_id),
                    None => {
                        if let Some(signature) = tx.signature {
                            // TODO: make this error conversion better. This is needed because
                            // sometimes rpc providers return legacy transactions without a chain id
                            // explicitly in the response, however those transactions may also have
                            // a chain id in the signature from eip155
                            extract_chain_id(signature.v.to())
                                .map_err(|err| ConversionError::Eip2718Error(err.into()))?
                                .1
                        } else {
                            return Err(ConversionError::MissingChainId)
                        }
                    }
                };

                Ok(Self::Legacy(TxLegacy {
                    chain_id,
                    nonce: tx.nonce,
                    gas_price: tx.gas_price.ok_or(ConversionError::MissingGasPrice)?,
                    gas_limit: tx.gas,
                    to: tx.to.map_or(TxKind::Create, TxKind::Call),
                    value: tx.value,
                    input: tx.input,
                }))
            }
            Some(TxType::Eip2930) => {
                // eip2930
                Ok(Self::Eip2930(TxEip2930 {
                    chain_id: tx.chain_id.ok_or(ConversionError::MissingChainId)?,
                    nonce: tx.nonce,
                    gas_limit: tx.gas,
                    to: tx.to.map_or(TxKind::Create, TxKind::Call),
                    value: tx.value,
                    input: tx.input,
                    access_list: tx.access_list.ok_or(ConversionError::MissingAccessList)?,
                    gas_price: tx.gas_price.ok_or(ConversionError::MissingGasPrice)?,
                }))
            }
            Some(TxType::Eip1559) => {
                // EIP-1559
                Ok(Self::Eip1559(TxEip1559 {
                    chain_id: tx.chain_id.ok_or(ConversionError::MissingChainId)?,
                    nonce: tx.nonce,
                    max_priority_fee_per_gas: tx
                        .max_priority_fee_per_gas
                        .ok_or(ConversionError::MissingMaxPriorityFeePerGas)?,
                    max_fee_per_gas: tx
                        .max_fee_per_gas
                        .ok_or(ConversionError::MissingMaxFeePerGas)?,
                    gas_limit: tx.gas,
                    to: tx.to.map_or(TxKind::Create, TxKind::Call),
                    value: tx.value,
                    access_list: tx.access_list.ok_or(ConversionError::MissingAccessList)?,
                    input: tx.input,
                }))
            }
            Some(TxType::Eip4844) => {
                // EIP-4844
                Ok(Self::Eip4844(TxEip4844 {
                    chain_id: tx.chain_id.ok_or(ConversionError::MissingChainId)?,
                    nonce: tx.nonce,
                    max_priority_fee_per_gas: tx
                        .max_priority_fee_per_gas
                        .ok_or(ConversionError::MissingMaxPriorityFeePerGas)?,
                    max_fee_per_gas: tx
                        .max_fee_per_gas
                        .ok_or(ConversionError::MissingMaxFeePerGas)?,
                    gas_limit: tx.gas,
                    to: tx.to.unwrap_or_default(),
                    value: tx.value,
                    access_list: tx.access_list.ok_or(ConversionError::MissingAccessList)?,
                    input: tx.input,
                    blob_versioned_hashes: tx
                        .blob_versioned_hashes
                        .ok_or(ConversionError::MissingBlobVersionedHashes)?,
                    max_fee_per_blob_gas: tx
                        .max_fee_per_blob_gas
                        .ok_or(ConversionError::MissingMaxFeePerBlobGas)?,
                }))
            }
            Some(TxType::Eip7702) => {
                // this is currently unsupported as it is not present in alloy due to missing rpc
                // specs
                Err(ConversionError::Custom("Unimplemented".to_string()))
                /*
                // EIP-7702
                Ok(Transaction::Eip7702(TxEip7702 {
                    chain_id: tx.chain_id.ok_or(ConversionError::MissingChainId)?,
                    nonce: tx.nonce,
                    max_priority_fee_per_gas: tx
                        .max_priority_fee_per_gas
                        .ok_or(ConversionError::MissingMaxPriorityFeePerGas)?,
                    max_fee_per_gas: tx
                        .max_fee_per_gas
                        .ok_or(ConversionError::MissingMaxFeePerGas)?,
                    gas_limit: tx
                        .gas
                        .try_into()
                        .map_err(|_| ConversionError::Eip2718Error(RlpError::Overflow.into()))?,
                    to: tx.to.map_or(TxKind::Create, TxKind::Call),
                    value: tx.value,
                    access_list: tx.access_list.ok_or(ConversionError::MissingAccessList)?,
                    authorization_list: tx
                        .authorization_list
                        .ok_or(ConversionError::MissingAuthorizationList)?,
                    input: tx.input,
                    }))*/
            }
            #[cfg(feature = "optimism")]
            Some(TxType::Deposit) => {
                let fields = other
                    .deserialize_into::<op_alloy_rpc_types::OpTransactionFields>()
                    .map_err(|e| ConversionError::Custom(e.to_string()))?;
                Ok(Self::Deposit(op_alloy_consensus::TxDeposit {
                    source_hash: fields
                        .source_hash
                        .ok_or_else(|| ConversionError::Custom("MissingSourceHash".to_string()))?,
                    from: tx.from,
                    to: TxKind::from(tx.to),
                    mint: fields.mint.filter(|n| *n != 0),
                    value: tx.value,
                    gas_limit: tx.gas,
                    is_system_transaction: fields.is_system_tx.unwrap_or(false),
                    input: tx.input,
                }))
            }
        }
    }
}

impl TryFrom<WithOtherFields<alloy_rpc_types::Transaction>> for TransactionSigned {
    type Error = alloy_rpc_types::ConversionError;

    fn try_from(tx: WithOtherFields<alloy_rpc_types::Transaction>) -> Result<Self, Self::Error> {
        use alloy_rpc_types::ConversionError;

        let signature = tx.signature.ok_or(ConversionError::MissingSignature)?;
        let transaction: Transaction = tx.try_into()?;
        let y_parity = if let Some(y_parity) = signature.y_parity {
            y_parity.0
        } else {
            match transaction.tx_type() {
                // If the transaction type is Legacy, adjust the v component of the
                // signature according to the Ethereum specification
                TxType::Legacy => {
                    extract_chain_id(signature.v.to())
                        .map_err(|_| ConversionError::InvalidSignature)?
                        .0
                }
                _ => !signature.v.is_zero(),
            }
        };

        let mut parity = Parity::Parity(y_parity);

        if matches!(transaction.tx_type(), TxType::Legacy) {
            if let Some(chain_id) = transaction.chain_id() {
                parity = parity.with_chain_id(chain_id)
            }
        }

        Ok(Self::from_transaction_and_signature(
            transaction,
            Signature::new(signature.r, signature.s, parity),
        ))
    }
}

impl TryFrom<WithOtherFields<alloy_rpc_types::Transaction>> for TransactionSignedEcRecovered {
    type Error = alloy_rpc_types::ConversionError;

    fn try_from(tx: WithOtherFields<alloy_rpc_types::Transaction>) -> Result<Self, Self::Error> {
        use alloy_rpc_types::ConversionError;

        let transaction: TransactionSigned = tx.try_into()?;

        transaction.try_into_ecrecovered().map_err(|_| ConversionError::InvalidSignature)
    }
}

impl TryFrom<WithOtherFields<alloy_rpc_types::Transaction>> for TransactionSignedNoHash {
    type Error = alloy_rpc_types::ConversionError;

    fn try_from(tx: WithOtherFields<alloy_rpc_types::Transaction>) -> Result<Self, Self::Error> {
        Ok(Self {
            signature: tx.signature.ok_or(Self::Error::MissingSignature)?.try_into()?,
            transaction: tx.try_into()?,
        })
    }
}

#[cfg(test)]
#[cfg(feature = "optimism")]
mod tests {
    use super::*;
<<<<<<< HEAD
    use crate::{
        TxFluentV1,
    };
    use alloy_rpc_types::Transaction as AlloyTransaction;
    use assert_matches::assert_matches;
    use fuel_core_types::fuel_types::canonical::Serialize;
    use fuel_tx::UniqueIdentifier;
    use fuel_vm::fuel_types::{AssetId, ChainId};
    use revm_primitives::{Bytes};

    #[test]
    fn fluent_v1_tx_conversion() {
        // type - represents the Fluent transaction type
        // executionEnvironment - represents the execution environment of the transaction (e.g.
        // Solana, Fuel) rawData - represents the raw data of the transaction
        // other fields can be filled with zeros
        let input = r#"{
            "chainId": "0x1",
            "type": "0x52",
            "executionEnvironment": "0x01",
            "rawData": "0x0bf1845c5d7a82ec92365d5027f7310793d53004f3c86aa80965c67bf7e7dc80",
            "from": "0x0000000000000000000000000000000000000000",
            "hash": "0x0000000000000000000000000000000000000000000000000000000000000000",
            "gas": "0x0",
            "gasPrice": "0x0",
            "input": "0x0000000000000000000000000000000000000000000000000000000000000000",
            "nonce": "0x0",
            "value": "0x0"
        }"#;
        let alloy_tx: AlloyTransaction =
            serde_json::from_str(input).expect("failed to deserialize");

        let reth_tx: Transaction = alloy_tx.try_into().expect("alloy tx convertable to reth tx");
        match reth_tx {
            Transaction::FluentV1(fluent_tx) => {
                assert_eq!(fluent_tx.tx_type(), TxType::FluentV1);

                assert_matches!(
                    fluent_tx.execution_environment,
                    ExecutionEnvironment::Solana(..),
                    "solana EE expected"
                );
            }
            _ => panic!("Expected FluentV1 transaction, but got a different type"),
        }
    }

    #[test]
    fn fluent_v1_tx_conversion_with_fuel_tx_ee() {
        let mut tb = fuel_vm::util::test_helpers::TestBuilder::new(1234u64);
        tb.with_chain_id(ChainId::new(DEVNET_CHAIN_ID));
        let tx1 = tb
            .coin_input(AssetId::default(), 100)
            .change_output(AssetId::default())
            .build()
            .transaction()
            .clone();
        let tx1: fuel_tx::Transaction = fuel_tx::Transaction::Script(tx1);
        let tx_raw_data = tx1.to_bytes();
        let tx1_id = tx1.id(&tb.get_chain_id());
        println!("tx1_id {}", hex::encode(&tx1_id));
        let tx_raw_data_hex = hex::encode(&tx_raw_data);
        let input = r#"{
            "chainId": "1337",
            "type": "0x52",
            "executionEnvironment": "0x00",
            "rawData": "0x#RAW_DATA#",
            "from": "0x0000000000000000000000000000000000000000",
            "hash": "0x0000000000000000000000000000000000000000000000000000000000000000",
            "gas": "0x0",
            "gasPrice": "0x0",
            "input": "0x0000000000000000000000000000000000000000000000000000000000000000",
            "nonce": "0x0",
            "value": "0x0"
        }"#
        .replace("#RAW_DATA#", tx_raw_data_hex.as_str());
        println!("tx_raw_data_hex {}", &tx_raw_data_hex);
        let alloy_tx: AlloyTransaction =
            serde_json::from_str(input.as_str()).expect("input is a valid alloy tx");

        let reth_tx: Transaction = alloy_tx.try_into().expect("alloy tx convertable to reth tx");
        match reth_tx {
            Transaction::FluentV1(fluent_tx) => {
                assert_eq!(fluent_tx.tx_type(), TxType::FluentV1);

                assert_matches!(
                    fluent_tx.execution_environment,
                    ExecutionEnvironment::Fuel(..),
                    "Fuel EE expected"
                );
            }
            _ => panic!("Expected FluentV1 transaction, but got a different type"),
        }
    }

    #[test]
    fn encode_decode_transaction_signed_script_fluent() {
        let mut tb = fuel_vm::util::test_helpers::TestBuilder::new(1234u64);
        tb.with_chain_id(ChainId::new(DEVNET_CHAIN_ID));
        let tx1 = tb
            .coin_input(AssetId::default(), 100)
            .change_output(AssetId::default())
            .build()
            .transaction()
            .clone();
        let tx1: fuel_tx::Transaction = fuel_tx::Transaction::Script(tx1);
        let mut tx_raw_data_vec = vec![];
        tx_raw_data_vec.extend_from_slice(tx1.to_bytes().as_slice());
        let tx_raw_data_bytes = Bytes::from(tx_raw_data_vec);
        println!("tx_raw hex: {}", hex::encode(&tx_raw_data_bytes));

        let fuel_ee = ExecutionEnvironment::new(0, tx_raw_data_bytes.clone()).unwrap();

        let transaction_signed = TransactionSigned {
            hash: Default::default(),
            signature: Default::default(),
            transaction: Transaction::FluentV1(TxFluentV1::new(fuel_ee, tx_raw_data_bytes)),
        };

        let local_transactions = vec![transaction_signed];

        let mut buf = vec![];

        alloy_rlp::encode_list(&local_transactions, &mut buf);

        let txs: Vec<TransactionSigned> =
            alloy_rlp::Decodable::decode(&mut buf.as_slice()).unwrap();
        assert_eq!(txs.len(), 1);
    }

    #[test]
    fn encode_decode_transaction_signed_create_fluent() {
        let mut tb = fuel_vm::util::test_helpers::TestBuilder::new(1234u64);
        tb.with_chain_id(ChainId::new(DEVNET_CHAIN_ID));
        let tx1 = tb
            .coin_input(AssetId::default(), 100)
            .change_output(AssetId::default())
            .build()
            .transaction()
            .clone();
        let tx1: fuel_tx::Transaction = tx1.into();
        let mut tx_raw_data_vec = vec![];
        tx_raw_data_vec.extend_from_slice(tx1.to_bytes().as_slice());
        let tx_raw_data_bytes = Bytes::from(tx_raw_data_vec);
        println!("tx_raw hex: {}", hex::encode(&tx_raw_data_bytes));

        let fuel_ee = ExecutionEnvironment::new(0, tx_raw_data_bytes.clone()).unwrap();

        let transaction_signed = TransactionSigned {
            hash: Default::default(),
            signature: Default::default(),
            transaction: Transaction::FluentV1(TxFluentV1::new(fuel_ee, tx_raw_data_bytes)),
        };

        let local_transactions = vec![transaction_signed];

        let mut buf = vec![];

        alloy_rlp::encode_list(&local_transactions, &mut buf);

        let txs: Vec<TransactionSigned> =
            alloy_rlp::Decodable::decode(&mut buf.as_slice()).unwrap();
        assert_eq!(txs.len(), 1);
    }
=======
    use alloy_primitives::{address, Address, B256, U256};
    use alloy_rpc_types::Transaction as AlloyTransaction;
>>>>>>> 1ba631ba

    #[test]
    fn optimism_deposit_tx_conversion_no_mint() {
        let input = r#"{
            "blockHash": "0xef664d656f841b5ad6a2b527b963f1eb48b97d7889d742f6cbff6950388e24cd",
            "blockNumber": "0x73a78fd",
            "depositReceiptVersion": "0x1",
            "from": "0x36bde71c97b33cc4729cf772ae268934f7ab70b2",
            "gas": "0xc27a8",
            "gasPrice": "0x0",
            "hash": "0x0bf1845c5d7a82ec92365d5027f7310793d53004f3c86aa80965c67bf7e7dc80",
            "input": "0xd764ad0b000100000000000000000000000000000000000000000000000000000001cf5400000000000000000000000099c9fc46f92e8a1c0dec1b1747d010903e884be100000000000000000000000042000000000000000000000000000000000000100000000000000000000000000000000000000000000000000000000000000000000000000000000000000000000000000000000000000000000000000007a12000000000000000000000000000000000000000000000000000000000000000c000000000000000000000000000000000000000000000000000000000000000e40166a07a0000000000000000000000000994206dfe8de6ec6920ff4d779b0d950605fb53000000000000000000000000d533a949740bb3306d119cc777fa900ba034cd52000000000000000000000000ca74f404e0c7bfa35b13b511097df966d5a65597000000000000000000000000ca74f404e0c7bfa35b13b511097df966d5a65597000000000000000000000000000000000000000000000216614199391dbba2ba00000000000000000000000000000000000000000000000000000000000000c0000000000000000000000000000000000000000000000000000000000000000000000000000000000000000000000000000000000000000000000000",
            "mint": "0x0",
            "nonce": "0x74060",
            "r": "0x0",
            "s": "0x0",
            "sourceHash": "0x074adb22f2e6ed9bdd31c52eefc1f050e5db56eb85056450bccd79a6649520b3",
            "to": "0x4200000000000000000000000000000000000007",
            "transactionIndex": "0x1",
            "type": "0x7e",
            "v": "0x0",
            "value": "0x0"
        }"#;
        let alloy_tx: WithOtherFields<AlloyTransaction> =
            serde_json::from_str(input).expect("failed to deserialize");

        let reth_tx: Transaction = alloy_tx.try_into().expect("failed to convert");
        if let Transaction::Deposit(deposit_tx) = reth_tx {
            assert_eq!(
                deposit_tx.source_hash,
                "0x074adb22f2e6ed9bdd31c52eefc1f050e5db56eb85056450bccd79a6649520b3"
                    .parse::<B256>()
                    .unwrap()
            );
            assert_eq!(
                deposit_tx.from,
                "0x36bde71c97b33cc4729cf772ae268934f7ab70b2".parse::<Address>().unwrap()
            );
            assert_eq!(
                deposit_tx.to,
                TxKind::from(address!("4200000000000000000000000000000000000007"))
            );
            assert_eq!(deposit_tx.mint, None);
            assert_eq!(deposit_tx.value, U256::ZERO);
            assert_eq!(deposit_tx.gas_limit, 796584);
            assert!(!deposit_tx.is_system_transaction);
        } else {
            panic!("Expected Deposit transaction");
        }
    }

    #[test]
    fn optimism_deposit_tx_conversion_mint() {
        let input = r#"{
            "blockHash": "0x7194f63b105e93fb1a27c50d23d62e422d4185a68536c55c96284911415699b2",
            "blockNumber": "0x73a82cc",
            "depositReceiptVersion": "0x1",
            "from": "0x36bde71c97b33cc4729cf772ae268934f7ab70b2",
            "gas": "0x7812e",
            "gasPrice": "0x0",
            "hash": "0xf7e83886d3c6864f78e01c453ebcd57020c5795d96089e8f0e0b90a467246ddb",
            "input": "0xd764ad0b000100000000000000000000000000000000000000000000000000000001cf5f00000000000000000000000099c9fc46f92e8a1c0dec1b1747d010903e884be100000000000000000000000042000000000000000000000000000000000000100000000000000000000000000000000000000000000000239c2e16a5ca5900000000000000000000000000000000000000000000000000000000000000030d4000000000000000000000000000000000000000000000000000000000000000c000000000000000000000000000000000000000000000000000000000000000e41635f5fd0000000000000000000000002ce910fbba65b454bbaf6a18c952a70f3bcd82990000000000000000000000002ce910fbba65b454bbaf6a18c952a70f3bcd82990000000000000000000000000000000000000000000000239c2e16a5ca590000000000000000000000000000000000000000000000000000000000000000008000000000000000000000000000000000000000000000000000000000000000400000000000000000000000000000000000000000000000000000000000000040000000000000000000000000000000000000000000000000000000000000000000000000000000000000000000000000000000000000000000000000",
            "mint": "0x239c2e16a5ca590000",
            "nonce": "0x7406b",
            "r": "0x0",
            "s": "0x0",
            "sourceHash": "0xe0358cd2b2686d297c5c859646a613124a874fb9d9c4a2c88636a46a65c06e48",
            "to": "0x4200000000000000000000000000000000000007",
            "transactionIndex": "0x1",
            "type": "0x7e",
            "v": "0x0",
            "value": "0x239c2e16a5ca590000"
        }"#;
        let alloy_tx: WithOtherFields<AlloyTransaction> =
            serde_json::from_str(input).expect("failed to deserialize");

        let reth_tx: Transaction = alloy_tx.try_into().expect("failed to convert");

        if let Transaction::Deposit(deposit_tx) = reth_tx {
            assert_eq!(
                deposit_tx.source_hash,
                "0xe0358cd2b2686d297c5c859646a613124a874fb9d9c4a2c88636a46a65c06e48"
                    .parse::<B256>()
                    .unwrap()
            );
            assert_eq!(
                deposit_tx.from,
                "0x36bde71c97b33cc4729cf772ae268934f7ab70b2".parse::<Address>().unwrap()
            );
            assert_eq!(
                deposit_tx.to,
                TxKind::from(address!("4200000000000000000000000000000000000007"))
            );
            assert_eq!(deposit_tx.mint, Some(656890000000000000000));
            assert_eq!(deposit_tx.value, U256::from(0x239c2e16a5ca590000_u128));
            assert_eq!(deposit_tx.gas_limit, 491822);
            assert!(!deposit_tx.is_system_transaction);
        } else {
            panic!("Expected Deposit transaction");
        }
    }
}<|MERGE_RESOLUTION|>--- conflicted
+++ resolved
@@ -1,11 +1,5 @@
 //! Common conversions from alloy types.
 
-<<<<<<< HEAD
-#[cfg(not(feature = "std"))]
-use alloc::vec::Vec;
-
-use alloy_primitives::TxKind;
-=======
 use crate::{
     constants::EMPTY_TRANSACTIONS, transaction::extract_chain_id, Block, BlockBody, Signature,
     Transaction, TransactionSigned, TransactionSignedEcRecovered, TransactionSignedNoHash, TxType,
@@ -13,23 +7,11 @@
 use alloc::{string::ToString, vec::Vec};
 use alloy_consensus::{TxEip1559, TxEip2930, TxEip4844, TxLegacy};
 use alloy_primitives::{Parity, TxKind};
->>>>>>> 1ba631ba
 use alloy_rlp::Error as RlpError;
 use alloy_serde::WithOtherFields;
 use op_alloy_rpc_types as _;
 
-<<<<<<< HEAD
-use crate::{
-    constants::EMPTY_TRANSACTIONS,
-    transaction::{extract_chain_id},
-    Block, Signature, Transaction, TransactionSigned, TransactionSignedEcRecovered, TxEip1559,
-    TxEip2930, TxEip4844, TxLegacy, TxType,
-};
-
-impl TryFrom<alloy_rpc_types::Block> for Block {
-=======
 impl TryFrom<alloy_rpc_types::Block<WithOtherFields<alloy_rpc_types::Transaction>>> for Block {
->>>>>>> 1ba631ba
     type Error = alloy_rpc_types::ConversionError;
 
     fn try_from(
@@ -79,17 +61,12 @@
         use alloy_eips::eip2718::Eip2718Error;
         use alloy_rpc_types::ConversionError;
 
-<<<<<<< HEAD
-        let tx_type = tx.transaction_type.map(TryInto::try_into).transpose();
-        match tx_type.map_err(|_| {
-=======
         #[cfg(feature = "optimism")]
         let WithOtherFields { inner: tx, other } = tx;
         #[cfg(not(feature = "optimism"))]
         let WithOtherFields { inner: tx, other: _ } = tx;
 
         match tx.transaction_type.map(TryInto::try_into).transpose().map_err(|_| {
->>>>>>> 1ba631ba
             ConversionError::Eip2718Error(Eip2718Error::UnexpectedType(
                 tx.transaction_type.unwrap(),
             ))
@@ -301,175 +278,8 @@
 #[cfg(feature = "optimism")]
 mod tests {
     use super::*;
-<<<<<<< HEAD
-    use crate::{
-        TxFluentV1,
-    };
-    use alloy_rpc_types::Transaction as AlloyTransaction;
-    use assert_matches::assert_matches;
-    use fuel_core_types::fuel_types::canonical::Serialize;
-    use fuel_tx::UniqueIdentifier;
-    use fuel_vm::fuel_types::{AssetId, ChainId};
-    use revm_primitives::{Bytes};
-
-    #[test]
-    fn fluent_v1_tx_conversion() {
-        // type - represents the Fluent transaction type
-        // executionEnvironment - represents the execution environment of the transaction (e.g.
-        // Solana, Fuel) rawData - represents the raw data of the transaction
-        // other fields can be filled with zeros
-        let input = r#"{
-            "chainId": "0x1",
-            "type": "0x52",
-            "executionEnvironment": "0x01",
-            "rawData": "0x0bf1845c5d7a82ec92365d5027f7310793d53004f3c86aa80965c67bf7e7dc80",
-            "from": "0x0000000000000000000000000000000000000000",
-            "hash": "0x0000000000000000000000000000000000000000000000000000000000000000",
-            "gas": "0x0",
-            "gasPrice": "0x0",
-            "input": "0x0000000000000000000000000000000000000000000000000000000000000000",
-            "nonce": "0x0",
-            "value": "0x0"
-        }"#;
-        let alloy_tx: AlloyTransaction =
-            serde_json::from_str(input).expect("failed to deserialize");
-
-        let reth_tx: Transaction = alloy_tx.try_into().expect("alloy tx convertable to reth tx");
-        match reth_tx {
-            Transaction::FluentV1(fluent_tx) => {
-                assert_eq!(fluent_tx.tx_type(), TxType::FluentV1);
-
-                assert_matches!(
-                    fluent_tx.execution_environment,
-                    ExecutionEnvironment::Solana(..),
-                    "solana EE expected"
-                );
-            }
-            _ => panic!("Expected FluentV1 transaction, but got a different type"),
-        }
-    }
-
-    #[test]
-    fn fluent_v1_tx_conversion_with_fuel_tx_ee() {
-        let mut tb = fuel_vm::util::test_helpers::TestBuilder::new(1234u64);
-        tb.with_chain_id(ChainId::new(DEVNET_CHAIN_ID));
-        let tx1 = tb
-            .coin_input(AssetId::default(), 100)
-            .change_output(AssetId::default())
-            .build()
-            .transaction()
-            .clone();
-        let tx1: fuel_tx::Transaction = fuel_tx::Transaction::Script(tx1);
-        let tx_raw_data = tx1.to_bytes();
-        let tx1_id = tx1.id(&tb.get_chain_id());
-        println!("tx1_id {}", hex::encode(&tx1_id));
-        let tx_raw_data_hex = hex::encode(&tx_raw_data);
-        let input = r#"{
-            "chainId": "1337",
-            "type": "0x52",
-            "executionEnvironment": "0x00",
-            "rawData": "0x#RAW_DATA#",
-            "from": "0x0000000000000000000000000000000000000000",
-            "hash": "0x0000000000000000000000000000000000000000000000000000000000000000",
-            "gas": "0x0",
-            "gasPrice": "0x0",
-            "input": "0x0000000000000000000000000000000000000000000000000000000000000000",
-            "nonce": "0x0",
-            "value": "0x0"
-        }"#
-        .replace("#RAW_DATA#", tx_raw_data_hex.as_str());
-        println!("tx_raw_data_hex {}", &tx_raw_data_hex);
-        let alloy_tx: AlloyTransaction =
-            serde_json::from_str(input.as_str()).expect("input is a valid alloy tx");
-
-        let reth_tx: Transaction = alloy_tx.try_into().expect("alloy tx convertable to reth tx");
-        match reth_tx {
-            Transaction::FluentV1(fluent_tx) => {
-                assert_eq!(fluent_tx.tx_type(), TxType::FluentV1);
-
-                assert_matches!(
-                    fluent_tx.execution_environment,
-                    ExecutionEnvironment::Fuel(..),
-                    "Fuel EE expected"
-                );
-            }
-            _ => panic!("Expected FluentV1 transaction, but got a different type"),
-        }
-    }
-
-    #[test]
-    fn encode_decode_transaction_signed_script_fluent() {
-        let mut tb = fuel_vm::util::test_helpers::TestBuilder::new(1234u64);
-        tb.with_chain_id(ChainId::new(DEVNET_CHAIN_ID));
-        let tx1 = tb
-            .coin_input(AssetId::default(), 100)
-            .change_output(AssetId::default())
-            .build()
-            .transaction()
-            .clone();
-        let tx1: fuel_tx::Transaction = fuel_tx::Transaction::Script(tx1);
-        let mut tx_raw_data_vec = vec![];
-        tx_raw_data_vec.extend_from_slice(tx1.to_bytes().as_slice());
-        let tx_raw_data_bytes = Bytes::from(tx_raw_data_vec);
-        println!("tx_raw hex: {}", hex::encode(&tx_raw_data_bytes));
-
-        let fuel_ee = ExecutionEnvironment::new(0, tx_raw_data_bytes.clone()).unwrap();
-
-        let transaction_signed = TransactionSigned {
-            hash: Default::default(),
-            signature: Default::default(),
-            transaction: Transaction::FluentV1(TxFluentV1::new(fuel_ee, tx_raw_data_bytes)),
-        };
-
-        let local_transactions = vec![transaction_signed];
-
-        let mut buf = vec![];
-
-        alloy_rlp::encode_list(&local_transactions, &mut buf);
-
-        let txs: Vec<TransactionSigned> =
-            alloy_rlp::Decodable::decode(&mut buf.as_slice()).unwrap();
-        assert_eq!(txs.len(), 1);
-    }
-
-    #[test]
-    fn encode_decode_transaction_signed_create_fluent() {
-        let mut tb = fuel_vm::util::test_helpers::TestBuilder::new(1234u64);
-        tb.with_chain_id(ChainId::new(DEVNET_CHAIN_ID));
-        let tx1 = tb
-            .coin_input(AssetId::default(), 100)
-            .change_output(AssetId::default())
-            .build()
-            .transaction()
-            .clone();
-        let tx1: fuel_tx::Transaction = tx1.into();
-        let mut tx_raw_data_vec = vec![];
-        tx_raw_data_vec.extend_from_slice(tx1.to_bytes().as_slice());
-        let tx_raw_data_bytes = Bytes::from(tx_raw_data_vec);
-        println!("tx_raw hex: {}", hex::encode(&tx_raw_data_bytes));
-
-        let fuel_ee = ExecutionEnvironment::new(0, tx_raw_data_bytes.clone()).unwrap();
-
-        let transaction_signed = TransactionSigned {
-            hash: Default::default(),
-            signature: Default::default(),
-            transaction: Transaction::FluentV1(TxFluentV1::new(fuel_ee, tx_raw_data_bytes)),
-        };
-
-        let local_transactions = vec![transaction_signed];
-
-        let mut buf = vec![];
-
-        alloy_rlp::encode_list(&local_transactions, &mut buf);
-
-        let txs: Vec<TransactionSigned> =
-            alloy_rlp::Decodable::decode(&mut buf.as_slice()).unwrap();
-        assert_eq!(txs.len(), 1);
-    }
-=======
     use alloy_primitives::{address, Address, B256, U256};
     use alloy_rpc_types::Transaction as AlloyTransaction;
->>>>>>> 1ba631ba
 
     #[test]
     fn optimism_deposit_tx_conversion_no_mint() {
