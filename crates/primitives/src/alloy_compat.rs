//! Common conversions from alloy types.

#[cfg(not(feature = "std"))]
use alloc::vec::Vec;

use alloy_primitives::TxKind;
use alloy_rlp::Error as RlpError;
use revm_primitives::{hex, Bytes};

use crate::{
    constants::EMPTY_TRANSACTIONS,
    transaction::{extract_chain_id, ExecutionEnvironment},
    Block, Signature, Transaction, TransactionSigned, TransactionSignedEcRecovered, TxEip1559,
    TxEip2930, TxEip4844, TxLegacy, TxType,
};

impl TryFrom<alloy_rpc_types::Block> for Block {
    type Error = alloy_rpc_types::ConversionError;

    fn try_from(block: alloy_rpc_types::Block) -> Result<Self, Self::Error> {
        use alloy_rpc_types::ConversionError;

        let body = {
            let transactions: Result<Vec<TransactionSigned>, ConversionError> = match block
                .transactions
            {
                alloy_rpc_types::BlockTransactions::Full(transactions) => transactions
                    .into_iter()
                    .map(|tx| {
                        let signature = tx.signature.ok_or(ConversionError::MissingSignature)?;
                        Ok(TransactionSigned::from_transaction_and_signature(
                            tx.try_into()?,
                            crate::Signature {
                                r: signature.r,
                                s: signature.s,
                                odd_y_parity: signature
                                    .y_parity
                                    .unwrap_or_else(|| alloy_rpc_types::Parity(!signature.v.bit(0)))
                                    .0,
                            },
                        ))
                    })
                    .collect(),
                alloy_rpc_types::BlockTransactions::Hashes(_) |
                alloy_rpc_types::BlockTransactions::Uncle => {
                    // alloy deserializes empty blocks into `BlockTransactions::Hashes`, if the tx
                    // root is the empty root then we can just return an empty vec.
                    if block.header.transactions_root == EMPTY_TRANSACTIONS {
                        Ok(vec![])
                    } else {
                        Err(ConversionError::MissingFullTransactions)
                    }
                }
            };
            transactions?
        };

        Ok(Self {
            header: block.header.try_into()?,
            body,
            ommers: Default::default(),
            withdrawals: block.withdrawals.map(Into::into),
            // todo(onbjerg): we don't know if this is added to rpc yet, so for now we leave it as
            // empty.
            requests: None,
        })
    }
}

impl TryFrom<alloy_rpc_types::Transaction> for Transaction {
    type Error = alloy_rpc_types::ConversionError;

    fn try_from(tx: alloy_rpc_types::Transaction) -> Result<Self, Self::Error> {
        use alloy_eips::eip2718::Eip2718Error;
        use alloy_rpc_types::ConversionError;

        let tx_type = tx.transaction_type.map(TryInto::try_into).transpose();
        match tx_type.map_err(|_| {
            ConversionError::Eip2718Error(Eip2718Error::UnexpectedType(
                tx.transaction_type.unwrap(),
            ))
        })? {
            None | Some(TxType::Legacy) => {
                // legacy
                if tx.max_fee_per_gas.is_some() || tx.max_priority_fee_per_gas.is_some() {
                    return Err(ConversionError::Eip2718Error(
                        RlpError::Custom("EIP-1559 fields are present in a legacy transaction")
                            .into(),
                    ))
                }

                // extract the chain id if possible
                let chain_id = match tx.chain_id {
                    Some(chain_id) => Some(chain_id),
                    None => {
                        if let Some(signature) = tx.signature {
                            // TODO: make this error conversion better. This is needed because
                            // sometimes rpc providers return legacy transactions without a chain id
                            // explicitly in the response, however those transactions may also have
                            // a chain id in the signature from eip155
                            extract_chain_id(signature.v.to())
                                .map_err(|err| ConversionError::Eip2718Error(err.into()))?
                                .1
                        } else {
                            return Err(ConversionError::MissingChainId)
                        }
                    }
                };

                Ok(Self::Legacy(TxLegacy {
                    chain_id,
                    nonce: tx.nonce,
                    gas_price: tx.gas_price.ok_or(ConversionError::MissingGasPrice)?,
                    gas_limit: tx
                        .gas
                        .try_into()
                        .map_err(|_| ConversionError::Eip2718Error(RlpError::Overflow.into()))?,
                    to: tx.to.map_or(TxKind::Create, TxKind::Call),
                    value: tx.value,
                    input: tx.input,
                }))
            }
            Some(TxType::Eip2930) => {
                // eip2930
                Ok(Self::Eip2930(TxEip2930 {
                    chain_id: tx.chain_id.ok_or(ConversionError::MissingChainId)?,
                    nonce: tx.nonce,
                    gas_limit: tx
                        .gas
                        .try_into()
                        .map_err(|_| ConversionError::Eip2718Error(RlpError::Overflow.into()))?,
                    to: tx.to.map_or(TxKind::Create, TxKind::Call),
                    value: tx.value,
                    input: tx.input,
                    access_list: tx.access_list.ok_or(ConversionError::MissingAccessList)?,
                    gas_price: tx.gas_price.ok_or(ConversionError::MissingGasPrice)?,
                }))
            }
            Some(TxType::Eip1559) => {
                // EIP-1559
                Ok(Self::Eip1559(TxEip1559 {
                    chain_id: tx.chain_id.ok_or(ConversionError::MissingChainId)?,
                    nonce: tx.nonce,
                    max_priority_fee_per_gas: tx
                        .max_priority_fee_per_gas
                        .ok_or(ConversionError::MissingMaxPriorityFeePerGas)?,
                    max_fee_per_gas: tx
                        .max_fee_per_gas
                        .ok_or(ConversionError::MissingMaxFeePerGas)?,
                    gas_limit: tx
                        .gas
                        .try_into()
                        .map_err(|_| ConversionError::Eip2718Error(RlpError::Overflow.into()))?,
                    to: tx.to.map_or(TxKind::Create, TxKind::Call),
                    value: tx.value,
                    access_list: tx.access_list.ok_or(ConversionError::MissingAccessList)?,
                    input: tx.input,
                }))
            }
            Some(TxType::Eip4844) => {
                // EIP-4844
                Ok(Self::Eip4844(TxEip4844 {
                    chain_id: tx.chain_id.ok_or(ConversionError::MissingChainId)?,
                    nonce: tx.nonce,
                    max_priority_fee_per_gas: tx
                        .max_priority_fee_per_gas
                        .ok_or(ConversionError::MissingMaxPriorityFeePerGas)?,
                    max_fee_per_gas: tx
                        .max_fee_per_gas
                        .ok_or(ConversionError::MissingMaxFeePerGas)?,
                    gas_limit: tx
                        .gas
                        .try_into()
                        .map_err(|_| ConversionError::Eip2718Error(RlpError::Overflow.into()))?,
                    placeholder: tx.to.map(|_| ()),
                    to: tx.to.unwrap_or_default(),
                    value: tx.value,
                    access_list: tx.access_list.ok_or(ConversionError::MissingAccessList)?,
                    input: tx.input,
                    blob_versioned_hashes: tx
                        .blob_versioned_hashes
                        .ok_or(ConversionError::MissingBlobVersionedHashes)?,
                    max_fee_per_blob_gas: tx
                        .max_fee_per_blob_gas
                        .ok_or(ConversionError::MissingMaxFeePerBlobGas)?,
                }))
            }
            #[cfg(feature = "optimism")]
            Some(TxType::Deposit) => Ok(Self::Deposit(crate::transaction::TxDeposit {
                source_hash: tx
                    .other
                    .get_deserialized::<String>("sourceHash")
                    .ok_or_else(|| ConversionError::Custom("MissingSourceHash".to_string()))?
                    .map_err(|_| ConversionError::Custom("MissingSourceHash".to_string()))?
                    .parse()
                    .map_err(|_| ConversionError::Custom("InvalidSourceHash".to_string()))?,
                from: tx.from,
                to: TxKind::from(tx.to),
                mint: Option::transpose(
                    tx.other.get_deserialized::<alloy_primitives::U128>("mint"),
                )
                .map_err(|_| ConversionError::Custom("MissingMintValue".to_string()))?
                .map(|num| num.to::<u128>())
                .filter(|num| *num > 0),
                value: tx.value,
                gas_limit: tx
                    .gas
                    .try_into()
                    .map_err(|_| ConversionError::Eip2718Error(RlpError::Overflow.into()))?,
                is_system_transaction: tx.from == crate::constants::OP_SYSTEM_TX_FROM_ADDR,
                input: tx.input,
            })),
            Some(TxType::FluentV1) => {
                let execution_environment_type = tx
                    .other
                    .get_deserialized::<String>("executionEnvironment")
                    .ok_or_else(|| {
                        ConversionError::Custom("MissingExecutionEnvironment".to_string())
                    })?
                    .map_err(|_| {
                        ConversionError::Custom("InvalidExecutionEnvironment".to_string())
                    })?;
                let raw_data = tx
                    .other
                    .get_deserialized::<String>("rawData")
                    .ok_or_else(|| ConversionError::Custom("MissingRawData".to_string()))?
                    .map_err(|_| ConversionError::Custom("InvalidRawData".to_string()))?;

                let raw_data = raw_data.trim_start_matches("0x");
                let raw_data = hex::decode(raw_data)
                    .map_err(|_| ConversionError::Custom("InvalidRawData".to_string()))?;
                let raw_data = Bytes::from(raw_data);

                let execution_environment = ExecutionEnvironment::from_str_with_data(
                    &execution_environment_type,
                    raw_data.clone().into(),
                )
                .map_err(|_| ConversionError::Custom("InvalidExecutionEnvironment".to_string()))?;

                Ok(Self::FluentV1(crate::transaction::TxFluentV1 {
                    execution_environment,
                    data: raw_data.into(),
                }))
            }
        }
    }
}

impl TryFrom<alloy_rpc_types::Transaction> for TransactionSigned {
    type Error = alloy_rpc_types::ConversionError;

    fn try_from(tx: alloy_rpc_types::Transaction) -> Result<Self, Self::Error> {
        use alloy_rpc_types::ConversionError;

        let signature = tx.signature.ok_or(ConversionError::MissingSignature)?;
        let transaction: Transaction = tx.try_into()?;

        Ok(Self::from_transaction_and_signature(
            transaction.clone(),
            Signature {
                r: signature.r,
                s: signature.s,
                odd_y_parity: if let Some(y_parity) = signature.y_parity {
                    y_parity.0
                } else {
                    match transaction.tx_type() {
                        // If the transaction type is Legacy, adjust the v component of the
                        // signature according to the Ethereum specification
                        TxType::Legacy => {
                            extract_chain_id(signature.v.to())
                                .map_err(|_| ConversionError::InvalidSignature)?
                                .0
                        }
                        _ => !signature.v.is_zero(),
                    }
                },
            },
        ))
    }
}

impl TryFrom<alloy_rpc_types::Transaction> for TransactionSignedEcRecovered {
    type Error = alloy_rpc_types::ConversionError;

    fn try_from(tx: alloy_rpc_types::Transaction) -> Result<Self, Self::Error> {
        use alloy_rpc_types::ConversionError;

        let transaction: TransactionSigned = tx.try_into()?;

        transaction.try_into_ecrecovered().map_err(|_| ConversionError::InvalidSignature)
    }
}

impl TryFrom<alloy_rpc_types::Signature> for Signature {
    type Error = alloy_rpc_types::ConversionError;

    fn try_from(signature: alloy_rpc_types::Signature) -> Result<Self, Self::Error> {
        use alloy_rpc_types::ConversionError;

        let odd_y_parity = if let Some(y_parity) = signature.y_parity {
            y_parity.0
        } else {
            extract_chain_id(signature.v.to()).map_err(|_| ConversionError::InvalidSignature)?.0
        };

        Ok(Self { r: signature.r, s: signature.s, odd_y_parity })
    }
}

#[cfg(test)]
mod tests {
    use super::*;
    use crate::{
        TxFluentV1,
    };
    use alloy_rpc_types::Transaction as AlloyTransaction;
    use assert_matches::assert_matches;
<<<<<<< HEAD
    use core::str::FromStr;
    use fluentbase_core::fvm::helpers::FUEL_TESTNET_BASE_ASSET_ID;
    use fluentbase_types::DEVNET_CHAIN_ID;
    use fuel_core_types::{
        fuel_asm::{op, RegId},
        fuel_crypto::SecretKey,
        fuel_types::canonical::Serialize,
    };
    use fuel_tx::{
        Bytes32, ConsensusParameters, Input, Output, TransactionBuilder, TxId, TxPointer,
        UniqueIdentifier, UtxoId,
    };
    use fuel_vm::{
        fuel_crypto::coins_bip32::ecdsa::signature::rand_core::SeedableRng,
        fuel_types::{AssetId, BlockHeight, ChainId},
        storage::MemoryStorage,
    };
    use rand::rngs::StdRng;
    use reth_chainspec::DEV;
    use revm_primitives::{address, Address, Bytes};
=======
    use fuel_core_types::fuel_types::canonical::Serialize;
    use fuel_tx::UniqueIdentifier;
    use fuel_vm::fuel_types::{AssetId, ChainId};
    use revm_primitives::{Bytes};
>>>>>>> 2f2e21a7

    #[test]
    fn fluent_v1_tx_conversion() {
        // type - represents the Fluent transaction type
        // executionEnvironment - represents the execution environment of the transaction (e.g.
        // Solana, Fuel) rawData - represents the raw data of the transaction
        // other fields can be filled with zeros
        let input = r#"{
            "chainId": "0x1",
            "type": "0x52",
            "executionEnvironment": "0x01",
            "rawData": "0x0bf1845c5d7a82ec92365d5027f7310793d53004f3c86aa80965c67bf7e7dc80",
            "from": "0x0000000000000000000000000000000000000000",
            "hash": "0x0000000000000000000000000000000000000000000000000000000000000000",
            "gas": "0x0",
            "gasPrice": "0x0",
            "input": "0x0000000000000000000000000000000000000000000000000000000000000000",
            "nonce": "0x0",
            "value": "0x0"
        }"#;
        let alloy_tx: AlloyTransaction =
            serde_json::from_str(input).expect("failed to deserialize");

        let reth_tx: Transaction = alloy_tx.try_into().expect("alloy tx convertable to reth tx");
        match reth_tx {
            Transaction::FluentV1(fluent_tx) => {
                assert_eq!(fluent_tx.tx_type(), TxType::FluentV1);

                assert_matches!(
                    fluent_tx.execution_environment,
                    ExecutionEnvironment::Solana(..),
                    "solana EE expected"
                );
            }
            _ => panic!("Expected FluentV1 transaction, but got a different type"),
        }
    }

    #[test]
    fn fluent_v1_tx_conversion_with_fuel_tx_ee() {
        let mut tb = fuel_vm::util::test_helpers::TestBuilder::new(1234u64);
        tb.with_chain_id(ChainId::new(DEVNET_CHAIN_ID));
        let tx1 = tb
            .coin_input(AssetId::default(), 100)
            .change_output(AssetId::default())
            .build()
            .transaction()
            .clone();
        let tx1: fuel_tx::Transaction = fuel_tx::Transaction::Script(tx1);
        let tx_raw_data = tx1.to_bytes();
        let tx1_id = tx1.id(&tb.get_chain_id());
        println!("tx1_id {}", hex::encode(&tx1_id));
        let tx_raw_data_hex = hex::encode(&tx_raw_data);
        let input = r#"{
            "chainId": "1337",
            "type": "0x52",
            "executionEnvironment": "0x00",
            "rawData": "0x#RAW_DATA#",
            "from": "0x0000000000000000000000000000000000000000",
            "hash": "0x0000000000000000000000000000000000000000000000000000000000000000",
            "gas": "0x0",
            "gasPrice": "0x0",
            "input": "0x0000000000000000000000000000000000000000000000000000000000000000",
            "nonce": "0x0",
            "value": "0x0"
        }"#
        .replace("#RAW_DATA#", tx_raw_data_hex.as_str());
        println!("tx_raw_data_hex {}", &tx_raw_data_hex);
        let alloy_tx: AlloyTransaction =
            serde_json::from_str(input.as_str()).expect("input is a valid alloy tx");

        let reth_tx: Transaction = alloy_tx.try_into().expect("alloy tx convertable to reth tx");
        match reth_tx {
            Transaction::FluentV1(fluent_tx) => {
                assert_eq!(fluent_tx.tx_type(), TxType::FluentV1);

                assert_matches!(
                    fluent_tx.execution_environment,
                    ExecutionEnvironment::Fuel(..),
                    "Fuel EE expected"
                );
            }
            _ => panic!("Expected FluentV1 transaction, but got a different type"),
        }
    }

    #[test]
    fn encode_decode_transaction_signed_script_fluent() {
        let mut tb = fuel_vm::util::test_helpers::TestBuilder::new(1234u64);
        let chain_id = DEVNET_CHAIN_ID;
        tb.with_chain_id(ChainId::new(chain_id));
        let tx1 = tb
            .coin_input(AssetId::default(), 100)
            .change_output(AssetId::default())
            .build()
            .transaction()
            .clone();
        let tx1: fuel_tx::Transaction = fuel_tx::Transaction::Script(tx1);
        let mut tx_raw_data_vec = vec![];
        tx_raw_data_vec.extend_from_slice(tx1.to_bytes().as_slice());
        let tx_raw_data_bytes = Bytes::from(tx_raw_data_vec);
        println!("tx_raw hex: {}", hex::encode(&tx_raw_data_bytes));

        let fuel_ee = ExecutionEnvironment::new(0, tx_raw_data_bytes.clone()).unwrap();

        let transaction_signed = TransactionSigned {
            hash: Default::default(),
            signature: Default::default(),
            transaction: Transaction::FluentV1(TxFluentV1::new(fuel_ee, tx_raw_data_bytes)),
        };

        let local_transactions = vec![transaction_signed];

        let mut buf = vec![];

        alloy_rlp::encode_list(&local_transactions, &mut buf);

        let txs: Vec<TransactionSigned> =
            alloy_rlp::Decodable::decode(&mut buf.as_slice()).unwrap();
        assert_eq!(txs.len(), 1);
    }

    #[test]
    fn encode_decode_transaction_signed_script_simple_transfer_fluent() {
        let bytecode = core::iter::once(op::ret(RegId::ZERO)).collect();
        let mut test_builder = fuel_vm::util::test_helpers::TestBuilder {
            rng: StdRng::seed_from_u64(1234),
            gas_price: 0,
            max_fee_limit: 0,
            script_gas_limit: 100,
            builder: TransactionBuilder::script(bytecode, vec![]),
            storage: MemoryStorage::default(),
            block_height: Default::default(),
            consensus_params: ConsensusParameters::standard(),
        };

        let base_asset_id = AssetId::from_str(FUEL_TESTNET_BASE_ASSET_ID).unwrap();

        let secret1 = "0x99e87b0e9158531eeeb503ff15266e2b23c2a2507b138c9d1b1f2ab458df2d61";
        let secret1_vec = hex::decode(secret1).unwrap();
        let secret1_secret_key = SecretKey::try_from(secret1_vec.as_slice()).unwrap();
        let secret1_address = Input::owner(&secret1_secret_key.public_key());
        println!("secret1_address: {}", secret1_address);

        let secret2 = "0xde97d8624a438121b86a1956544bd72ed68cd69f2c99555b08b1e8c51ffd511c";
        let secret2_vec = hex::decode(secret2).unwrap();
        let secret2_secret_key = SecretKey::try_from(secret2_vec.as_slice()).unwrap();
        let secret2_address = Input::owner(&secret2_secret_key.public_key());
        println!("secret2_address: {}", secret2_address);

        let chain_id = DEVNET_CHAIN_ID;
        test_builder.with_chain_id(ChainId::new(chain_id));
        let tx_id: TxId =
            TxId::from_str("0x0000000000000000000000000000000000000000000000000000000000001000")
                .unwrap();
        let utxo_id = UtxoId::new(tx_id, 0);
        test_builder.builder.add_unsigned_coin_input(
            secret1_secret_key.clone(),
            utxo_id,
            0xffff,
            base_asset_id,
            TxPointer::new(BlockHeight::new(0), 0),
        );
        test_builder.builder.add_output(Output::change(secret1_address.clone(), 0, base_asset_id));
        test_builder.builder.add_output(Output::coin(secret2_address.clone(), 1, base_asset_id));
        let tx1 = test_builder.build().transaction().clone();
        let tx1: fuel_tx::Transaction = fuel_tx::Transaction::Script(tx1);
        let mut tx_raw_data_vec = vec![];
        tx_raw_data_vec.extend_from_slice(tx1.to_bytes().as_slice());
        let tx_raw_data_bytes = Bytes::from(tx_raw_data_vec);
        println!("tx_raw hex: {}", hex::encode(&tx_raw_data_bytes));

        let fuel_ee = ExecutionEnvironment::new(0, tx_raw_data_bytes.clone()).unwrap();

        let transaction_signed = TransactionSigned {
            hash: Default::default(),
            signature: Default::default(),
            transaction: Transaction::FluentV1(TxFluentV1::new(fuel_ee, tx_raw_data_bytes)),
        };

        let local_transactions = vec![transaction_signed];

        let mut buf = vec![];

        alloy_rlp::encode_list(&local_transactions, &mut buf);

        let txs: Vec<TransactionSigned> =
            alloy_rlp::Decodable::decode(&mut buf.as_slice()).unwrap();
        assert_eq!(txs.len(), 1);
    }

    #[test]
    #[cfg(feature = "optimism")]
    fn optimism_deposit_tx_conversion_no_mint() {
        let input = r#"{
            "blockHash": "0xef664d656f841b5ad6a2b527b963f1eb48b97d7889d742f6cbff6950388e24cd",
            "blockNumber": "0x73a78fd",
            "depositReceiptVersion": "0x1",
            "from": "0x36bde71c97b33cc4729cf772ae268934f7ab70b2",
            "gas": "0xc27a8",
            "gasPrice": "0x0",
            "hash": "0x0bf1845c5d7a82ec92365d5027f7310793d53004f3c86aa80965c67bf7e7dc80",
            "input": "0xd764ad0b000100000000000000000000000000000000000000000000000000000001cf5400000000000000000000000099c9fc46f92e8a1c0dec1b1747d010903e884be100000000000000000000000042000000000000000000000000000000000000100000000000000000000000000000000000000000000000000000000000000000000000000000000000000000000000000000000000000000000000000007a12000000000000000000000000000000000000000000000000000000000000000c000000000000000000000000000000000000000000000000000000000000000e40166a07a0000000000000000000000000994206dfe8de6ec6920ff4d779b0d950605fb53000000000000000000000000d533a949740bb3306d119cc777fa900ba034cd52000000000000000000000000ca74f404e0c7bfa35b13b511097df966d5a65597000000000000000000000000ca74f404e0c7bfa35b13b511097df966d5a65597000000000000000000000000000000000000000000000216614199391dbba2ba00000000000000000000000000000000000000000000000000000000000000c0000000000000000000000000000000000000000000000000000000000000000000000000000000000000000000000000000000000000000000000000",
            "mint": "0x0",
            "nonce": "0x74060",
            "r": "0x0",
            "s": "0x0",
            "sourceHash": "0x074adb22f2e6ed9bdd31c52eefc1f050e5db56eb85056450bccd79a6649520b3",
            "to": "0x4200000000000000000000000000000000000007",
            "transactionIndex": "0x1",
            "type": "0x7e",
            "v": "0x0",
            "value": "0x0"
        }"#;
        let alloy_tx: AlloyTransaction =
            serde_json::from_str(input).expect("failed to deserialize");

        let reth_tx: Transaction = alloy_tx.try_into().expect("failed to convert");
        if let Transaction::Deposit(deposit_tx) = reth_tx {
            assert_eq!(
                deposit_tx.source_hash,
                "0x074adb22f2e6ed9bdd31c52eefc1f050e5db56eb85056450bccd79a6649520b3"
                    .parse::<B256>()
                    .unwrap()
            );
            assert_eq!(
                deposit_tx.from,
                "0x36bde71c97b33cc4729cf772ae268934f7ab70b2".parse::<Address>().unwrap()
            );
            assert_eq!(
                deposit_tx.to,
                TxKind::from(address!("4200000000000000000000000000000000000007"))
            );
            assert_eq!(deposit_tx.mint, None);
            assert_eq!(deposit_tx.value, U256::ZERO);
            assert_eq!(deposit_tx.gas_limit, 796584);
            assert!(!deposit_tx.is_system_transaction);
        } else {
            panic!("Expected Deposit transaction");
        }
    }

    #[test]
    #[cfg(feature = "optimism")]
    fn optimism_deposit_tx_conversion_mint() {
        let input = r#"{
            "blockHash": "0x7194f63b105e93fb1a27c50d23d62e422d4185a68536c55c96284911415699b2",
            "blockNumber": "0x73a82cc",
            "depositReceiptVersion": "0x1",
            "from": "0x36bde71c97b33cc4729cf772ae268934f7ab70b2",
            "gas": "0x7812e",
            "gasPrice": "0x0",
            "hash": "0xf7e83886d3c6864f78e01c453ebcd57020c5795d96089e8f0e0b90a467246ddb",
            "input": "0xd764ad0b000100000000000000000000000000000000000000000000000000000001cf5f00000000000000000000000099c9fc46f92e8a1c0dec1b1747d010903e884be100000000000000000000000042000000000000000000000000000000000000100000000000000000000000000000000000000000000000239c2e16a5ca5900000000000000000000000000000000000000000000000000000000000000030d4000000000000000000000000000000000000000000000000000000000000000c000000000000000000000000000000000000000000000000000000000000000e41635f5fd0000000000000000000000002ce910fbba65b454bbaf6a18c952a70f3bcd82990000000000000000000000002ce910fbba65b454bbaf6a18c952a70f3bcd82990000000000000000000000000000000000000000000000239c2e16a5ca590000000000000000000000000000000000000000000000000000000000000000008000000000000000000000000000000000000000000000000000000000000000400000000000000000000000000000000000000000000000000000000000000040000000000000000000000000000000000000000000000000000000000000000000000000000000000000000000000000000000000000000000000000",
            "mint": "0x239c2e16a5ca590000",
            "nonce": "0x7406b",
            "r": "0x0",
            "s": "0x0",
            "sourceHash": "0xe0358cd2b2686d297c5c859646a613124a874fb9d9c4a2c88636a46a65c06e48",
            "to": "0x4200000000000000000000000000000000000007",
            "transactionIndex": "0x1",
            "type": "0x7e",
            "v": "0x0",
            "value": "0x239c2e16a5ca590000"
        }"#;
        let alloy_tx: AlloyTransaction =
            serde_json::from_str(input).expect("failed to deserialize");

        let reth_tx: Transaction = alloy_tx.try_into().expect("failed to convert");

        if let Transaction::Deposit(deposit_tx) = reth_tx {
            assert_eq!(
                deposit_tx.source_hash,
                "0xe0358cd2b2686d297c5c859646a613124a874fb9d9c4a2c88636a46a65c06e48"
                    .parse::<B256>()
                    .unwrap()
            );
            assert_eq!(
                deposit_tx.from,
                "0x36bde71c97b33cc4729cf772ae268934f7ab70b2".parse::<Address>().unwrap()
            );
            assert_eq!(
                deposit_tx.to,
                TxKind::from(address!("4200000000000000000000000000000000000007"))
            );
            assert_eq!(deposit_tx.mint, Some(656890000000000000000));
            assert_eq!(deposit_tx.value, U256::from(0x239c2e16a5ca590000_u128));
            assert_eq!(deposit_tx.gas_limit, 491822);
            assert!(!deposit_tx.is_system_transaction);
        } else {
            panic!("Expected Deposit transaction");
        }
    }
}<|MERGE_RESOLUTION|>--- conflicted
+++ resolved
@@ -310,38 +310,14 @@
 #[cfg(test)]
 mod tests {
     use super::*;
-    use crate::{
-        TxFluentV1,
-    };
+    use crate::TxFluentV1;
     use alloy_rpc_types::Transaction as AlloyTransaction;
     use assert_matches::assert_matches;
-<<<<<<< HEAD
-    use core::str::FromStr;
-    use fluentbase_core::fvm::helpers::FUEL_TESTNET_BASE_ASSET_ID;
-    use fluentbase_types::DEVNET_CHAIN_ID;
-    use fuel_core_types::{
-        fuel_asm::{op, RegId},
-        fuel_crypto::SecretKey,
-        fuel_types::canonical::Serialize,
-    };
-    use fuel_tx::{
-        Bytes32, ConsensusParameters, Input, Output, TransactionBuilder, TxId, TxPointer,
-        UniqueIdentifier, UtxoId,
-    };
-    use fuel_vm::{
-        fuel_crypto::coins_bip32::ecdsa::signature::rand_core::SeedableRng,
-        fuel_types::{AssetId, BlockHeight, ChainId},
-        storage::MemoryStorage,
-    };
-    use rand::rngs::StdRng;
-    use reth_chainspec::DEV;
-    use revm_primitives::{address, Address, Bytes};
-=======
+
     use fuel_core_types::fuel_types::canonical::Serialize;
     use fuel_tx::UniqueIdentifier;
     use fuel_vm::fuel_types::{AssetId, ChainId};
-    use revm_primitives::{Bytes};
->>>>>>> 2f2e21a7
+    use revm_primitives::Bytes;
 
     #[test]
     fn fluent_v1_tx_conversion() {
