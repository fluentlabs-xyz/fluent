//! Common conversions from alloy types.

#[cfg(not(feature = "std"))]
use alloc::vec::Vec;

use alloy_primitives::TxKind;
use alloy_rlp::Error as RlpError;
use revm_primitives::{hex, Bytes};

use crate::{
    constants::EMPTY_TRANSACTIONS,
    transaction::{extract_chain_id, ExecutionEnvironment},
    Block, Signature, Transaction, TransactionSigned, TransactionSignedEcRecovered, TxEip1559,
    TxEip2930, TxEip4844, TxLegacy, TxType,
};

impl TryFrom<alloy_rpc_types::Block> for Block {
    type Error = alloy_rpc_types::ConversionError;

    fn try_from(block: alloy_rpc_types::Block) -> Result<Self, Self::Error> {
        use alloy_rpc_types::ConversionError;

        let body = {
            let transactions: Result<Vec<TransactionSigned>, ConversionError> = match block
                .transactions
            {
                alloy_rpc_types::BlockTransactions::Full(transactions) => transactions
                    .into_iter()
                    .map(|tx| {
                        let signature = tx.signature.ok_or(ConversionError::MissingSignature)?;
                        Ok(TransactionSigned::from_transaction_and_signature(
                            tx.try_into()?,
                            crate::Signature {
                                r: signature.r,
                                s: signature.s,
                                odd_y_parity: signature
                                    .y_parity
                                    .unwrap_or_else(|| alloy_rpc_types::Parity(!signature.v.bit(0)))
                                    .0,
                            },
                        ))
                    })
                    .collect(),
                alloy_rpc_types::BlockTransactions::Hashes(_) |
                alloy_rpc_types::BlockTransactions::Uncle => {
                    // alloy deserializes empty blocks into `BlockTransactions::Hashes`, if the tx
                    // root is the empty root then we can just return an empty vec.
                    if block.header.transactions_root == EMPTY_TRANSACTIONS {
                        Ok(vec![])
                    } else {
                        Err(ConversionError::MissingFullTransactions)
                    }
                }
            };
            transactions?
        };

        Ok(Self {
            header: block.header.try_into()?,
            body,
            ommers: Default::default(),
            withdrawals: block.withdrawals.map(Into::into),
            // todo(onbjerg): we don't know if this is added to rpc yet, so for now we leave it as
            // empty.
            requests: None,
        })
    }
}

impl TryFrom<alloy_rpc_types::Transaction> for Transaction {
    type Error = alloy_rpc_types::ConversionError;

    fn try_from(tx: alloy_rpc_types::Transaction) -> Result<Self, Self::Error> {
        use alloy_eips::eip2718::Eip2718Error;
        use alloy_rpc_types::ConversionError;

        match tx.transaction_type.map(TryInto::try_into).transpose().map_err(|_| {
            ConversionError::Eip2718Error(Eip2718Error::UnexpectedType(
                tx.transaction_type.unwrap(),
            ))
        })? {
            None | Some(TxType::Legacy) => {
                // legacy
                if tx.max_fee_per_gas.is_some() || tx.max_priority_fee_per_gas.is_some() {
                    return Err(ConversionError::Eip2718Error(
                        RlpError::Custom("EIP-1559 fields are present in a legacy transaction")
                            .into(),
                    ))
                }

                // extract the chain id if possible
                let chain_id = match tx.chain_id {
                    Some(chain_id) => Some(chain_id),
                    None => {
                        if let Some(signature) = tx.signature {
                            // TODO: make this error conversion better. This is needed because
                            // sometimes rpc providers return legacy transactions without a chain id
                            // explicitly in the response, however those transactions may also have
                            // a chain id in the signature from eip155
                            extract_chain_id(signature.v.to())
                                .map_err(|err| ConversionError::Eip2718Error(err.into()))?
                                .1
                        } else {
                            return Err(ConversionError::MissingChainId)
                        }
                    }
                };

                Ok(Self::Legacy(TxLegacy {
                    chain_id,
                    nonce: tx.nonce,
                    gas_price: tx.gas_price.ok_or(ConversionError::MissingGasPrice)?,
                    gas_limit: tx
                        .gas
                        .try_into()
                        .map_err(|_| ConversionError::Eip2718Error(RlpError::Overflow.into()))?,
                    to: tx.to.map_or(TxKind::Create, TxKind::Call),
                    value: tx.value,
                    input: tx.input,
                }))
            }
            Some(TxType::Eip2930) => {
                // eip2930
                Ok(Self::Eip2930(TxEip2930 {
                    chain_id: tx.chain_id.ok_or(ConversionError::MissingChainId)?,
                    nonce: tx.nonce,
                    gas_limit: tx
                        .gas
                        .try_into()
                        .map_err(|_| ConversionError::Eip2718Error(RlpError::Overflow.into()))?,
                    to: tx.to.map_or(TxKind::Create, TxKind::Call),
                    value: tx.value,
                    input: tx.input,
                    access_list: tx.access_list.ok_or(ConversionError::MissingAccessList)?,
                    gas_price: tx.gas_price.ok_or(ConversionError::MissingGasPrice)?,
                }))
            }
            Some(TxType::Eip1559) => {
                // EIP-1559
                Ok(Self::Eip1559(TxEip1559 {
                    chain_id: tx.chain_id.ok_or(ConversionError::MissingChainId)?,
                    nonce: tx.nonce,
                    max_priority_fee_per_gas: tx
                        .max_priority_fee_per_gas
                        .ok_or(ConversionError::MissingMaxPriorityFeePerGas)?,
                    max_fee_per_gas: tx
                        .max_fee_per_gas
                        .ok_or(ConversionError::MissingMaxFeePerGas)?,
                    gas_limit: tx
                        .gas
                        .try_into()
                        .map_err(|_| ConversionError::Eip2718Error(RlpError::Overflow.into()))?,
                    to: tx.to.map_or(TxKind::Create, TxKind::Call),
                    value: tx.value,
                    access_list: tx.access_list.ok_or(ConversionError::MissingAccessList)?,
                    input: tx.input,
                }))
            }
            Some(TxType::Eip4844) => {
                // EIP-4844
                Ok(Self::Eip4844(TxEip4844 {
                    chain_id: tx.chain_id.ok_or(ConversionError::MissingChainId)?,
                    nonce: tx.nonce,
                    max_priority_fee_per_gas: tx
                        .max_priority_fee_per_gas
                        .ok_or(ConversionError::MissingMaxPriorityFeePerGas)?,
                    max_fee_per_gas: tx
                        .max_fee_per_gas
                        .ok_or(ConversionError::MissingMaxFeePerGas)?,
                    gas_limit: tx
                        .gas
                        .try_into()
                        .map_err(|_| ConversionError::Eip2718Error(RlpError::Overflow.into()))?,
                    placeholder: tx.to.map(|_| ()),
                    to: tx.to.unwrap_or_default(),
                    value: tx.value,
                    access_list: tx.access_list.ok_or(ConversionError::MissingAccessList)?,
                    input: tx.input,
                    blob_versioned_hashes: tx
                        .blob_versioned_hashes
                        .ok_or(ConversionError::MissingBlobVersionedHashes)?,
                    max_fee_per_blob_gas: tx
                        .max_fee_per_blob_gas
                        .ok_or(ConversionError::MissingMaxFeePerBlobGas)?,
                }))
            }
            #[cfg(feature = "optimism")]
            Some(TxType::Deposit) => Ok(Self::Deposit(crate::transaction::TxDeposit {
                source_hash: tx
                    .other
                    .get_deserialized::<String>("sourceHash")
                    .ok_or_else(|| ConversionError::Custom("MissingSourceHash".to_string()))?
                    .map_err(|_| ConversionError::Custom("MissingSourceHash".to_string()))?
                    .parse()
                    .map_err(|_| ConversionError::Custom("InvalidSourceHash".to_string()))?,
                from: tx.from,
                to: TxKind::from(tx.to),
                mint: Option::transpose(
                    tx.other.get_deserialized::<alloy_primitives::U128>("mint"),
                )
                .map_err(|_| ConversionError::Custom("MissingMintValue".to_string()))?
                .map(|num| num.to::<u128>())
                .filter(|num| *num > 0),
                value: tx.value,
                gas_limit: tx
                    .gas
                    .try_into()
                    .map_err(|_| ConversionError::Eip2718Error(RlpError::Overflow.into()))?,
                is_system_transaction: tx.from == crate::constants::OP_SYSTEM_TX_FROM_ADDR,
                input: tx.input,
            })),
            Some(TxType::FluentV1) => {
                let execution_environment_string = tx
                    .other
                    .get_deserialized::<String>("executionEnvironment")
                    .ok_or_else(|| {
                        ConversionError::Custom("MissingExecutionEnvironment".to_string())
                    })?
                    .map_err(|_| {
                        ConversionError::Custom("InvalidExecutionEnvironment".to_string())
                    })?;

                let execution_environment_trimmed =
                    execution_environment_string.trim_start_matches("0x");

                let execution_environment = u8::from_str_radix(execution_environment_trimmed, 16)
                    .map_err(|_| {
                    ConversionError::Custom("InvalidExecutionEnvironment".to_string())
                })?;

                let execution_environment = ExecutionEnvironment::from(execution_environment);

                let native_tx_string = tx
                    .other
<<<<<<< HEAD
                    .get_deserialized::<String>("rawData")
                    .ok_or_else(|| ConversionError::Custom("MissingRawData".to_string()))?
                    .map_err(|_| ConversionError::Custom("InvalidRawData".to_string()))?;

                let raw_data = raw_data.trim_start_matches("0x");
                let raw_data = hex::decode(raw_data)
                    .map_err(|_| ConversionError::Custom("InvalidRawData".to_string()))?;
                let data: Bytes = raw_data.into();

                let execution_environment = ExecutionEnvironment::from_str_with_data(
                    &execution_environment_type,
                    data.clone(),
                )
                .map_err(|_| ConversionError::Custom("InvalidExecutionEnvironment".to_string()))?;

                Ok(Self::FluentV1(crate::transaction::TxFluentV1 { execution_environment, data }))
=======
                    .get_deserialized::<String>("nativeTx")
                    .ok_or_else(|| ConversionError::Custom("MissingNativeTx".to_string()))?
                    .map_err(|_| ConversionError::Custom("InvalidNativeTx".to_string()))?;

                let native_tx_string = native_tx_string.trim_start_matches("0x");

                let native_tx = hex::decode(native_tx_string)
                    .map_err(|_| ConversionError::Custom("InvalidNativeTx".to_string()))?;

                let native_tx = Bytes::from(native_tx);

                let eth_fields = TxLegacy {
                    chain_id: tx.chain_id,
                    nonce: tx.nonce,
                    gas_price: tx.gas_price.ok_or(ConversionError::MissingGasPrice)?,
                    gas_limit: tx
                        .gas
                        .try_into()
                        .map_err(|_| ConversionError::Eip2718Error(RlpError::Overflow.into()))?,
                    to: tx.to.map_or(TxKind::Create, TxKind::Call),
                    value: tx.value,
                    input: tx.input,
                };

                Ok(Self::FluentV1(crate::transaction::TxFluentV1 {
                    eth_fields,
                    execution_environment,
                    native_tx,
                }))
>>>>>>> 8bac08aa
            }
        }
    }
}

impl TryFrom<alloy_rpc_types::Transaction> for TransactionSigned {
    type Error = alloy_rpc_types::ConversionError;

    fn try_from(tx: alloy_rpc_types::Transaction) -> Result<Self, Self::Error> {
        use alloy_rpc_types::ConversionError;

        let signature = tx.signature.ok_or(ConversionError::MissingSignature)?;
        let transaction: Transaction = tx.try_into()?;

        Ok(Self::from_transaction_and_signature(
            transaction.clone(),
            Signature {
                r: signature.r,
                s: signature.s,
                odd_y_parity: if let Some(y_parity) = signature.y_parity {
                    y_parity.0
                } else {
                    match transaction.tx_type() {
                        // If the transaction type is Legacy, adjust the v component of the
                        // signature according to the Ethereum specification
                        TxType::Legacy => {
                            extract_chain_id(signature.v.to())
                                .map_err(|_| ConversionError::InvalidSignature)?
                                .0
                        }
                        _ => !signature.v.is_zero(),
                    }
                },
            },
        ))
    }
}

impl TryFrom<alloy_rpc_types::Transaction> for TransactionSignedEcRecovered {
    type Error = alloy_rpc_types::ConversionError;

    fn try_from(tx: alloy_rpc_types::Transaction) -> Result<Self, Self::Error> {
        use alloy_rpc_types::ConversionError;

        let transaction: TransactionSigned = tx.try_into()?;

        transaction.try_into_ecrecovered().map_err(|_| ConversionError::InvalidSignature)
    }
}

impl TryFrom<alloy_rpc_types::Signature> for Signature {
    type Error = alloy_rpc_types::ConversionError;

    fn try_from(signature: alloy_rpc_types::Signature) -> Result<Self, Self::Error> {
        use alloy_rpc_types::ConversionError;

        let odd_y_parity = if let Some(y_parity) = signature.y_parity {
            y_parity.0
        } else {
            extract_chain_id(signature.v.to()).map_err(|_| ConversionError::InvalidSignature)?.0
        };

        Ok(Self { r: signature.r, s: signature.s, odd_y_parity })
    }
}

#[cfg(test)]
mod tests {
    use alloy_primitives::{B256, U256};
    use alloy_rpc_types::Transaction as AlloyTransaction;
    use assert_matches::assert_matches;
    use fuel_core_types::fuel_types::{canonical::Serialize, AssetId};
    use revm_primitives::{address, Address};

    use super::*;

    #[test]
    fn fluent_v1_tx_conversion() {
        // type - represents the Fluent transaction type
        // executionEnvironment - represents the execution environment of the transaction (e.g.
        // Solana, Fuel) rawData - represents the raw data of the transaction
        // other fields can be filled with zeros
        let input = r#"{
            "chainId": "0x1",
<<<<<<< HEAD
            "type": "0x34",
=======
            "type": "0x52",
>>>>>>> 8bac08aa
            "executionEnvironment": "0x1",
            "rawData": "0x0bf1845c5d7a82ec92365d5027f7310793d53004f3c86aa80965c67bf7e7dc80",
            "from": "0x0000000000000000000000000000000000000000",
            "hash": "0x0000000000000000000000000000000000000000000000000000000000000000",
            "gas": "0x0",
            "gasPrice": "0x0",
            "input": "0x0000000000000000000000000000000000000000000000000000000000000000",
            "nonce": "0x0",
            "value": "0x0"
        }"#;
        let alloy_tx: AlloyTransaction =
            serde_json::from_str(input).expect("failed to deserialize");

        let reth_tx: Transaction = alloy_tx.try_into().expect("failed to convert");
        match reth_tx {
            Transaction::FluentV1(fluent_tx) => {
                assert_eq!(fluent_tx.tx_type(), TxType::FluentV1);

<<<<<<< HEAD
                assert_matches!(
                    fluent_tx.execution_environment,
                    ExecutionEnvironment::Solana(..),
                    "solana EE expected"
                );
            }
            _ => panic!("Expected FluentV1 transaction, but got a different type"),
        }
    }

    #[test]
    fn fluent_v1_tx_conversion_with_fuel_tx_ee() {
        let tx1 = fuel_vm::util::test_helpers::TestBuilder::new(2322u64)
            .coin_input(AssetId::default(), 100)
            .change_output(AssetId::default())
            .build()
            .transaction()
            .clone();
        let tx1: fuel_tx::Transaction = fuel_tx::Transaction::Script(tx1);
        let tx_raw_data = tx1.to_bytes();
        let tx_raw_data_hex = hex::encode(&tx_raw_data);
        // type - represents the Fluent transaction type
        // executionEnvironment - represents the execution environment of the transaction (e.g.
        // Solana, Fuel) rawData - represents the raw data of the transaction
        // other fields can be filled with zeros
        let input = r#"{
            "chainId": "0x1",
            "type": "0x34",
            "executionEnvironment": "0x0",
            "rawData": "0x#RAW_DATA#",
            "from": "0x0000000000000000000000000000000000000000",
            "hash": "0x0000000000000000000000000000000000000000000000000000000000000000",
            "gas": "0x0",
            "gasPrice": "0x0",
            "input": "0x0000000000000000000000000000000000000000000000000000000000000000",
            "nonce": "0x0",
            "value": "0x0"
        }"#
        .replace("#RAW_DATA#", tx_raw_data_hex.as_str());
        let alloy_tx: AlloyTransaction =
            serde_json::from_str(input.as_str()).expect("failed to deserialize");

        let reth_tx: Transaction = alloy_tx.try_into().expect("failed to convert");
        match reth_tx {
            Transaction::FluentV1(fluent_tx) => {
                assert_eq!(fluent_tx.tx_type(), TxType::FluentV1);

                assert_matches!(
                    fluent_tx.execution_environment,
                    ExecutionEnvironment::Fuel(..),
                    "solana EE expected"
                );
=======
                match fluent_tx.execution_environment {
                    ExecutionEnvironment::Fuel => {
                        panic!("Expected Solana execution environment, but got Fuel");
                    }
                    ExecutionEnvironment::Solana => {
                        println!("Correctly identified Solana execution environment");
                    }
                }
>>>>>>> 8bac08aa
            }
            _ => panic!("Expected FluentV1 transaction, but got a different type"),
        }
    }

    #[test]
    #[cfg(feature = "optimism")]
    fn optimism_deposit_tx_conversion_no_mint() {
        let input = r#"{
            "blockHash": "0xef664d656f841b5ad6a2b527b963f1eb48b97d7889d742f6cbff6950388e24cd",
            "blockNumber": "0x73a78fd",
            "depositReceiptVersion": "0x1",
            "from": "0x36bde71c97b33cc4729cf772ae268934f7ab70b2",
            "gas": "0xc27a8",
            "gasPrice": "0x0",
            "hash": "0x0bf1845c5d7a82ec92365d5027f7310793d53004f3c86aa80965c67bf7e7dc80",
            "input": "0xd764ad0b000100000000000000000000000000000000000000000000000000000001cf5400000000000000000000000099c9fc46f92e8a1c0dec1b1747d010903e884be100000000000000000000000042000000000000000000000000000000000000100000000000000000000000000000000000000000000000000000000000000000000000000000000000000000000000000000000000000000000000000007a12000000000000000000000000000000000000000000000000000000000000000c000000000000000000000000000000000000000000000000000000000000000e40166a07a0000000000000000000000000994206dfe8de6ec6920ff4d779b0d950605fb53000000000000000000000000d533a949740bb3306d119cc777fa900ba034cd52000000000000000000000000ca74f404e0c7bfa35b13b511097df966d5a65597000000000000000000000000ca74f404e0c7bfa35b13b511097df966d5a65597000000000000000000000000000000000000000000000216614199391dbba2ba00000000000000000000000000000000000000000000000000000000000000c0000000000000000000000000000000000000000000000000000000000000000000000000000000000000000000000000000000000000000000000000",
            "mint": "0x0",
            "nonce": "0x74060",
            "r": "0x0",
            "s": "0x0",
            "sourceHash": "0x074adb22f2e6ed9bdd31c52eefc1f050e5db56eb85056450bccd79a6649520b3",
            "to": "0x4200000000000000000000000000000000000007",
            "transactionIndex": "0x1",
            "type": "0x7e",
            "v": "0x0",
            "value": "0x0"
        }"#;
        let alloy_tx: AlloyTransaction =
            serde_json::from_str(input).expect("failed to deserialize");

        let reth_tx: Transaction = alloy_tx.try_into().expect("failed to convert");
        if let Transaction::Deposit(deposit_tx) = reth_tx {
            assert_eq!(
                deposit_tx.source_hash,
                "0x074adb22f2e6ed9bdd31c52eefc1f050e5db56eb85056450bccd79a6649520b3"
                    .parse::<B256>()
                    .unwrap()
            );
            assert_eq!(
                deposit_tx.from,
                "0x36bde71c97b33cc4729cf772ae268934f7ab70b2".parse::<Address>().unwrap()
            );
            assert_eq!(
                deposit_tx.to,
                TxKind::from(address!("4200000000000000000000000000000000000007"))
            );
            assert_eq!(deposit_tx.mint, None);
            assert_eq!(deposit_tx.value, U256::ZERO);
            assert_eq!(deposit_tx.gas_limit, 796584);
            assert!(!deposit_tx.is_system_transaction);
        } else {
            panic!("Expected Deposit transaction");
        }
    }

    #[test]
    #[cfg(feature = "optimism")]
    fn optimism_deposit_tx_conversion_mint() {
        let input = r#"{
            "blockHash": "0x7194f63b105e93fb1a27c50d23d62e422d4185a68536c55c96284911415699b2",
            "blockNumber": "0x73a82cc",
            "depositReceiptVersion": "0x1",
            "from": "0x36bde71c97b33cc4729cf772ae268934f7ab70b2",
            "gas": "0x7812e",
            "gasPrice": "0x0",
            "hash": "0xf7e83886d3c6864f78e01c453ebcd57020c5795d96089e8f0e0b90a467246ddb",
            "input": "0xd764ad0b000100000000000000000000000000000000000000000000000000000001cf5f00000000000000000000000099c9fc46f92e8a1c0dec1b1747d010903e884be100000000000000000000000042000000000000000000000000000000000000100000000000000000000000000000000000000000000000239c2e16a5ca5900000000000000000000000000000000000000000000000000000000000000030d4000000000000000000000000000000000000000000000000000000000000000c000000000000000000000000000000000000000000000000000000000000000e41635f5fd0000000000000000000000002ce910fbba65b454bbaf6a18c952a70f3bcd82990000000000000000000000002ce910fbba65b454bbaf6a18c952a70f3bcd82990000000000000000000000000000000000000000000000239c2e16a5ca590000000000000000000000000000000000000000000000000000000000000000008000000000000000000000000000000000000000000000000000000000000000400000000000000000000000000000000000000000000000000000000000000040000000000000000000000000000000000000000000000000000000000000000000000000000000000000000000000000000000000000000000000000",
            "mint": "0x239c2e16a5ca590000",
            "nonce": "0x7406b",
            "r": "0x0",
            "s": "0x0",
            "sourceHash": "0xe0358cd2b2686d297c5c859646a613124a874fb9d9c4a2c88636a46a65c06e48",
            "to": "0x4200000000000000000000000000000000000007",
            "transactionIndex": "0x1",
            "type": "0x7e",
            "v": "0x0",
            "value": "0x239c2e16a5ca590000"
        }"#;
        let alloy_tx: AlloyTransaction =
            serde_json::from_str(input).expect("failed to deserialize");

        let reth_tx: Transaction = alloy_tx.try_into().expect("failed to convert");

        if let Transaction::Deposit(deposit_tx) = reth_tx {
            assert_eq!(
                deposit_tx.source_hash,
                "0xe0358cd2b2686d297c5c859646a613124a874fb9d9c4a2c88636a46a65c06e48"
                    .parse::<B256>()
                    .unwrap()
            );
            assert_eq!(
                deposit_tx.from,
                "0x36bde71c97b33cc4729cf772ae268934f7ab70b2".parse::<Address>().unwrap()
            );
            assert_eq!(
                deposit_tx.to,
                TxKind::from(address!("4200000000000000000000000000000000000007"))
            );
            assert_eq!(deposit_tx.mint, Some(656890000000000000000));
            assert_eq!(deposit_tx.value, U256::from(0x239c2e16a5ca590000_u128));
            assert_eq!(deposit_tx.gas_limit, 491822);
            assert!(!deposit_tx.is_system_transaction);
        } else {
            panic!("Expected Deposit transaction");
        }
    }
}<|MERGE_RESOLUTION|>--- conflicted
+++ resolved
@@ -210,7 +210,7 @@
                 input: tx.input,
             })),
             Some(TxType::FluentV1) => {
-                let execution_environment_string = tx
+                let execution_environment_type = tx
                     .other
                     .get_deserialized::<String>("executionEnvironment")
                     .ok_or_else(|| {
@@ -219,20 +219,8 @@
                     .map_err(|_| {
                         ConversionError::Custom("InvalidExecutionEnvironment".to_string())
                     })?;
-
-                let execution_environment_trimmed =
-                    execution_environment_string.trim_start_matches("0x");
-
-                let execution_environment = u8::from_str_radix(execution_environment_trimmed, 16)
-                    .map_err(|_| {
-                    ConversionError::Custom("InvalidExecutionEnvironment".to_string())
-                })?;
-
-                let execution_environment = ExecutionEnvironment::from(execution_environment);
-
-                let native_tx_string = tx
+                let raw_data = tx
                     .other
-<<<<<<< HEAD
                     .get_deserialized::<String>("rawData")
                     .ok_or_else(|| ConversionError::Custom("MissingRawData".to_string()))?
                     .map_err(|_| ConversionError::Custom("InvalidRawData".to_string()))?;
@@ -240,46 +228,18 @@
                 let raw_data = raw_data.trim_start_matches("0x");
                 let raw_data = hex::decode(raw_data)
                     .map_err(|_| ConversionError::Custom("InvalidRawData".to_string()))?;
-                let data: Bytes = raw_data.into();
+                let raw_data = Bytes::from(raw_data);
 
                 let execution_environment = ExecutionEnvironment::from_str_with_data(
                     &execution_environment_type,
-                    data.clone(),
+                    raw_data.clone().into(),
                 )
                 .map_err(|_| ConversionError::Custom("InvalidExecutionEnvironment".to_string()))?;
 
-                Ok(Self::FluentV1(crate::transaction::TxFluentV1 { execution_environment, data }))
-=======
-                    .get_deserialized::<String>("nativeTx")
-                    .ok_or_else(|| ConversionError::Custom("MissingNativeTx".to_string()))?
-                    .map_err(|_| ConversionError::Custom("InvalidNativeTx".to_string()))?;
-
-                let native_tx_string = native_tx_string.trim_start_matches("0x");
-
-                let native_tx = hex::decode(native_tx_string)
-                    .map_err(|_| ConversionError::Custom("InvalidNativeTx".to_string()))?;
-
-                let native_tx = Bytes::from(native_tx);
-
-                let eth_fields = TxLegacy {
-                    chain_id: tx.chain_id,
-                    nonce: tx.nonce,
-                    gas_price: tx.gas_price.ok_or(ConversionError::MissingGasPrice)?,
-                    gas_limit: tx
-                        .gas
-                        .try_into()
-                        .map_err(|_| ConversionError::Eip2718Error(RlpError::Overflow.into()))?,
-                    to: tx.to.map_or(TxKind::Create, TxKind::Call),
-                    value: tx.value,
-                    input: tx.input,
-                };
-
                 Ok(Self::FluentV1(crate::transaction::TxFluentV1 {
-                    eth_fields,
                     execution_environment,
-                    native_tx,
+                    data: raw_data.into(),
                 }))
->>>>>>> 8bac08aa
             }
         }
     }
@@ -348,11 +308,12 @@
 
 #[cfg(test)]
 mod tests {
-    use alloy_primitives::{B256, U256};
+    use alloy_primitives::{B256, U256, U64};
     use alloy_rpc_types::Transaction as AlloyTransaction;
     use assert_matches::assert_matches;
-    use fuel_core_types::fuel_types::{canonical::Serialize, AssetId};
-    use revm_primitives::{address, Address};
+    use fuel_core_types::fuel_types::canonical::Serialize;
+    use fuel_vm::fuel_types::AssetId;
+    use revm_primitives::{address, Address, Bytes};
 
     use super::*;
 
@@ -364,11 +325,7 @@
         // other fields can be filled with zeros
         let input = r#"{
             "chainId": "0x1",
-<<<<<<< HEAD
-            "type": "0x34",
-=======
             "type": "0x52",
->>>>>>> 8bac08aa
             "executionEnvironment": "0x1",
             "rawData": "0x0bf1845c5d7a82ec92365d5027f7310793d53004f3c86aa80965c67bf7e7dc80",
             "from": "0x0000000000000000000000000000000000000000",
@@ -387,7 +344,6 @@
             Transaction::FluentV1(fluent_tx) => {
                 assert_eq!(fluent_tx.tx_type(), TxType::FluentV1);
 
-<<<<<<< HEAD
                 assert_matches!(
                     fluent_tx.execution_environment,
                     ExecutionEnvironment::Solana(..),
@@ -415,7 +371,7 @@
         // other fields can be filled with zeros
         let input = r#"{
             "chainId": "0x1",
-            "type": "0x34",
+            "type": "0x52",
             "executionEnvironment": "0x0",
             "rawData": "0x#RAW_DATA#",
             "from": "0x0000000000000000000000000000000000000000",
@@ -440,16 +396,6 @@
                     ExecutionEnvironment::Fuel(..),
                     "solana EE expected"
                 );
-=======
-                match fluent_tx.execution_environment {
-                    ExecutionEnvironment::Fuel => {
-                        panic!("Expected Solana execution environment, but got Fuel");
-                    }
-                    ExecutionEnvironment::Solana => {
-                        println!("Correctly identified Solana execution environment");
-                    }
-                }
->>>>>>> 8bac08aa
             }
             _ => panic!("Expected FluentV1 transaction, but got a different type"),
         }
