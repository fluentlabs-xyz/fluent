use crate::{
    Address, Bytes, GotExpected, Header, Requests, SealedHeader, TransactionSigned,
    TransactionSignedEcRecovered, Withdrawals, B256,
};
use alloy_rlp::{RlpDecodable, RlpEncodable};
#[cfg(any(test, feature = "arbitrary"))]
use proptest::prelude::{any, prop_compose};
use reth_codecs::derive_arbitrary;
use serde::{Deserialize, Serialize};
use std::ops::Deref;

pub use alloy_eips::eip1898::{
    BlockHashOrNumber, BlockId, BlockNumHash, BlockNumberOrTag, ForkBlock, RpcBlockHash,
};

// HACK(onbjerg): we need this to always set `requests` to `None` since we might otherwise generate
// a block with `None` withdrawals and `Some` requests, in which case we end up trying to decode the
// requests as withdrawals
#[cfg(any(feature = "arbitrary", test))]
prop_compose! {
    pub fn empty_requests_strategy()(_ in 0..1) -> Option<Requests> {
        None
    }
}

/// Ethereum full block.
///
/// Withdrawals can be optionally included at the end of the RLP encoded message.
#[derive_arbitrary(rlp, 25)]
#[derive(
    Debug, Clone, PartialEq, Eq, Default, Serialize, Deserialize, RlpEncodable, RlpDecodable,
)]
#[rlp(trailing)]
pub struct Block {
    /// Block header.
    #[cfg_attr(any(test, feature = "arbitrary"), proptest(strategy = "valid_header_strategy()"))]
    pub header: Header,
    /// Transactions in this block.
    #[cfg_attr(
        any(test, feature = "arbitrary"),
        proptest(
            strategy = "proptest::collection::vec(proptest::arbitrary::any::<TransactionSigned>(), 0..=100)"
        )
    )]
    pub body: Vec<TransactionSigned>,
    /// Ommers/uncles header.
    #[cfg_attr(
        any(test, feature = "arbitrary"),
        proptest(strategy = "proptest::collection::vec(valid_header_strategy(), 0..=2)")
    )]
    pub ommers: Vec<Header>,
    /// Block withdrawals.
    #[cfg_attr(
        any(test, feature = "arbitrary"),
        proptest(strategy = "proptest::option::of(proptest::arbitrary::any::<Withdrawals>())")
    )]
    pub withdrawals: Option<Withdrawals>,
    /// Block requests.
    #[cfg_attr(any(test, feature = "arbitrary"), proptest(strategy = "empty_requests_strategy()"))]
    pub requests: Option<Requests>,
}

impl Block {
    /// Calculate the header hash and seal the block so that it can't be changed.
    pub fn seal_slow(self) -> SealedBlock {
        SealedBlock {
            header: self.header.seal_slow(),
            body: self.body,
            ommers: self.ommers,
            withdrawals: self.withdrawals,
            requests: self.requests,
        }
    }

    /// Seal the block with a known hash.
    ///
    /// WARNING: This method does not perform validation whether the hash is correct.
    pub fn seal(self, hash: B256) -> SealedBlock {
        SealedBlock {
            header: self.header.seal(hash),
            body: self.body,
            ommers: self.ommers,
            withdrawals: self.withdrawals,
            requests: self.requests,
        }
    }

    /// Expensive operation that recovers transaction signer. See [SealedBlockWithSenders].
    pub fn senders(&self) -> Option<Vec<Address>> {
        TransactionSigned::recover_signers(&self.body, self.body.len())
    }

    /// Transform into a [`BlockWithSenders`].
    ///
    /// # Panics
    ///
    /// If the number of senders does not match the number of transactions in the block
    /// and the signer recovery for one of the transactions fails.
    ///
    /// Note: this is expected to be called with blocks read from disk.
    #[track_caller]
    pub fn with_senders_unchecked(self, senders: Vec<Address>) -> BlockWithSenders {
        self.try_with_senders_unchecked(senders).expect("stored block is valid")
    }

    /// Transform into a [`BlockWithSenders`] using the given senders.
    ///
    /// If the number of senders does not match the number of transactions in the block, this falls
    /// back to manually recovery, but _without ensuring that the signature has a low `s` value_.
    /// See also [TransactionSigned::recover_signer_unchecked]
    ///
    /// Returns an error if a signature is invalid.
    #[track_caller]
    pub fn try_with_senders_unchecked(
        self,
        senders: Vec<Address>,
    ) -> Result<BlockWithSenders, Self> {
        let senders = if self.body.len() == senders.len() {
            senders
        } else {
            let Some(senders) =
                TransactionSigned::recover_signers_unchecked(&self.body, self.body.len())
            else {
                return Err(self)
            };
            senders
        };

        Ok(BlockWithSenders { block: self, senders })
    }

    /// **Expensive**. Transform into a [`BlockWithSenders`] by recovering senders in the contained
    /// transactions.
    ///
    /// Returns `None` if a transaction is invalid.
    pub fn with_recovered_senders(self) -> Option<BlockWithSenders> {
        let senders = self.senders()?;
        Some(BlockWithSenders { block: self, senders })
    }

    /// Returns whether or not the block contains any blob transactions.
    #[inline]
    pub fn has_blob_transactions(&self) -> bool {
        self.body.iter().any(|tx| tx.is_eip4844())
    }

    /// Calculates a heuristic for the in-memory size of the [Block].
    #[inline]
    pub fn size(&self) -> usize {
        self.header.size() +
            // take into account capacity
            self.body.iter().map(TransactionSigned::size).sum::<usize>() + self.body.capacity() * std::mem::size_of::<TransactionSigned>() +
            self.ommers.iter().map(Header::size).sum::<usize>() + self.ommers.capacity() * std::mem::size_of::<Header>() +
            self.withdrawals.as_ref().map_or(std::mem::size_of::<Option<Withdrawals>>(), Withdrawals::total_size)
    }
}

impl Deref for Block {
    type Target = Header;
    fn deref(&self) -> &Self::Target {
        &self.header
    }
}

/// Sealed block with senders recovered from transactions.
#[derive(Debug, Clone, PartialEq, Eq, Default)]
pub struct BlockWithSenders {
    /// Block
    pub block: Block,
    /// List of senders that match the transactions in the block
    pub senders: Vec<Address>,
}

impl BlockWithSenders {
    /// New block with senders. Return none if len of tx and senders does not match
    pub fn new(block: Block, senders: Vec<Address>) -> Option<Self> {
        (block.body.len() == senders.len()).then_some(Self { block, senders })
    }

    /// Seal the block with a known hash.
    ///
    /// WARNING: This method does not perform validation whether the hash is correct.
    #[inline]
    pub fn seal(self, hash: B256) -> SealedBlockWithSenders {
        let Self { block, senders } = self;
        SealedBlockWithSenders { block: block.seal(hash), senders }
    }

    /// Calculate the header hash and seal the block with senders so that it can't be changed.
    #[inline]
    pub fn seal_slow(self) -> SealedBlockWithSenders {
        SealedBlockWithSenders { block: self.block.seal_slow(), senders: self.senders }
    }

    /// Split Structure to its components
    #[inline]
    pub fn into_components(self) -> (Block, Vec<Address>) {
        (self.block, self.senders)
    }

    /// Returns an iterator over all transactions in the block.
    #[inline]
    pub fn transactions(&self) -> impl Iterator<Item = &TransactionSigned> + '_ {
        self.block.body.iter()
    }

    /// Returns an iterator over all transactions and their sender.
    #[inline]
    pub fn transactions_with_sender(
        &self,
    ) -> impl Iterator<Item = (&Address, &TransactionSigned)> + '_ {
        self.senders.iter().zip(self.block.body.iter())
    }

    /// Consumes the block and returns the transactions of the block.
    #[inline]
    pub fn into_transactions(self) -> Vec<TransactionSigned> {
        self.block.body
    }

    /// Returns an iterator over all transactions in the chain.
    #[inline]
    pub fn into_transactions_ecrecovered(
        self,
    ) -> impl Iterator<Item = TransactionSignedEcRecovered> {
        self.block.body.into_iter().zip(self.senders).map(|(tx, sender)| tx.with_signer(sender))
    }
}

impl Deref for BlockWithSenders {
    type Target = Block;
    fn deref(&self) -> &Self::Target {
        &self.block
    }
}

#[cfg(any(test, feature = "test-utils"))]
impl std::ops::DerefMut for BlockWithSenders {
    fn deref_mut(&mut self) -> &mut Self::Target {
        &mut self.block
    }
}

/// Sealed Ethereum full block.
///
/// Withdrawals can be optionally included at the end of the RLP encoded message.
#[derive_arbitrary(rlp)]
#[derive(
    Debug, Clone, PartialEq, Eq, Default, Serialize, Deserialize, RlpEncodable, RlpDecodable,
)]
#[rlp(trailing)]
pub struct SealedBlock {
    /// Locked block header.
    pub header: SealedHeader,
    /// Transactions with signatures.
    #[cfg_attr(
        any(test, feature = "arbitrary"),
        proptest(
            strategy = "proptest::collection::vec(proptest::arbitrary::any::<TransactionSigned>(), 0..=100)"
        )
    )]
    pub body: Vec<TransactionSigned>,
    /// Ommer/uncle headers
    #[cfg_attr(
        any(test, feature = "arbitrary"),
        proptest(strategy = "proptest::collection::vec(valid_header_strategy(), 0..=2)")
    )]
    pub ommers: Vec<Header>,
    /// Block withdrawals.
    #[cfg_attr(
        any(test, feature = "arbitrary"),
        proptest(strategy = "proptest::option::of(proptest::arbitrary::any::<Withdrawals>())")
    )]
    pub withdrawals: Option<Withdrawals>,
<<<<<<< HEAD
=======
    /// Block requests.
    #[cfg_attr(any(test, feature = "arbitrary"), proptest(strategy = "empty_requests_strategy()"))]
    pub requests: Option<Requests>,
>>>>>>> 3d3f52b2
}

impl SealedBlock {
    /// Create a new sealed block instance using the sealed header and block body.
    #[inline]
    pub fn new(header: SealedHeader, body: BlockBody) -> Self {
        let BlockBody { transactions, ommers, withdrawals, requests } = body;
        Self { header, body: transactions, ommers, withdrawals, requests }
    }

    /// Header hash.
    #[inline]
    pub const fn hash(&self) -> B256 {
        self.header.hash()
    }

    /// Splits the sealed block into underlying components
    #[inline]
    pub fn split(self) -> (SealedHeader, Vec<TransactionSigned>, Vec<Header>) {
        (self.header, self.body, self.ommers)
    }

    /// Splits the [BlockBody] and [SealedHeader] into separate components
    #[inline]
    pub fn split_header_body(self) -> (SealedHeader, BlockBody) {
        (
            self.header,
            BlockBody {
                transactions: self.body,
                ommers: self.ommers,
                withdrawals: self.withdrawals,
                requests: self.requests,
            },
        )
    }

    /// Returns an iterator over all blob transactions of the block
    #[inline]
    pub fn blob_transactions_iter(&self) -> impl Iterator<Item = &TransactionSigned> + '_ {
        self.body.iter().filter(|tx| tx.is_eip4844())
    }

    /// Returns only the blob transactions, if any, from the block body.
    #[inline]
    pub fn blob_transactions(&self) -> Vec<&TransactionSigned> {
        self.blob_transactions_iter().collect()
    }

    /// Returns an iterator over all blob versioned hashes from the block body.
    #[inline]
    pub fn blob_versioned_hashes_iter(&self) -> impl Iterator<Item = &B256> + '_ {
        self.blob_transactions_iter()
            .filter_map(|tx| tx.as_eip4844().map(|blob_tx| &blob_tx.blob_versioned_hashes))
            .flatten()
    }

    /// Returns all blob versioned hashes from the block body.
    #[inline]
    pub fn blob_versioned_hashes(&self) -> Vec<&B256> {
        self.blob_versioned_hashes_iter().collect()
    }

    /// Expensive operation that recovers transaction signer. See [SealedBlockWithSenders].
    pub fn senders(&self) -> Option<Vec<Address>> {
        TransactionSigned::recover_signers(&self.body, self.body.len())
    }

    /// Seal sealed block with recovered transaction senders.
    pub fn seal_with_senders(self) -> Option<SealedBlockWithSenders> {
        self.try_seal_with_senders().ok()
    }

    /// Seal sealed block with recovered transaction senders.
    pub fn try_seal_with_senders(self) -> Result<SealedBlockWithSenders, Self> {
        match self.senders() {
            Some(senders) => Ok(SealedBlockWithSenders { block: self, senders }),
            None => Err(self),
        }
    }

    /// Unseal the block
    pub fn unseal(self) -> Block {
        Block {
            header: self.header.unseal(),
            body: self.body,
            ommers: self.ommers,
            withdrawals: self.withdrawals,
            requests: self.requests,
        }
    }

    /// Calculates a heuristic for the in-memory size of the [SealedBlock].
    #[inline]
    pub fn size(&self) -> usize {
        self.header.size() +
            // take into account capacity
            self.body.iter().map(TransactionSigned::size).sum::<usize>() + self.body.capacity() * std::mem::size_of::<TransactionSigned>() +
            self.ommers.iter().map(Header::size).sum::<usize>() + self.ommers.capacity() * std::mem::size_of::<Header>() +
            self.withdrawals.as_ref().map_or(std::mem::size_of::<Option<Withdrawals>>(), Withdrawals::total_size)
    }

    /// Calculates the total gas used by blob transactions in the sealed block.
    pub fn blob_gas_used(&self) -> u64 {
        self.blob_transactions().iter().filter_map(|tx| tx.blob_gas_used()).sum()
    }

    /// Returns whether or not the block contains any blob transactions.
    #[inline]
    pub fn has_blob_transactions(&self) -> bool {
        self.body.iter().any(|tx| tx.is_eip4844())
    }

    /// Ensures that the transaction root in the block header is valid.
    ///
    /// The transaction root is the Keccak 256-bit hash of the root node of the trie structure
    /// populated with each transaction in the transactions list portion of the block.
    ///
    /// # Returns
    ///
    /// Returns `Ok(())` if the calculated transaction root matches the one stored in the header,
    /// indicating that the transactions in the block are correctly represented in the trie.
    ///
    /// Returns `Err(error)` if the transaction root validation fails, providing a `GotExpected`
    /// error containing the calculated and expected roots.
    pub fn ensure_transaction_root_valid(&self) -> Result<(), GotExpected<B256>> {
        let calculated_root = crate::proofs::calculate_transaction_root(&self.body);

        if self.header.transactions_root != calculated_root {
            return Err(GotExpected {
                got: calculated_root,
                expected: self.header.transactions_root,
            })
        }

        Ok(())
    }

    /// Returns a vector of transactions RLP encoded with [TransactionSigned::encode_enveloped].
    pub fn raw_transactions(&self) -> Vec<Bytes> {
        self.body.iter().map(|tx| tx.envelope_encoded()).collect()
    }
}

impl From<SealedBlock> for Block {
    fn from(block: SealedBlock) -> Self {
        block.unseal()
    }
}

impl Deref for SealedBlock {
    type Target = SealedHeader;
    fn deref(&self) -> &Self::Target {
        &self.header
    }
}

#[cfg(any(test, feature = "test-utils"))]
impl std::ops::DerefMut for SealedBlock {
    fn deref_mut(&mut self) -> &mut Self::Target {
        &mut self.header
    }
}

/// Sealed block with senders recovered from transactions.
#[derive(Debug, Clone, PartialEq, Eq, Default, Serialize, Deserialize)]
pub struct SealedBlockWithSenders {
    /// Sealed block
    pub block: SealedBlock,
    /// List of senders that match transactions from block.
    pub senders: Vec<Address>,
}

impl SealedBlockWithSenders {
    /// New sealed block with sender. Return none if len of tx and senders does not match
    pub fn new(block: SealedBlock, senders: Vec<Address>) -> Option<Self> {
        (block.body.len() == senders.len()).then_some(Self { block, senders })
    }

    /// Split Structure to its components
    #[inline]
    pub fn into_components(self) -> (SealedBlock, Vec<Address>) {
        (self.block, self.senders)
    }

    /// Returns the unsealed [BlockWithSenders]
    #[inline]
    pub fn unseal(self) -> BlockWithSenders {
        let Self { block, senders } = self;
        BlockWithSenders { block: block.unseal(), senders }
    }

    /// Returns an iterator over all transactions in the block.
    #[inline]
    pub fn transactions(&self) -> impl Iterator<Item = &TransactionSigned> + '_ {
        self.block.body.iter()
    }

    /// Returns an iterator over all transactions and their sender.
    #[inline]
    pub fn transactions_with_sender(
        &self,
    ) -> impl Iterator<Item = (&Address, &TransactionSigned)> + '_ {
        self.senders.iter().zip(self.block.body.iter())
    }

    /// Consumes the block and returns the transactions of the block.
    #[inline]
    pub fn into_transactions(self) -> Vec<TransactionSigned> {
        self.block.body
    }

    /// Returns an iterator over all transactions in the chain.
    #[inline]
    pub fn into_transactions_ecrecovered(
        self,
    ) -> impl Iterator<Item = TransactionSignedEcRecovered> {
        self.block.body.into_iter().zip(self.senders).map(|(tx, sender)| tx.with_signer(sender))
    }
}

impl Deref for SealedBlockWithSenders {
    type Target = SealedBlock;
    fn deref(&self) -> &Self::Target {
        &self.block
    }
}

#[cfg(any(test, feature = "test-utils"))]
impl std::ops::DerefMut for SealedBlockWithSenders {
    fn deref_mut(&mut self) -> &mut Self::Target {
        &mut self.block
    }
}

/// A response to `GetBlockBodies`, containing bodies if any bodies were found.
///
/// Withdrawals can be optionally included at the end of the RLP encoded message.
#[derive_arbitrary(rlp, 10)]
#[derive(
    Clone, Debug, PartialEq, Eq, Default, Serialize, Deserialize, RlpEncodable, RlpDecodable,
)]
#[rlp(trailing)]
pub struct BlockBody {
    /// Transactions in the block
    #[cfg_attr(
        any(test, feature = "arbitrary"),
        proptest(
            strategy = "proptest::collection::vec(proptest::arbitrary::any::<TransactionSigned>(), 0..=100)"
        )
    )]
    pub transactions: Vec<TransactionSigned>,
    /// Uncle headers for the given block
    #[cfg_attr(
        any(test, feature = "arbitrary"),
        proptest(strategy = "proptest::collection::vec(valid_header_strategy(), 0..=2)")
    )]
    pub ommers: Vec<Header>,
    /// Withdrawals in the block.
    pub withdrawals: Option<Withdrawals>,
    /// Requests in the block.
    #[cfg_attr(any(test, feature = "arbitrary"), proptest(strategy = "empty_requests_strategy()"))]
    pub requests: Option<Requests>,
}

impl BlockBody {
    /// Create a [`Block`] from the body and its header.
    // todo(onbjerg): should this not just take `self`? its used in one place
    pub fn create_block(&self, header: Header) -> Block {
        Block {
            header,
            body: self.transactions.clone(),
            ommers: self.ommers.clone(),
            withdrawals: self.withdrawals.clone(),
            requests: self.requests.clone(),
        }
    }

    /// Calculate the transaction root for the block body.
    pub fn calculate_tx_root(&self) -> B256 {
        crate::proofs::calculate_transaction_root(&self.transactions)
    }

    /// Calculate the ommers root for the block body.
    pub fn calculate_ommers_root(&self) -> B256 {
        crate::proofs::calculate_ommers_root(&self.ommers)
    }

    /// Calculate the withdrawals root for the block body, if withdrawals exist. If there are no
    /// withdrawals, this will return `None`.
    pub fn calculate_withdrawals_root(&self) -> Option<B256> {
        self.withdrawals.as_ref().map(|w| crate::proofs::calculate_withdrawals_root(w))
    }

    /// Calculate the requests root for the block body, if requests exist. If there are no
    /// requests, this will return `None`.
    pub fn calculate_requests_root(&self) -> Option<B256> {
        self.requests.as_ref().map(|r| crate::proofs::calculate_requests_root(&r.0))
    }

    /// Calculates a heuristic for the in-memory size of the [BlockBody].
    #[inline]
    pub fn size(&self) -> usize {
        self.transactions.iter().map(TransactionSigned::size).sum::<usize>() +
            self.transactions.capacity() * std::mem::size_of::<TransactionSigned>() +
            self.ommers.iter().map(Header::size).sum::<usize>() +
            self.ommers.capacity() * std::mem::size_of::<Header>() +
            self.withdrawals
                .as_ref()
                .map_or(std::mem::size_of::<Option<Withdrawals>>(), Withdrawals::total_size)
    }
}

impl From<Block> for BlockBody {
    fn from(block: Block) -> Self {
<<<<<<< HEAD
        Self { transactions: block.body, ommers: block.ommers, withdrawals: block.withdrawals }
=======
        Self {
            transactions: block.body,
            ommers: block.ommers,
            withdrawals: block.withdrawals,
            requests: block.requests,
        }
>>>>>>> 3d3f52b2
    }
}

/// Generates a header which is valid __with respect to past and future forks__. This means, for
/// example, that if the withdrawals root is present, the base fee per gas is also present.
///
/// If blob gas used were present, then the excess blob gas and parent beacon block root are also
/// present. In this example, the withdrawals root would also be present.
///
/// This __does not, and should not guarantee__ that the header is valid with respect to __anything
/// else__.
#[cfg(any(test, feature = "arbitrary"))]
pub fn generate_valid_header(
    mut header: Header,
    eip_4844_active: bool,
    blob_gas_used: u64,
    excess_blob_gas: u64,
    parent_beacon_block_root: B256,
) -> Header {
    // EIP-1559 logic
    if header.base_fee_per_gas.is_none() {
        // If EIP-1559 is not active, clear related fields
        header.withdrawals_root = None;
        header.blob_gas_used = None;
        header.excess_blob_gas = None;
        header.parent_beacon_block_root = None;
    } else if header.withdrawals_root.is_none() {
        // If EIP-4895 is not active, clear related fields
        header.blob_gas_used = None;
        header.excess_blob_gas = None;
        header.parent_beacon_block_root = None;
    } else if eip_4844_active {
        // Set fields based on EIP-4844 being active
        header.blob_gas_used = Some(blob_gas_used);
        header.excess_blob_gas = Some(excess_blob_gas);
        header.parent_beacon_block_root = Some(parent_beacon_block_root);
    } else {
        // If EIP-4844 is not active, clear related fields
        header.blob_gas_used = None;
        header.excess_blob_gas = None;
        header.parent_beacon_block_root = None;
    }

<<<<<<< HEAD
=======
    // todo(onbjerg): adjust this for eip-7589
    header.requests_root = None;

>>>>>>> 3d3f52b2
    header
}

#[cfg(any(test, feature = "arbitrary"))]
prop_compose! {
    /// Generates a proptest strategy for constructing an instance of a header which is valid __with
    /// respect to past and future forks__.
    ///
    /// See docs for [generate_valid_header] for more information.
    pub fn valid_header_strategy()(
        header in any::<Header>(),
        eip_4844_active in any::<bool>(),
        blob_gas_used in any::<u64>(),
        excess_blob_gas in any::<u64>(),
        parent_beacon_block_root in any::<B256>()
    ) -> Header {
        generate_valid_header(header, eip_4844_active, blob_gas_used, excess_blob_gas, parent_beacon_block_root)
    }
}

#[cfg(test)]
mod tests {
    use super::{BlockNumberOrTag::*, *};
    use crate::hex_literal::hex;
    use alloy_eips::eip1898::HexStringMissingPrefixError;
    use alloy_rlp::{Decodable, Encodable};
    use std::str::FromStr;

    /// Check parsing according to EIP-1898.
    #[test]
    fn can_parse_blockid_u64() {
        let num = serde_json::json!(
            {"blockNumber": "0xaf"}
        );

        let id = serde_json::from_value::<BlockId>(num);
        assert_eq!(id.unwrap(), BlockId::from(175));
    }
    #[test]
    fn can_parse_block_hash() {
        let block_hash =
            B256::from_str("0xd4e56740f876aef8c010b86a40d5f56745a118d0906a34e69aec8c0db1cb8fa3")
                .unwrap();
        let block_hash_json = serde_json::json!(
            { "blockHash": "0xd4e56740f876aef8c010b86a40d5f56745a118d0906a34e69aec8c0db1cb8fa3"}
        );
        let id = serde_json::from_value::<BlockId>(block_hash_json).unwrap();
        assert_eq!(id, BlockId::from(block_hash,));
    }
    #[test]
    fn can_parse_block_hash_with_canonical() {
        let block_hash =
            B256::from_str("0xd4e56740f876aef8c010b86a40d5f56745a118d0906a34e69aec8c0db1cb8fa3")
                .unwrap();
        let block_id = BlockId::Hash(RpcBlockHash::from_hash(block_hash, Some(true)));
        let block_hash_json = serde_json::json!(
            { "blockHash": "0xd4e56740f876aef8c010b86a40d5f56745a118d0906a34e69aec8c0db1cb8fa3", "requireCanonical": true }
        );
        let id = serde_json::from_value::<BlockId>(block_hash_json).unwrap();
        assert_eq!(id, block_id)
    }
    #[test]
    fn can_parse_blockid_tags() {
        let tags =
            [("latest", Latest), ("finalized", Finalized), ("safe", Safe), ("pending", Pending)];
        for (value, tag) in tags {
            let num = serde_json::json!({ "blockNumber": value });
            let id = serde_json::from_value::<BlockId>(num);
            assert_eq!(id.unwrap(), BlockId::from(tag))
        }
    }
    #[test]
    fn repeated_keys_is_err() {
        let num = serde_json::json!({"blockNumber": 1, "requireCanonical": true, "requireCanonical": false});
        assert!(serde_json::from_value::<BlockId>(num).is_err());
        let num =
            serde_json::json!({"blockNumber": 1, "requireCanonical": true, "blockNumber": 23});
        assert!(serde_json::from_value::<BlockId>(num).is_err());
    }
    /// Serde tests
    #[test]
    fn serde_blockid_tags() {
        let block_ids = [Latest, Finalized, Safe, Pending].map(BlockId::from);
        for block_id in &block_ids {
            let serialized = serde_json::to_string(&block_id).unwrap();
            let deserialized: BlockId = serde_json::from_str(&serialized).unwrap();
            assert_eq!(deserialized, *block_id)
        }
    }

    #[test]
    fn serde_blockid_number() {
        let block_id = BlockId::from(100u64);
        let serialized = serde_json::to_string(&block_id).unwrap();
        let deserialized: BlockId = serde_json::from_str(&serialized).unwrap();
        assert_eq!(deserialized, block_id)
    }

    #[test]
    fn serde_blockid_hash() {
        let block_id = BlockId::from(B256::default());
        let serialized = serde_json::to_string(&block_id).unwrap();
        let deserialized: BlockId = serde_json::from_str(&serialized).unwrap();
        assert_eq!(deserialized, block_id)
    }

    #[test]
    fn serde_blockid_hash_from_str() {
        let val = "\"0x898753d8fdd8d92c1907ca21e68c7970abd290c647a202091181deec3f30a0b2\"";
        let block_hash: B256 = serde_json::from_str(val).unwrap();
        let block_id: BlockId = serde_json::from_str(val).unwrap();
        assert_eq!(block_id, BlockId::Hash(block_hash.into()));
    }

    #[test]
    fn serde_rpc_payload_block_tag() {
        let payload = r#"{"method":"eth_call","params":[{"to":"0xebe8efa441b9302a0d7eaecc277c09d20d684540","data":"0x45848dfc"},"latest"],"id":1,"jsonrpc":"2.0"}"#;
        let value: serde_json::Value = serde_json::from_str(payload).unwrap();
        let block_id_param = value.pointer("/params/1").unwrap();
        let block_id: BlockId = serde_json::from_value::<BlockId>(block_id_param.clone()).unwrap();
        assert_eq!(BlockId::Number(BlockNumberOrTag::Latest), block_id);
    }
    #[test]
    fn serde_rpc_payload_block_object() {
        let example_payload = r#"{"method":"eth_call","params":[{"to":"0xebe8efa441b9302a0d7eaecc277c09d20d684540","data":"0x45848dfc"},{"blockHash": "0xd4e56740f876aef8c010b86a40d5f56745a118d0906a34e69aec8c0db1cb8fa3"}],"id":1,"jsonrpc":"2.0"}"#;
        let value: serde_json::Value = serde_json::from_str(example_payload).unwrap();
        let block_id_param = value.pointer("/params/1").unwrap().to_string();
        let block_id: BlockId = serde_json::from_str::<BlockId>(&block_id_param).unwrap();
        let hash =
            B256::from_str("0xd4e56740f876aef8c010b86a40d5f56745a118d0906a34e69aec8c0db1cb8fa3")
                .unwrap();
        assert_eq!(BlockId::from(hash), block_id);
        let serialized = serde_json::to_string(&BlockId::from(hash)).unwrap();
        assert_eq!("{\"blockHash\":\"0xd4e56740f876aef8c010b86a40d5f56745a118d0906a34e69aec8c0db1cb8fa3\"}", serialized)
    }
    #[test]
    fn serde_rpc_payload_block_number() {
        let example_payload = r#"{"method":"eth_call","params":[{"to":"0xebe8efa441b9302a0d7eaecc277c09d20d684540","data":"0x45848dfc"},{"blockNumber": "0x0"}],"id":1,"jsonrpc":"2.0"}"#;
        let value: serde_json::Value = serde_json::from_str(example_payload).unwrap();
        let block_id_param = value.pointer("/params/1").unwrap().to_string();
        let block_id: BlockId = serde_json::from_str::<BlockId>(&block_id_param).unwrap();
        assert_eq!(BlockId::from(0u64), block_id);
        let serialized = serde_json::to_string(&BlockId::from(0u64)).unwrap();
        assert_eq!("\"0x0\"", serialized)
    }
    #[test]
    #[should_panic]
    fn serde_rpc_payload_block_number_duplicate_key() {
        let payload = r#"{"blockNumber": "0x132", "blockNumber": "0x133"}"#;
        let parsed_block_id = serde_json::from_str::<BlockId>(payload);
        parsed_block_id.unwrap();
    }
    #[test]
    fn serde_rpc_payload_block_hash() {
        let payload = r#"{"blockHash": "0xd4e56740f876aef8c010b86a40d5f56745a118d0906a34e69aec8c0db1cb8fa3"}"#;
        let parsed = serde_json::from_str::<BlockId>(payload).unwrap();
        let expected = BlockId::from(
            B256::from_str("0xd4e56740f876aef8c010b86a40d5f56745a118d0906a34e69aec8c0db1cb8fa3")
                .unwrap(),
        );
        assert_eq!(parsed, expected);
    }

    #[test]
    fn encode_decode_raw_block() {
        let bytes = hex!("f90288f90218a0fe21bb173f43067a9f90cfc59bbb6830a7a2929b5de4a61f372a9db28e87f9aea01dcc4de8dec75d7aab85b567b6ccd41ad312451b948a7413f0a142fd40d49347940000000000000000000000000000000000000000a061effbbcca94f0d3e02e5bd22e986ad57142acabf0cb3d129a6ad8d0f8752e94a0d911c25e97e27898680d242b7780b6faef30995c355a2d5de92e6b9a7212ad3aa0056b23fbba480696b65fe5a59b8f2148a1299103c4f57df839233af2cf4ca2d2b90100000000000000000000000000000000000000000000000000000000000000000000000000000000000000000000000000000000000000000000000000000000000000000000000000000000000000000000000000000000000000000000000000000000000000000000000000000000000000000000000000000000000000000000000000000000000000000000000000000000000000000000000000000000000000000000000000000000000000000000000000000000000000000000000000000000000000000000000000000000000000000000000000000000000000000000000000000000000000000000000000000000000000000000000000000000008003834c4b408252081e80a00000000000000000000000000000000000000000000000000000000000000000880000000000000000842806be9da056e81f171bcc55a6ff8345e692c0f86e5b48e01b996cadc001622fb5e363b421f869f86702842806be9e82520894658bdf435d810c91414ec09147daa6db624063798203e880820a95a040ce7918eeb045ebf8c8b1887ca139d076bda00fa828a07881d442a72626c42da0156576a68e456e295e4c9cf67cf9f53151f329438916e0f24fc69d6bbb7fbacfc0c0");
        let bytes_buf = &mut bytes.as_ref();
        let block = Block::decode(bytes_buf).unwrap();
        let mut encoded_buf = Vec::new();
        block.encode(&mut encoded_buf);
        assert_eq!(bytes[..], encoded_buf);
    }

    #[test]
    fn serde_blocknumber_non_0xprefix() {
        let s = "\"2\"";
        let err = serde_json::from_str::<BlockNumberOrTag>(s).unwrap_err();
        assert_eq!(err.to_string(), HexStringMissingPrefixError::default().to_string());
    }

    #[test]
    fn block_with_senders() {
        let mut block = Block::default();
        let sender = Address::random();
        block.body.push(TransactionSigned::default());
        assert_eq!(BlockWithSenders::new(block.clone(), vec![]), None);
        assert_eq!(
            BlockWithSenders::new(block.clone(), vec![sender]),
            Some(BlockWithSenders { block: block.clone(), senders: vec![sender] })
        );
        let sealed = block.seal_slow();
        assert_eq!(SealedBlockWithSenders::new(sealed.clone(), vec![]), None);
        assert_eq!(
            SealedBlockWithSenders::new(sealed.clone(), vec![sender]),
            Some(SealedBlockWithSenders { block: sealed, senders: vec![sender] })
        );
    }
}<|MERGE_RESOLUTION|>--- conflicted
+++ resolved
@@ -272,12 +272,9 @@
         proptest(strategy = "proptest::option::of(proptest::arbitrary::any::<Withdrawals>())")
     )]
     pub withdrawals: Option<Withdrawals>,
-<<<<<<< HEAD
-=======
     /// Block requests.
     #[cfg_attr(any(test, feature = "arbitrary"), proptest(strategy = "empty_requests_strategy()"))]
     pub requests: Option<Requests>,
->>>>>>> 3d3f52b2
 }
 
 impl SealedBlock {
@@ -592,16 +589,12 @@
 
 impl From<Block> for BlockBody {
     fn from(block: Block) -> Self {
-<<<<<<< HEAD
-        Self { transactions: block.body, ommers: block.ommers, withdrawals: block.withdrawals }
-=======
         Self {
             transactions: block.body,
             ommers: block.ommers,
             withdrawals: block.withdrawals,
             requests: block.requests,
         }
->>>>>>> 3d3f52b2
     }
 }
 
@@ -645,12 +638,9 @@
         header.parent_beacon_block_root = None;
     }
 
-<<<<<<< HEAD
-=======
     // todo(onbjerg): adjust this for eip-7589
     header.requests_root = None;
 
->>>>>>> 3d3f52b2
     header
 }
 
