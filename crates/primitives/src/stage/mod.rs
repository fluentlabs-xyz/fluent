//! Staged sync primitives.

mod id;
use crate::{BlockHash, BlockNumber};
pub use id::StageId;

mod checkpoints;
pub use checkpoints::{
    AccountHashingCheckpoint, CheckpointBlockRange, EntitiesCheckpoint, ExecutionCheckpoint,
    HeadersCheckpoint, IndexHistoryCheckpoint, MerkleCheckpoint, StageCheckpoint,
    StageUnitCheckpoint, StorageHashingCheckpoint,
};

/// Direction and target block for pipeline operations.
#[derive(Debug, Clone, Copy)]
pub enum PipelineTarget {
    /// Target for forward synchronization, indicating a block hash to sync to.
    Sync(BlockHash),
    /// Target for backward unwinding, indicating a block number to unwind to.
    Unwind(BlockNumber),
}

impl PipelineTarget {
    /// Returns the target block hash for forward synchronization, if applicable.
    ///
    /// # Returns
    ///
    /// - `Some(BlockHash)`: The target block hash for forward synchronization.
    /// - `None`: If the target is for backward unwinding.
<<<<<<< HEAD
    pub fn sync_target(self) -> Option<BlockHash> {
        match self {
            PipelineTarget::Sync(hash) => Some(hash),
            PipelineTarget::Unwind(_) => None,
=======
    pub const fn sync_target(self) -> Option<BlockHash> {
        match self {
            Self::Sync(hash) => Some(hash),
            Self::Unwind(_) => None,
>>>>>>> 3d3f52b2
        }
    }

    /// Returns the target block number for backward unwinding, if applicable.
    ///
    /// # Returns
    ///
    /// - `Some(BlockNumber)`: The target block number for backward unwinding.
    /// - `None`: If the target is for forward synchronization.
<<<<<<< HEAD
    pub fn unwind_target(self) -> Option<BlockNumber> {
        match self {
            PipelineTarget::Sync(_) => None,
            PipelineTarget::Unwind(number) => Some(number),
=======
    pub const fn unwind_target(self) -> Option<BlockNumber> {
        match self {
            Self::Sync(_) => None,
            Self::Unwind(number) => Some(number),
>>>>>>> 3d3f52b2
        }
    }
}

impl From<BlockHash> for PipelineTarget {
    fn from(hash: BlockHash) -> Self {
        Self::Sync(hash)
    }
}<|MERGE_RESOLUTION|>--- conflicted
+++ resolved
@@ -27,17 +27,10 @@
     ///
     /// - `Some(BlockHash)`: The target block hash for forward synchronization.
     /// - `None`: If the target is for backward unwinding.
-<<<<<<< HEAD
-    pub fn sync_target(self) -> Option<BlockHash> {
-        match self {
-            PipelineTarget::Sync(hash) => Some(hash),
-            PipelineTarget::Unwind(_) => None,
-=======
     pub const fn sync_target(self) -> Option<BlockHash> {
         match self {
             Self::Sync(hash) => Some(hash),
             Self::Unwind(_) => None,
->>>>>>> 3d3f52b2
         }
     }
 
@@ -47,17 +40,10 @@
     ///
     /// - `Some(BlockNumber)`: The target block number for backward unwinding.
     /// - `None`: If the target is for forward synchronization.
-<<<<<<< HEAD
-    pub fn unwind_target(self) -> Option<BlockNumber> {
-        match self {
-            PipelineTarget::Sync(_) => None,
-            PipelineTarget::Unwind(number) => Some(number),
-=======
     pub const fn unwind_target(self) -> Option<BlockNumber> {
         match self {
             Self::Sync(_) => None,
             Self::Unwind(number) => Some(number),
->>>>>>> 3d3f52b2
         }
     }
 }
