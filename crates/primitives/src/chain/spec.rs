use crate::{
<<<<<<< HEAD
    constants::{EIP1559_INITIAL_BASE_FEE, EMPTY_RECEIPTS, EMPTY_TRANSACTIONS, EMPTY_WITHDRAWALS},
=======
    constants::{
        EIP1559_INITIAL_BASE_FEE, EMPTY_RECEIPTS, EMPTY_ROOT_HASH, EMPTY_TRANSACTIONS,
        EMPTY_WITHDRAWALS,
    },
>>>>>>> 3d3f52b2
    holesky_nodes,
    net::{goerli_nodes, mainnet_nodes, sepolia_nodes},
    proofs::state_root_ref_unhashed,
    revm_primitives::{address, b256},
    Address, BlockNumber, Chain, ChainKind, ForkFilter, ForkFilterKey, ForkHash, ForkId, Genesis,
    Hardfork, Head, Header, NamedChain, NodeRecord, SealedHeader, B256, EMPTY_OMMER_ROOT_HASH,
    U256,
};
use once_cell::sync::Lazy;
use serde::{Deserialize, Serialize};
use std::{
    collections::BTreeMap,
    fmt::{Display, Formatter},
    sync::Arc,
};
use fluentbase_genesis::devnet::devnet_genesis_from_file;

pub use alloy_eips::eip1559::BaseFeeParams;

#[cfg(feature = "optimism")]
pub(crate) use crate::{
    constants::{
        OP_BASE_FEE_PARAMS, OP_CANYON_BASE_FEE_PARAMS, OP_SEPOLIA_BASE_FEE_PARAMS,
        OP_SEPOLIA_CANYON_BASE_FEE_PARAMS,
    },
    net::{base_nodes, base_testnet_nodes, op_nodes, op_testnet_nodes},
};

pub use alloy_eips::eip1559::BaseFeeParams;

#[cfg(feature = "optimism")]
pub(crate) use crate::{
    constants::{
        OP_BASE_FEE_PARAMS, OP_CANYON_BASE_FEE_PARAMS, OP_SEPOLIA_BASE_FEE_PARAMS,
        OP_SEPOLIA_CANYON_BASE_FEE_PARAMS,
    },
    net::{base_nodes, base_testnet_nodes, op_nodes, op_testnet_nodes},
};

/// The Ethereum mainnet spec
pub static MAINNET: Lazy<Arc<ChainSpec>> = Lazy::new(|| {
    ChainSpec {
        chain: Chain::mainnet(),
        genesis: serde_json::from_str(include_str!("../../res/genesis/mainnet.json"))
            .expect("Can't deserialize Mainnet genesis json"),
        genesis_hash: Some(b256!(
            "d4e56740f876aef8c010b86a40d5f56745a118d0906a34e69aec8c0db1cb8fa3"
        )),
        // <https://etherscan.io/block/15537394>
        paris_block_and_final_difficulty: Some((
            15537394,
            U256::from(58_750_003_716_598_352_816_469u128),
        )),
        hardforks: BTreeMap::from([
            (Hardfork::Frontier, ForkCondition::Block(0)),
            (Hardfork::Homestead, ForkCondition::Block(1150000)),
            (Hardfork::Dao, ForkCondition::Block(1920000)),
            (Hardfork::Tangerine, ForkCondition::Block(2463000)),
            (Hardfork::SpuriousDragon, ForkCondition::Block(2675000)),
            (Hardfork::Byzantium, ForkCondition::Block(4370000)),
            (Hardfork::Constantinople, ForkCondition::Block(7280000)),
            (Hardfork::Petersburg, ForkCondition::Block(7280000)),
            (Hardfork::Istanbul, ForkCondition::Block(9069000)),
            (Hardfork::MuirGlacier, ForkCondition::Block(9200000)),
            (Hardfork::Berlin, ForkCondition::Block(12244000)),
            (Hardfork::London, ForkCondition::Block(12965000)),
            (Hardfork::ArrowGlacier, ForkCondition::Block(13773000)),
            (Hardfork::GrayGlacier, ForkCondition::Block(15050000)),
            (
                Hardfork::Paris,
                ForkCondition::TTD {
                    fork_block: None,
                    total_difficulty: U256::from(58_750_000_000_000_000_000_000_u128),
                },
            ),
            (Hardfork::Shanghai, ForkCondition::Timestamp(1681338455)),
            (Hardfork::Cancun, ForkCondition::Timestamp(1710338135)),
        ]),
        // https://etherscan.io/tx/0xe75fb554e433e03763a1560646ee22dcb74e5274b34c5ad644e7c0f619a7e1d0
        deposit_contract: Some(DepositContract::new(
            address!("00000000219ab540356cbb839cbe05303d7705fa"),
            11052984,
            b256!("649bbc62d0e31342afea4e5cd82d4049e7e1ee912fc0889aa790803be39038c5"),
        )),
        base_fee_params: BaseFeeParamsKind::Constant(BaseFeeParams::ethereum()),
        prune_delete_limit: 3500,
    }
    .into()
});

/// The Goerli spec
pub static GOERLI: Lazy<Arc<ChainSpec>> = Lazy::new(|| {
    ChainSpec {
        chain: Chain::goerli(),
        genesis: serde_json::from_str(include_str!("../../res/genesis/goerli.json"))
            .expect("Can't deserialize Goerli genesis json"),
        genesis_hash: Some(b256!(
            "bf7e331f7f7c1dd2e05159666b3bf8bc7a8a3a9eb1d518969eab529dd9b88c1a"
        )),
        // <https://goerli.etherscan.io/block/7382818>
        paris_block_and_final_difficulty: Some((7382818, U256::from(10_790_000))),
        hardforks: BTreeMap::from([
            (Hardfork::Frontier, ForkCondition::Block(0)),
            (Hardfork::Homestead, ForkCondition::Block(0)),
            (Hardfork::Dao, ForkCondition::Block(0)),
            (Hardfork::Tangerine, ForkCondition::Block(0)),
            (Hardfork::SpuriousDragon, ForkCondition::Block(0)),
            (Hardfork::Byzantium, ForkCondition::Block(0)),
            (Hardfork::Constantinople, ForkCondition::Block(0)),
            (Hardfork::Petersburg, ForkCondition::Block(0)),
            (Hardfork::Istanbul, ForkCondition::Block(1561651)),
            (Hardfork::Berlin, ForkCondition::Block(4460644)),
            (Hardfork::London, ForkCondition::Block(5062605)),
            (
                Hardfork::Paris,
                ForkCondition::TTD { fork_block: None, total_difficulty: U256::from(10_790_000) },
            ),
            (Hardfork::Shanghai, ForkCondition::Timestamp(1678832736)),
            (Hardfork::Cancun, ForkCondition::Timestamp(1705473120)),
        ]),
        // https://goerli.etherscan.io/tx/0xa3c07dc59bfdb1bfc2d50920fed2ef2c1c4e0a09fe2325dbc14e07702f965a78
        deposit_contract: Some(DepositContract::new(
            address!("ff50ed3d0ec03ac01d4c79aad74928bff48a7b2b"),
            4367322,
            b256!("649bbc62d0e31342afea4e5cd82d4049e7e1ee912fc0889aa790803be39038c5"),
        )),
        base_fee_params: BaseFeeParamsKind::Constant(BaseFeeParams::ethereum()),
        prune_delete_limit: 1700,
    }
    .into()
});

/// The Sepolia spec
pub static SEPOLIA: Lazy<Arc<ChainSpec>> = Lazy::new(|| {
    ChainSpec {
        chain: Chain::sepolia(),
        genesis: serde_json::from_str(include_str!("../../res/genesis/sepolia.json"))
            .expect("Can't deserialize Sepolia genesis json"),
        genesis_hash: Some(b256!(
            "25a5cc106eea7138acab33231d7160d69cb777ee0c2c553fcddf5138993e6dd9"
        )),
        // <https://sepolia.etherscan.io/block/1450409>
        paris_block_and_final_difficulty: Some((1450409, U256::from(17_000_018_015_853_232u128))),
        hardforks: BTreeMap::from([
            (Hardfork::Frontier, ForkCondition::Block(0)),
            (Hardfork::Homestead, ForkCondition::Block(0)),
            (Hardfork::Dao, ForkCondition::Block(0)),
            (Hardfork::Tangerine, ForkCondition::Block(0)),
            (Hardfork::SpuriousDragon, ForkCondition::Block(0)),
            (Hardfork::Byzantium, ForkCondition::Block(0)),
            (Hardfork::Constantinople, ForkCondition::Block(0)),
            (Hardfork::Petersburg, ForkCondition::Block(0)),
            (Hardfork::Istanbul, ForkCondition::Block(0)),
            (Hardfork::MuirGlacier, ForkCondition::Block(0)),
            (Hardfork::Berlin, ForkCondition::Block(0)),
            (Hardfork::London, ForkCondition::Block(0)),
            (
                Hardfork::Paris,
                ForkCondition::TTD {
                    fork_block: Some(1735371),
                    total_difficulty: U256::from(17_000_000_000_000_000u64),
                },
            ),
            (Hardfork::Shanghai, ForkCondition::Timestamp(1677557088)),
            (Hardfork::Cancun, ForkCondition::Timestamp(1706655072)),
        ]),
        // https://sepolia.etherscan.io/tx/0x025ecbf81a2f1220da6285d1701dc89fb5a956b62562ee922e1a9efd73eb4b14
        deposit_contract: Some(DepositContract::new(
            address!("7f02c3e3c98b133055b8b348b2ac625669ed295d"),
            1273020,
            b256!("649bbc62d0e31342afea4e5cd82d4049e7e1ee912fc0889aa790803be39038c5"),
        )),
        base_fee_params: BaseFeeParamsKind::Constant(BaseFeeParams::ethereum()),
        prune_delete_limit: 1700,
    }
    .into()
});

/// The Holesky spec
pub static HOLESKY: Lazy<Arc<ChainSpec>> = Lazy::new(|| {
    ChainSpec {
        chain: Chain::holesky(),
        genesis: serde_json::from_str(include_str!("../../res/genesis/holesky.json"))
            .expect("Can't deserialize Holesky genesis json"),
        genesis_hash: Some(b256!(
            "b5f7f912443c940f21fd611f12828d75b534364ed9e95ca4e307729a4661bde4"
        )),
        paris_block_and_final_difficulty: Some((0, U256::from(1))),
        hardforks: BTreeMap::from([
            (Hardfork::Frontier, ForkCondition::Block(0)),
            (Hardfork::Homestead, ForkCondition::Block(0)),
            (Hardfork::Dao, ForkCondition::Block(0)),
            (Hardfork::Tangerine, ForkCondition::Block(0)),
            (Hardfork::SpuriousDragon, ForkCondition::Block(0)),
            (Hardfork::Byzantium, ForkCondition::Block(0)),
            (Hardfork::Constantinople, ForkCondition::Block(0)),
            (Hardfork::Petersburg, ForkCondition::Block(0)),
            (Hardfork::Istanbul, ForkCondition::Block(0)),
            (Hardfork::MuirGlacier, ForkCondition::Block(0)),
            (Hardfork::Berlin, ForkCondition::Block(0)),
            (Hardfork::London, ForkCondition::Block(0)),
            (
                Hardfork::Paris,
                ForkCondition::TTD { fork_block: Some(0), total_difficulty: U256::ZERO },
            ),
            (Hardfork::Shanghai, ForkCondition::Timestamp(1696000704)),
            (Hardfork::Cancun, ForkCondition::Timestamp(1707305664)),
        ]),
        deposit_contract: Some(DepositContract::new(
            address!("4242424242424242424242424242424242424242"),
            0,
            b256!("649bbc62d0e31342afea4e5cd82d4049e7e1ee912fc0889aa790803be39038c5"),
        )),
        base_fee_params: BaseFeeParamsKind::Constant(BaseFeeParams::ethereum()),
        prune_delete_limit: 1700,
    }
    .into()
});

/// Dev testnet specification
///
/// Includes 20 prefunded accounts with 10_000 ETH each derived from mnemonic "test test test test
/// test test test test test test test junk".
pub static DEV: Lazy<Arc<ChainSpec>> = Lazy::new(|| {
    ChainSpec {
        chain: Chain::dev(),
        genesis: devnet_genesis_from_file(),
        // genesis: serde_json::from_str(include_str!("../../res/genesis/dev.json"))
        //             .expect("Can't deserialize Dev testnet genesis json"),
        // genesis_hash: Some(b256!("2f980576711e3617a5e4d83dd539548ec0f7792007d505a3d2e9674833af2d7c")),
        genesis_hash: None,
        paris_block_and_final_difficulty: Some((0, U256::from(0))),
        hardforks: BTreeMap::from([
            (Hardfork::Frontier, ForkCondition::Block(0)),
            (Hardfork::Homestead, ForkCondition::Block(0)),
            (Hardfork::Dao, ForkCondition::Block(0)),
            (Hardfork::Tangerine, ForkCondition::Block(0)),
            (Hardfork::SpuriousDragon, ForkCondition::Block(0)),
            (Hardfork::Byzantium, ForkCondition::Block(0)),
            (Hardfork::Constantinople, ForkCondition::Block(0)),
            (Hardfork::Petersburg, ForkCondition::Block(0)),
            (Hardfork::Istanbul, ForkCondition::Block(0)),
            (Hardfork::MuirGlacier, ForkCondition::Block(0)),
            (Hardfork::Berlin, ForkCondition::Block(0)),
            (Hardfork::London, ForkCondition::Block(0)),
            (
                Hardfork::Paris,
                ForkCondition::TTD { fork_block: Some(0), total_difficulty: U256::from(0) },
            ),
            (Hardfork::Shanghai, ForkCondition::Timestamp(0)),
            (Hardfork::Cancun, ForkCondition::Timestamp(0)),
            #[cfg(feature = "optimism")]
            (Hardfork::Regolith, ForkCondition::Timestamp(0)),
            #[cfg(feature = "optimism")]
            (Hardfork::Bedrock, ForkCondition::Block(0)),
            #[cfg(feature = "optimism")]
            (Hardfork::Ecotone, ForkCondition::Timestamp(0)),
        ]),
        base_fee_params: BaseFeeParamsKind::Constant(BaseFeeParams::ethereum()),
        deposit_contract: None, // TODO: do we even have?
        ..Default::default()
    }
    .into()
});

/// The Optimism Mainnet spec
#[cfg(feature = "optimism")]
pub static OP_MAINNET: Lazy<Arc<ChainSpec>> = Lazy::new(|| {
    ChainSpec {
        chain: Chain::optimism_mainnet(),
        // genesis contains empty alloc field because state at first bedrock block is imported
        // manually from trusted source
        genesis: serde_json::from_str(include_str!("../../res/genesis/optimism.json"))
            .expect("Can't deserialize Optimism Mainnet genesis json"),
        genesis_hash: Some(b256!(
            "7ca38a1916c42007829c55e69d3e9a73265554b586a499015373241b8a3fa48b"
        )),
        paris_block_and_final_difficulty: Some((0, U256::from(0))),
        hardforks: BTreeMap::from([
            (Hardfork::Frontier, ForkCondition::Block(0)),
            (Hardfork::Homestead, ForkCondition::Block(0)),
            (Hardfork::Tangerine, ForkCondition::Block(0)),
            (Hardfork::SpuriousDragon, ForkCondition::Block(0)),
            (Hardfork::Byzantium, ForkCondition::Block(0)),
            (Hardfork::Constantinople, ForkCondition::Block(0)),
            (Hardfork::Petersburg, ForkCondition::Block(0)),
            (Hardfork::Istanbul, ForkCondition::Block(0)),
            (Hardfork::MuirGlacier, ForkCondition::Block(0)),
            (Hardfork::Berlin, ForkCondition::Block(3950000)),
            (Hardfork::London, ForkCondition::Block(105235063)),
            (Hardfork::ArrowGlacier, ForkCondition::Block(105235063)),
            (Hardfork::GrayGlacier, ForkCondition::Block(105235063)),
            (
                Hardfork::Paris,
                ForkCondition::TTD { fork_block: Some(105235063), total_difficulty: U256::from(0) },
            ),
            (Hardfork::Bedrock, ForkCondition::Block(105235063)),
            (Hardfork::Regolith, ForkCondition::Timestamp(0)),
            (Hardfork::Shanghai, ForkCondition::Timestamp(1704992401)),
            (Hardfork::Canyon, ForkCondition::Timestamp(1704992401)),
            (Hardfork::Cancun, ForkCondition::Timestamp(1710374401)),
            (Hardfork::Ecotone, ForkCondition::Timestamp(1710374401)),
        ]),
        base_fee_params: BaseFeeParamsKind::Variable(
            vec![
                (Hardfork::London, OP_BASE_FEE_PARAMS),
                (Hardfork::Canyon, OP_CANYON_BASE_FEE_PARAMS),
            ]
            .into(),
        ),
        prune_delete_limit: 1700,
        ..Default::default()
    }
    .into()
});

/// The OP Sepolia spec
#[cfg(feature = "optimism")]
pub static OP_SEPOLIA: Lazy<Arc<ChainSpec>> = Lazy::new(|| {
    ChainSpec {
        chain: Chain::from_named(NamedChain::OptimismSepolia),
        genesis: serde_json::from_str(include_str!("../../res/genesis/sepolia_op.json"))
            .expect("Can't deserialize OP Sepolia genesis json"),
        genesis_hash: Some(b256!(
            "102de6ffb001480cc9b8b548fd05c34cd4f46ae4aa91759393db90ea0409887d"
        )),
        paris_block_and_final_difficulty: Some((0, U256::from(0))),
        hardforks: BTreeMap::from([
            (Hardfork::Frontier, ForkCondition::Block(0)),
            (Hardfork::Homestead, ForkCondition::Block(0)),
            (Hardfork::Tangerine, ForkCondition::Block(0)),
            (Hardfork::SpuriousDragon, ForkCondition::Block(0)),
            (Hardfork::Byzantium, ForkCondition::Block(0)),
            (Hardfork::Constantinople, ForkCondition::Block(0)),
            (Hardfork::Petersburg, ForkCondition::Block(0)),
            (Hardfork::Istanbul, ForkCondition::Block(0)),
            (Hardfork::MuirGlacier, ForkCondition::Block(0)),
            (Hardfork::Berlin, ForkCondition::Block(0)),
            (Hardfork::London, ForkCondition::Block(0)),
            (Hardfork::ArrowGlacier, ForkCondition::Block(0)),
            (Hardfork::GrayGlacier, ForkCondition::Block(0)),
            (
                Hardfork::Paris,
                ForkCondition::TTD { fork_block: Some(0), total_difficulty: U256::from(0) },
            ),
            (Hardfork::Bedrock, ForkCondition::Block(0)),
            (Hardfork::Regolith, ForkCondition::Timestamp(0)),
            (Hardfork::Shanghai, ForkCondition::Timestamp(1699981200)),
            (Hardfork::Canyon, ForkCondition::Timestamp(1699981200)),
            (Hardfork::Cancun, ForkCondition::Timestamp(1708534800)),
            (Hardfork::Ecotone, ForkCondition::Timestamp(1708534800)),
        ]),
        base_fee_params: BaseFeeParamsKind::Variable(
            vec![
                (Hardfork::London, OP_SEPOLIA_BASE_FEE_PARAMS),
                (Hardfork::Canyon, OP_SEPOLIA_CANYON_BASE_FEE_PARAMS),
            ]
            .into(),
        ),
        prune_delete_limit: 1700,
        ..Default::default()
    }
    .into()
});

/// The Base Sepolia spec
#[cfg(feature = "optimism")]
pub static BASE_SEPOLIA: Lazy<Arc<ChainSpec>> = Lazy::new(|| {
    ChainSpec {
        chain: Chain::base_sepolia(),
        genesis: serde_json::from_str(include_str!("../../res/genesis/sepolia_base.json"))
            .expect("Can't deserialize Base Sepolia genesis json"),
        genesis_hash: Some(b256!(
            "0dcc9e089e30b90ddfc55be9a37dd15bc551aeee999d2e2b51414c54eaf934e4"
        )),
        paris_block_and_final_difficulty: Some((0, U256::from(0))),
        hardforks: BTreeMap::from([
            (Hardfork::Frontier, ForkCondition::Block(0)),
            (Hardfork::Homestead, ForkCondition::Block(0)),
            (Hardfork::Tangerine, ForkCondition::Block(0)),
            (Hardfork::SpuriousDragon, ForkCondition::Block(0)),
            (Hardfork::Byzantium, ForkCondition::Block(0)),
            (Hardfork::Constantinople, ForkCondition::Block(0)),
            (Hardfork::Petersburg, ForkCondition::Block(0)),
            (Hardfork::Istanbul, ForkCondition::Block(0)),
            (Hardfork::MuirGlacier, ForkCondition::Block(0)),
            (Hardfork::Berlin, ForkCondition::Block(0)),
            (Hardfork::London, ForkCondition::Block(0)),
            (Hardfork::ArrowGlacier, ForkCondition::Block(0)),
            (Hardfork::GrayGlacier, ForkCondition::Block(0)),
            (
                Hardfork::Paris,
                ForkCondition::TTD { fork_block: Some(0), total_difficulty: U256::from(0) },
            ),
            (Hardfork::Bedrock, ForkCondition::Block(0)),
            (Hardfork::Regolith, ForkCondition::Timestamp(0)),
            (Hardfork::Shanghai, ForkCondition::Timestamp(1699981200)),
            (Hardfork::Canyon, ForkCondition::Timestamp(1699981200)),
            (Hardfork::Cancun, ForkCondition::Timestamp(1708534800)),
            (Hardfork::Ecotone, ForkCondition::Timestamp(1708534800)),
        ]),
        base_fee_params: BaseFeeParamsKind::Variable(
            vec![
                (Hardfork::London, OP_SEPOLIA_BASE_FEE_PARAMS),
                (Hardfork::Canyon, OP_SEPOLIA_CANYON_BASE_FEE_PARAMS),
            ]
            .into(),
        ),
        prune_delete_limit: 1700,
        ..Default::default()
    }
    .into()
});

/// The Base mainnet spec
#[cfg(feature = "optimism")]
pub static BASE_MAINNET: Lazy<Arc<ChainSpec>> = Lazy::new(|| {
    ChainSpec {
        chain: Chain::base_mainnet(),
        genesis: serde_json::from_str(include_str!("../../res/genesis/base.json"))
            .expect("Can't deserialize Base genesis json"),
        genesis_hash: Some(b256!(
            "f712aa9241cc24369b143cf6dce85f0902a9731e70d66818a3a5845b296c73dd"
        )),
        paris_block_and_final_difficulty: Some((0, U256::from(0))),
        hardforks: BTreeMap::from([
            (Hardfork::Frontier, ForkCondition::Block(0)),
            (Hardfork::Homestead, ForkCondition::Block(0)),
            (Hardfork::Tangerine, ForkCondition::Block(0)),
            (Hardfork::SpuriousDragon, ForkCondition::Block(0)),
            (Hardfork::Byzantium, ForkCondition::Block(0)),
            (Hardfork::Constantinople, ForkCondition::Block(0)),
            (Hardfork::Petersburg, ForkCondition::Block(0)),
            (Hardfork::Istanbul, ForkCondition::Block(0)),
            (Hardfork::MuirGlacier, ForkCondition::Block(0)),
            (Hardfork::Berlin, ForkCondition::Block(0)),
            (Hardfork::London, ForkCondition::Block(0)),
            (Hardfork::ArrowGlacier, ForkCondition::Block(0)),
            (Hardfork::GrayGlacier, ForkCondition::Block(0)),
            (
                Hardfork::Paris,
                ForkCondition::TTD { fork_block: Some(0), total_difficulty: U256::from(0) },
            ),
            (Hardfork::Bedrock, ForkCondition::Block(0)),
            (Hardfork::Regolith, ForkCondition::Timestamp(0)),
            (Hardfork::Shanghai, ForkCondition::Timestamp(1704992401)),
            (Hardfork::Canyon, ForkCondition::Timestamp(1704992401)),
            (Hardfork::Cancun, ForkCondition::Timestamp(1710374401)),
            (Hardfork::Ecotone, ForkCondition::Timestamp(1710374401)),
        ]),
        base_fee_params: BaseFeeParamsKind::Variable(
            vec![
                (Hardfork::London, OP_BASE_FEE_PARAMS),
                (Hardfork::Canyon, OP_CANYON_BASE_FEE_PARAMS),
            ]
            .into(),
        ),
        prune_delete_limit: 1700,
        ..Default::default()
    }
    .into()
});

/// A wrapper around [BaseFeeParams] that allows for specifying constant or dynamic EIP-1559
/// parameters based on the active [Hardfork].
#[derive(Clone, Debug, Deserialize, Serialize, PartialEq, Eq)]
#[serde(untagged)]
pub enum BaseFeeParamsKind {
    /// Constant [BaseFeeParams]; used for chains that don't have dynamic EIP-1559 parameters
    Constant(BaseFeeParams),
    /// Variable [BaseFeeParams]; used for chains that have dynamic EIP-1559 parameters like
    /// Optimism
    Variable(ForkBaseFeeParams),
}

impl From<BaseFeeParams> for BaseFeeParamsKind {
    fn from(params: BaseFeeParams) -> Self {
        Self::Constant(params)
    }
}

impl From<ForkBaseFeeParams> for BaseFeeParamsKind {
    fn from(params: ForkBaseFeeParams) -> Self {
        Self::Variable(params)
    }
}

/// A type alias to a vector of tuples of [Hardfork] and [BaseFeeParams], sorted by [Hardfork]
/// activation order. This is used to specify dynamic EIP-1559 parameters for chains like Optimism.
#[derive(Clone, Debug, Serialize, Deserialize, PartialEq, Eq)]
pub struct ForkBaseFeeParams(Vec<(Hardfork, BaseFeeParams)>);

impl From<Vec<(Hardfork, BaseFeeParams)>> for ForkBaseFeeParams {
    fn from(params: Vec<(Hardfork, BaseFeeParams)>) -> Self {
<<<<<<< HEAD
        ForkBaseFeeParams(params)
=======
        Self(params)
>>>>>>> 3d3f52b2
    }
}

/// An Ethereum chain specification.
///
/// A chain specification describes:
///
/// - Meta-information about the chain (the chain ID)
/// - The genesis block of the chain ([`Genesis`])
/// - What hardforks are activated, and under which conditions
#[derive(Serialize, Deserialize, Debug, Clone, PartialEq, Eq)]
pub struct ChainSpec {
    /// The chain ID
    pub chain: Chain,

    /// The hash of the genesis block.
    ///
    /// This acts as a small cache for known chains. If the chain is known, then the genesis hash
    /// is also known ahead of time, and this will be `Some`.
    #[serde(skip, default)]
    pub genesis_hash: Option<B256>,

    /// The genesis block
    pub genesis: Genesis,

    /// The block at which [Hardfork::Paris] was activated and the final difficulty at this block.
    #[serde(skip, default)]
    pub paris_block_and_final_difficulty: Option<(u64, U256)>,

    /// The active hard forks and their activation conditions
    pub hardforks: BTreeMap<Hardfork, ForkCondition>,

    /// The deposit contract deployed for PoS
    #[serde(skip, default)]
    pub deposit_contract: Option<DepositContract>,

    /// The parameters that configure how a block's base fee is computed
    pub base_fee_params: BaseFeeParamsKind,

    /// The delete limit for pruner, per block. In the actual pruner run it will be multiplied by
    /// the amount of blocks between pruner runs to account for the difference in amount of new
    /// data coming in.
    #[serde(default)]
    pub prune_delete_limit: usize,
}

impl Default for ChainSpec {
    fn default() -> Self {
        Self {
            chain: Default::default(),
            genesis_hash: Default::default(),
            genesis: Default::default(),
            paris_block_and_final_difficulty: Default::default(),
            hardforks: Default::default(),
            deposit_contract: Default::default(),
            base_fee_params: BaseFeeParamsKind::Constant(BaseFeeParams::ethereum()),
            prune_delete_limit: MAINNET.prune_delete_limit,
        }
    }
}

impl ChainSpec {
    /// Get information about the chain itself
    pub const fn chain(&self) -> Chain {
        self.chain
    }

    /// Returns `true` if this chain contains Ethereum configuration.
    #[inline]
<<<<<<< HEAD
    pub fn is_eth(&self) -> bool {
=======
    pub const fn is_eth(&self) -> bool {
>>>>>>> 3d3f52b2
        matches!(
            self.chain.kind(),
            ChainKind::Named(
                NamedChain::Mainnet |
                    NamedChain::Morden |
                    NamedChain::Ropsten |
                    NamedChain::Rinkeby |
                    NamedChain::Goerli |
                    NamedChain::Kovan |
                    NamedChain::Holesky |
                    NamedChain::Sepolia
            )
        )
    }

    /// Returns `true` if this chain contains Optimism configuration.
    #[inline]
    pub const fn is_optimism(&self) -> bool {
        self.chain.is_optimism()
    }

    /// Returns `true` if this chain is Optimism mainnet.
    #[inline]
    pub fn is_optimism_mainnet(&self) -> bool {
        self.chain == Chain::optimism_mainnet()
    }

    /// Get the genesis block specification.
    ///
    /// To get the header for the genesis block, use [`Self::genesis_header`] instead.
    pub const fn genesis(&self) -> &Genesis {
        &self.genesis
    }

    /// Get the header for the genesis block.
    pub fn genesis_header(&self) -> Header {
        // If London is activated at genesis, we set the initial base fee as per EIP-1559.
        let base_fee_per_gas = self.initial_base_fee();

        // If shanghai is activated, initialize the header with an empty withdrawals hash, and
        // empty withdrawals list.
        let withdrawals_root = self
            .fork(Hardfork::Shanghai)
            .active_at_timestamp(self.genesis.timestamp)
            .then_some(EMPTY_WITHDRAWALS);

        // If Cancun is activated at genesis, we set:
        // * parent beacon block root to 0x0
        // * blob gas used to provided genesis or 0x0
        // * excess blob gas to provided genesis or 0x0
        let (parent_beacon_block_root, blob_gas_used, excess_blob_gas) =
            if self.is_cancun_active_at_timestamp(self.genesis.timestamp) {
                let blob_gas_used = self.genesis.blob_gas_used.unwrap_or(0);
                let excess_blob_gas = self.genesis.excess_blob_gas.unwrap_or(0);
                (Some(B256::ZERO), Some(blob_gas_used as u64), Some(excess_blob_gas as u64))
            } else {
                (None, None, None)
            };

        // If Prague is activated at genesis we set requests root to an empty trie root.
        let requests_root = if self.is_prague_active_at_timestamp(self.genesis.timestamp) {
            Some(EMPTY_ROOT_HASH)
        } else {
            None
        };

        Header {
            parent_hash: B256::ZERO,
            number: 0,
            transactions_root: EMPTY_TRANSACTIONS,
            ommers_hash: EMPTY_OMMER_ROOT_HASH,
            receipts_root: EMPTY_RECEIPTS,
            logs_bloom: Default::default(),
            gas_limit: self.genesis.gas_limit as u64,
            difficulty: self.genesis.difficulty,
            nonce: self.genesis.nonce,
            extra_data: self.genesis.extra_data.clone(),
            state_root: state_root_ref_unhashed(&self.genesis.alloc),
            timestamp: self.genesis.timestamp,
            mix_hash: self.genesis.mix_hash,
            beneficiary: self.genesis.coinbase,
            gas_used: Default::default(),
            base_fee_per_gas,
            withdrawals_root,
            parent_beacon_block_root,
            blob_gas_used,
            excess_blob_gas,
            requests_root,
        }
    }

    /// Get the sealed header for the genesis block.
    pub fn sealed_genesis_header(&self) -> SealedHeader {
        SealedHeader::new(self.genesis_header(), self.genesis_hash())
    }

    /// Get the initial base fee of the genesis block.
    pub fn initial_base_fee(&self) -> Option<u64> {
        // If the base fee is set in the genesis block, we use that instead of the default.
        let genesis_base_fee =
            self.genesis.base_fee_per_gas.map(|fee| fee as u64).unwrap_or(EIP1559_INITIAL_BASE_FEE);

        // If London is activated at genesis, we set the initial base fee as per EIP-1559.
        self.fork(Hardfork::London).active_at_block(0).then_some(genesis_base_fee)
    }

    /// Get the [BaseFeeParams] for the chain at the given timestamp.
    pub fn base_fee_params_at_timestamp(&self, timestamp: u64) -> BaseFeeParams {
        match self.base_fee_params {
            BaseFeeParamsKind::Constant(bf_params) => bf_params,
            BaseFeeParamsKind::Variable(ForkBaseFeeParams(ref bf_params)) => {
                // Walk through the base fee params configuration in reverse order, and return the
                // first one that corresponds to a hardfork that is active at the
                // given timestamp.
                for (fork, params) in bf_params.iter().rev() {
                    if self.is_fork_active_at_timestamp(*fork, timestamp) {
                        return *params
                    }
                }

                bf_params.first().map(|(_, params)| *params).unwrap_or(BaseFeeParams::ethereum())
            }
        }
    }

    /// Get the [BaseFeeParams] for the chain at the given block number
    pub fn base_fee_params_at_block(&self, block_number: u64) -> BaseFeeParams {
        match self.base_fee_params {
            BaseFeeParamsKind::Constant(bf_params) => bf_params,
            BaseFeeParamsKind::Variable(ForkBaseFeeParams(ref bf_params)) => {
                // Walk through the base fee params configuration in reverse order, and return the
                // first one that corresponds to a hardfork that is active at the
                // given timestamp.
                for (fork, params) in bf_params.iter().rev() {
                    if self.is_fork_active_at_block(*fork, block_number) {
                        return *params
                    }
                }

                bf_params.first().map(|(_, params)| *params).unwrap_or(BaseFeeParams::ethereum())
            }
        }
    }

    /// Get the hash of the genesis block.
    pub fn genesis_hash(&self) -> B256 {
        self.genesis_hash.unwrap_or_else(|| self.genesis_header().hash_slow())
    }

    /// Get the timestamp of the genesis block.
    pub const fn genesis_timestamp(&self) -> u64 {
        self.genesis.timestamp
    }

    /// Returns the final total difficulty if the Paris hardfork is known.
    pub fn get_final_paris_total_difficulty(&self) -> Option<U256> {
        self.paris_block_and_final_difficulty.map(|(_, final_difficulty)| final_difficulty)
    }

    /// Returns the final total difficulty if the given block number is after the Paris hardfork.
    ///
    /// Note: technically this would also be valid for the block before the paris upgrade, but this
    /// edge case is omitted here.
    #[inline]
    pub fn final_paris_total_difficulty(&self, block_number: u64) -> Option<U256> {
        self.paris_block_and_final_difficulty.and_then(|(activated_at, final_difficulty)| {
            (block_number >= activated_at).then_some(final_difficulty)
        })
    }

    /// Get the fork filter for the given hardfork
    pub fn hardfork_fork_filter(&self, fork: Hardfork) -> Option<ForkFilter> {
        match self.fork(fork) {
            ForkCondition::Never => None,
            _ => Some(self.fork_filter(self.satisfy(self.fork(fork)))),
        }
    }

    /// Returns the forks in this specification and their activation conditions.
    pub const fn hardforks(&self) -> &BTreeMap<Hardfork, ForkCondition> {
        &self.hardforks
    }

    /// Returns the hardfork display helper.
    pub fn display_hardforks(&self) -> DisplayHardforks {
        DisplayHardforks::new(
            self.hardforks(),
            self.paris_block_and_final_difficulty.map(|(block, _)| block),
        )
    }

    /// Get the fork id for the given hardfork.
    #[inline]
    pub fn hardfork_fork_id(&self, fork: Hardfork) -> Option<ForkId> {
        match self.fork(fork) {
            ForkCondition::Never => None,
            _ => Some(self.fork_id(&self.satisfy(self.fork(fork)))),
        }
    }

    /// Convenience method to get the fork id for [Hardfork::Shanghai] from a given chainspec.
    #[inline]
    pub fn shanghai_fork_id(&self) -> Option<ForkId> {
        self.hardfork_fork_id(Hardfork::Shanghai)
    }

    /// Convenience method to get the fork id for [Hardfork::Cancun] from a given chainspec.
    #[inline]
    pub fn cancun_fork_id(&self) -> Option<ForkId> {
        self.hardfork_fork_id(Hardfork::Cancun)
    }

    /// Convenience method to get the latest fork id from the chainspec. Panics if chainspec has no
    /// hardforks.
    #[inline]
    pub fn latest_fork_id(&self) -> ForkId {
        self.hardfork_fork_id(*self.hardforks().last_key_value().unwrap().0).unwrap()
    }

    /// Get the fork condition for the given fork.
    pub fn fork(&self, fork: Hardfork) -> ForkCondition {
        self.hardforks.get(&fork).copied().unwrap_or(ForkCondition::Never)
    }

    /// Get an iterator of all hardforks with their respective activation conditions.
    pub fn forks_iter(&self) -> impl Iterator<Item = (Hardfork, ForkCondition)> + '_ {
        self.hardforks.iter().map(|(f, b)| (*f, *b))
    }

    /// Convenience method to check if a fork is active at a given timestamp.
    #[inline]
    pub fn is_fork_active_at_timestamp(&self, fork: Hardfork, timestamp: u64) -> bool {
        self.fork(fork).active_at_timestamp(timestamp)
    }

    /// Convenience method to check if a fork is active at a given block number
    #[inline]
    pub fn is_fork_active_at_block(&self, fork: Hardfork, block_number: u64) -> bool {
        self.fork(fork).active_at_block(block_number)
    }

    /// Convenience method to check if [Hardfork::Shanghai] is active at a given timestamp.
    #[inline]
    pub fn is_shanghai_active_at_timestamp(&self, timestamp: u64) -> bool {
        self.is_fork_active_at_timestamp(Hardfork::Shanghai, timestamp)
    }

    /// Convenience method to check if [Hardfork::Cancun] is active at a given timestamp.
    #[inline]
    pub fn is_cancun_active_at_timestamp(&self, timestamp: u64) -> bool {
        self.is_fork_active_at_timestamp(Hardfork::Cancun, timestamp)
    }

    /// Convenience method to check if [Hardfork::Prague] is active at a given timestamp.
    #[inline]
    pub fn is_prague_active_at_timestamp(&self, timestamp: u64) -> bool {
        self.is_fork_active_at_timestamp(Hardfork::Prague, timestamp)
    }

    /// Convenience method to check if [Hardfork::Byzantium] is active at a given block number.
    #[inline]
    pub fn is_byzantium_active_at_block(&self, block_number: u64) -> bool {
        self.fork(Hardfork::Byzantium).active_at_block(block_number)
    }

    /// Convenience method to check if [Hardfork::SpuriousDragon] is active at a given block number.
    #[inline]
    pub fn is_spurious_dragon_active_at_block(&self, block_number: u64) -> bool {
        self.fork(Hardfork::SpuriousDragon).active_at_block(block_number)
    }

    /// Convenience method to check if [Hardfork::Homestead] is active at a given block number.
    #[inline]
    pub fn is_homestead_active_at_block(&self, block_number: u64) -> bool {
        self.fork(Hardfork::Homestead).active_at_block(block_number)
    }

    /// Convenience method to check if [Hardfork::Bedrock] is active at a given block number.
    #[cfg(feature = "optimism")]
    #[inline]
    pub fn is_bedrock_active_at_block(&self, block_number: u64) -> bool {
        self.fork(Hardfork::Bedrock).active_at_block(block_number)
    }

    /// Creates a [`ForkFilter`] for the block described by [Head].
    pub fn fork_filter(&self, head: Head) -> ForkFilter {
        let forks = self.forks_iter().filter_map(|(_, condition)| {
            // We filter out TTD-based forks w/o a pre-known block since those do not show up in the
            // fork filter.
            Some(match condition {
                ForkCondition::Block(block) => ForkFilterKey::Block(block),
                ForkCondition::Timestamp(time) => ForkFilterKey::Time(time),
                ForkCondition::TTD { fork_block: Some(block), .. } => ForkFilterKey::Block(block),
                _ => return None,
            })
        });

        ForkFilter::new(head, self.genesis_hash(), self.genesis_timestamp(), forks)
    }

    /// Compute the [`ForkId`] for the given [`Head`] following eip-6122 spec
    pub fn fork_id(&self, head: &Head) -> ForkId {
        let mut forkhash = ForkHash::from(self.genesis_hash());
        let mut current_applied = 0;

        // handle all block forks before handling timestamp based forks. see: https://eips.ethereum.org/EIPS/eip-6122
        for (_, cond) in self.forks_iter() {
            // handle block based forks and the sepolia merge netsplit block edge case (TTD
            // ForkCondition with Some(block))
            if let ForkCondition::Block(block) |
            ForkCondition::TTD { fork_block: Some(block), .. } = cond
            {
                if cond.active_at_head(head) {
                    if block != current_applied {
                        forkhash += block;
                        current_applied = block;
                    }
                } else {
                    // we can return here because this block fork is not active, so we set the
                    // `next` value
                    return ForkId { hash: forkhash, next: block }
                }
            }
        }

        // timestamp are ALWAYS applied after the merge.
        //
        // this filter ensures that no block-based forks are returned
        for timestamp in self.forks_iter().filter_map(|(_, cond)| {
            cond.as_timestamp().filter(|time| time > &self.genesis.timestamp)
        }) {
            let cond = ForkCondition::Timestamp(timestamp);
            if cond.active_at_head(head) {
                if timestamp != current_applied {
                    forkhash += timestamp;
                    current_applied = timestamp;
                }
            } else {
                // can safely return here because we have already handled all block forks and
                // have handled all active timestamp forks, and set the next value to the
                // timestamp that is known but not active yet
                return ForkId { hash: forkhash, next: timestamp }
            }
        }

        ForkId { hash: forkhash, next: 0 }
    }

    /// An internal helper function that returns a head block that satisfies a given Fork condition.
    pub(crate) fn satisfy(&self, cond: ForkCondition) -> Head {
        match cond {
            ForkCondition::Block(number) => Head { number, ..Default::default() },
            ForkCondition::Timestamp(timestamp) => {
                // to satisfy every timestamp ForkCondition, we find the last ForkCondition::Block
                // if one exists, and include its block_num in the returned Head
                if let Some(last_block_num) = self.last_block_fork_before_merge_or_timestamp() {
                    return Head { timestamp, number: last_block_num, ..Default::default() }
                }
                Head { timestamp, ..Default::default() }
            }
            ForkCondition::TTD { total_difficulty, .. } => {
                Head { total_difficulty, ..Default::default() }
            }
            ForkCondition::Never => unreachable!(),
        }
    }

    /// An internal helper function that returns the block number of the last block-based
    /// fork that occurs before any existing TTD (merge)/timestamp based forks.
    ///
    /// Note: this returns None if the ChainSpec is not configured with a TTD/Timestamp fork.
    pub(crate) fn last_block_fork_before_merge_or_timestamp(&self) -> Option<u64> {
        let mut hardforks_iter = self.forks_iter().peekable();
        while let Some((_, curr_cond)) = hardforks_iter.next() {
            if let Some((_, next_cond)) = hardforks_iter.peek() {
                // peek and find the first occurrence of ForkCondition::TTD (merge) , or in
                // custom ChainSpecs, the first occurrence of
                // ForkCondition::Timestamp. If curr_cond is ForkCondition::Block at
                // this point, which it should be in most "normal" ChainSpecs,
                // return its block_num
                match next_cond {
                    ForkCondition::TTD { fork_block, .. } => {
                        // handle Sepolia merge netsplit case
                        if fork_block.is_some() {
                            return *fork_block
                        }
                        // ensure curr_cond is indeed ForkCondition::Block and return block_num
                        if let ForkCondition::Block(block_num) = curr_cond {
                            return Some(block_num)
                        }
                    }
                    ForkCondition::Timestamp(_) => {
                        // ensure curr_cond is indeed ForkCondition::Block and return block_num
                        if let ForkCondition::Block(block_num) = curr_cond {
                            return Some(block_num)
                        }
                    }
                    ForkCondition::Block(_) | ForkCondition::Never => continue,
                }
            }
        }
        None
    }

    /// Build a chainspec using [`ChainSpecBuilder`]
    pub fn builder() -> ChainSpecBuilder {
        ChainSpecBuilder::default()
    }

    /// Returns the known bootnode records for the given chain.
    pub fn bootnodes(&self) -> Option<Vec<NodeRecord>> {
        use NamedChain as C;
        let chain = self.chain;
        match chain.try_into().ok()? {
            C::Mainnet => Some(mainnet_nodes()),
            C::Goerli => Some(goerli_nodes()),
            C::Sepolia => Some(sepolia_nodes()),
            C::Holesky => Some(holesky_nodes()),
            #[cfg(feature = "optimism")]
            C::Base => Some(base_nodes()),
            #[cfg(feature = "optimism")]
            C::Optimism => Some(op_nodes()),
            #[cfg(feature = "optimism")]
            C::BaseGoerli | C::BaseSepolia => Some(base_testnet_nodes()),
            #[cfg(feature = "optimism")]
            C::OptimismSepolia | C::OptimismGoerli | C::OptimismKovan => Some(op_testnet_nodes()),
            _ => None,
        }
    }
}

impl From<Genesis> for ChainSpec {
    fn from(genesis: Genesis) -> Self {
        #[cfg(feature = "optimism")]
        let optimism_genesis_info = OptimismGenesisInfo::extract_from(&genesis);

        // Block-based hardforks
        let hardfork_opts = [
            (Hardfork::Homestead, genesis.config.homestead_block),
            (Hardfork::Dao, genesis.config.dao_fork_block),
            (Hardfork::Tangerine, genesis.config.eip150_block),
            (Hardfork::SpuriousDragon, genesis.config.eip155_block),
            (Hardfork::Byzantium, genesis.config.byzantium_block),
            (Hardfork::Constantinople, genesis.config.constantinople_block),
            (Hardfork::Petersburg, genesis.config.petersburg_block),
            (Hardfork::Istanbul, genesis.config.istanbul_block),
            (Hardfork::MuirGlacier, genesis.config.muir_glacier_block),
            (Hardfork::Berlin, genesis.config.berlin_block),
            (Hardfork::London, genesis.config.london_block),
            (Hardfork::ArrowGlacier, genesis.config.arrow_glacier_block),
            (Hardfork::GrayGlacier, genesis.config.gray_glacier_block),
            #[cfg(feature = "optimism")]
            (Hardfork::Bedrock, optimism_genesis_info.bedrock_block),
        ];
        let mut hardforks = hardfork_opts
            .iter()
            .filter_map(|(hardfork, opt)| opt.map(|block| (*hardfork, ForkCondition::Block(block))))
            .collect::<BTreeMap<_, _>>();

        // Paris
        let paris_block_and_final_difficulty =
            if let Some(ttd) = genesis.config.terminal_total_difficulty {
                hardforks.insert(
                    Hardfork::Paris,
                    ForkCondition::TTD {
                        total_difficulty: ttd,
                        fork_block: genesis.config.merge_netsplit_block,
                    },
                );

                genesis.config.merge_netsplit_block.map(|block| (block, ttd))
            } else {
                None
            };

        // Time-based hardforks
        let time_hardfork_opts = [
            (Hardfork::Shanghai, genesis.config.shanghai_time),
            (Hardfork::Cancun, genesis.config.cancun_time),
            (Hardfork::Prague, genesis.config.prague_time),
            #[cfg(feature = "optimism")]
            (Hardfork::Regolith, optimism_genesis_info.regolith_time),
            #[cfg(feature = "optimism")]
            (Hardfork::Ecotone, optimism_genesis_info.ecotone_time),
            #[cfg(feature = "optimism")]
            (Hardfork::Canyon, optimism_genesis_info.canyon_time),
        ];

        let time_hardforks = time_hardfork_opts
            .iter()
            .filter_map(|(hardfork, opt)| {
                opt.map(|time| (*hardfork, ForkCondition::Timestamp(time)))
            })
            .collect::<BTreeMap<_, _>>();

        hardforks.extend(time_hardforks);

        Self {
            chain: genesis.config.chain_id.into(),
            genesis,
            genesis_hash: None,
            hardforks,
            paris_block_and_final_difficulty,
            deposit_contract: None,
            ..Default::default()
        }
    }
}

/// A helper type for compatibility with geth's config
#[derive(Debug, Clone, Deserialize, Serialize)]
#[serde(untagged)]
pub enum AllGenesisFormats {
    /// The reth genesis format
    Reth(ChainSpec),
    /// The geth genesis format
    Geth(Genesis),
}

impl From<Genesis> for AllGenesisFormats {
    fn from(genesis: Genesis) -> Self {
        Self::Geth(genesis)
    }
}

impl From<ChainSpec> for AllGenesisFormats {
    fn from(genesis: ChainSpec) -> Self {
        Self::Reth(genesis)
    }
}

impl From<Arc<ChainSpec>> for AllGenesisFormats {
    fn from(genesis: Arc<ChainSpec>) -> Self {
        Arc::try_unwrap(genesis).unwrap_or_else(|arc| (*arc).clone()).into()
    }
}

impl From<AllGenesisFormats> for ChainSpec {
    fn from(genesis: AllGenesisFormats) -> Self {
        match genesis {
            AllGenesisFormats::Geth(genesis) => genesis.into(),
            AllGenesisFormats::Reth(genesis) => genesis,
        }
    }
}

/// A helper to build custom chain specs
#[derive(Debug, Default, Clone)]
pub struct ChainSpecBuilder {
    chain: Option<Chain>,
    genesis: Option<Genesis>,
    hardforks: BTreeMap<Hardfork, ForkCondition>,
}

impl ChainSpecBuilder {
    /// Construct a new builder from the mainnet chain spec.
    pub fn mainnet() -> Self {
        Self {
            chain: Some(MAINNET.chain),
            genesis: Some(MAINNET.genesis.clone()),
            hardforks: MAINNET.hardforks.clone(),
        }
    }

    /// Set the chain ID
    pub const fn chain(mut self, chain: Chain) -> Self {
        self.chain = Some(chain);
        self
    }

    /// Set the genesis block.
    pub fn genesis(mut self, genesis: Genesis) -> Self {
        self.genesis = Some(genesis);
        self
    }

    /// Add the given fork with the given activation condition to the spec.
    pub fn with_fork(mut self, fork: Hardfork, condition: ForkCondition) -> Self {
        self.hardforks.insert(fork, condition);
        self
    }

    /// Remove the given fork from the spec.
    pub fn without_fork(mut self, fork: Hardfork) -> Self {
        self.hardforks.remove(&fork);
        self
    }

    /// Enable the Paris hardfork at the given TTD.
    ///
    /// Does not set the merge netsplit block.
    pub fn paris_at_ttd(self, ttd: U256) -> Self {
        self.with_fork(
            Hardfork::Paris,
            ForkCondition::TTD { total_difficulty: ttd, fork_block: None },
        )
    }

    /// Enable Frontier at genesis.
    pub fn frontier_activated(mut self) -> Self {
        self.hardforks.insert(Hardfork::Frontier, ForkCondition::Block(0));
        self
    }

    /// Enable Homestead at genesis.
    pub fn homestead_activated(mut self) -> Self {
        self = self.frontier_activated();
        self.hardforks.insert(Hardfork::Homestead, ForkCondition::Block(0));
        self
    }

    /// Enable Tangerine at genesis.
    pub fn tangerine_whistle_activated(mut self) -> Self {
        self = self.homestead_activated();
        self.hardforks.insert(Hardfork::Tangerine, ForkCondition::Block(0));
        self
    }

    /// Enable Spurious Dragon at genesis.
    pub fn spurious_dragon_activated(mut self) -> Self {
        self = self.tangerine_whistle_activated();
        self.hardforks.insert(Hardfork::SpuriousDragon, ForkCondition::Block(0));
        self
    }

    /// Enable Byzantium at genesis.
    pub fn byzantium_activated(mut self) -> Self {
        self = self.spurious_dragon_activated();
        self.hardforks.insert(Hardfork::Byzantium, ForkCondition::Block(0));
        self
    }

    /// Enable Constantinople at genesis.
    pub fn constantinople_activated(mut self) -> Self {
        self = self.byzantium_activated();
        self.hardforks.insert(Hardfork::Constantinople, ForkCondition::Block(0));
        self
    }

    /// Enable Petersburg at genesis.
    pub fn petersburg_activated(mut self) -> Self {
        self = self.constantinople_activated();
        self.hardforks.insert(Hardfork::Petersburg, ForkCondition::Block(0));
        self
    }

    /// Enable Istanbul at genesis.
    pub fn istanbul_activated(mut self) -> Self {
        self = self.petersburg_activated();
        self.hardforks.insert(Hardfork::Istanbul, ForkCondition::Block(0));
        self
    }

    /// Enable Berlin at genesis.
    pub fn berlin_activated(mut self) -> Self {
        self = self.istanbul_activated();
        self.hardforks.insert(Hardfork::Berlin, ForkCondition::Block(0));
        self
    }

    /// Enable London at genesis.
    pub fn london_activated(mut self) -> Self {
        self = self.berlin_activated();
        self.hardforks.insert(Hardfork::London, ForkCondition::Block(0));
        self
    }

    /// Enable Paris at genesis.
    pub fn paris_activated(mut self) -> Self {
        self = self.london_activated();
        self.hardforks.insert(
            Hardfork::Paris,
            ForkCondition::TTD { fork_block: Some(0), total_difficulty: U256::ZERO },
        );
        self
    }

    /// Enable Shanghai at genesis.
    pub fn shanghai_activated(mut self) -> Self {
        self = self.paris_activated();
        self.hardforks.insert(Hardfork::Shanghai, ForkCondition::Timestamp(0));
        self
    }

    /// Enable Cancun at genesis.
    pub fn cancun_activated(mut self) -> Self {
        self = self.shanghai_activated();
        self.hardforks.insert(Hardfork::Cancun, ForkCondition::Timestamp(0));
        self
    }

    /// Enable Bedrock at genesis
    #[cfg(feature = "optimism")]
    pub fn bedrock_activated(mut self) -> Self {
        self = self.paris_activated();
        self.hardforks.insert(Hardfork::Bedrock, ForkCondition::Block(0));
        self
    }

    /// Enable Regolith at genesis
    #[cfg(feature = "optimism")]
    pub fn regolith_activated(mut self) -> Self {
        self = self.bedrock_activated();
        self.hardforks.insert(Hardfork::Regolith, ForkCondition::Timestamp(0));
        self
    }

    /// Enable Canyon at genesis
    #[cfg(feature = "optimism")]
    pub fn canyon_activated(mut self) -> Self {
        self = self.regolith_activated();
        // Canyon also activates changes from L1's Shanghai hardfork
        self.hardforks.insert(Hardfork::Shanghai, ForkCondition::Timestamp(0));
        self.hardforks.insert(Hardfork::Canyon, ForkCondition::Timestamp(0));
        self
    }

    /// Enable Ecotone at genesis
    #[cfg(feature = "optimism")]
    pub fn ecotone_activated(mut self) -> Self {
        self = self.canyon_activated();
        self.hardforks.insert(Hardfork::Cancun, ForkCondition::Timestamp(0));
        self.hardforks.insert(Hardfork::Ecotone, ForkCondition::Timestamp(0));
        self
    }

    /// Build the resulting [`ChainSpec`].
    ///
    /// # Panics
    ///
    /// This function panics if the chain ID and genesis is not set ([`Self::chain`] and
    /// [`Self::genesis`])
    pub fn build(self) -> ChainSpec {
        let paris_block_and_final_difficulty = {
            // self.hardforks.get(&Hardfork::Paris).and_then(|cond| {
            //     if let ForkCondition::TTD { fork_block, total_difficulty } = cond {
            //         fork_block.map(|fork_block| (fork_block, *total_difficulty))
            //     } else {
            //         None
            //     }
            // })
            None
        };
        ChainSpec {
            chain: self.chain.expect("The chain is required"),
            genesis: self.genesis.expect("The genesis is required"),
            genesis_hash: None,
            hardforks: self.hardforks,
            paris_block_and_final_difficulty,
            deposit_contract: None,
            ..Default::default()
        }
    }
}

impl From<&Arc<ChainSpec>> for ChainSpecBuilder {
    fn from(value: &Arc<ChainSpec>) -> Self {
        Self {
            chain: Some(value.chain),
            genesis: Some(value.genesis.clone()),
            hardforks: value.hardforks.clone(),
        }
    }
}

/// The condition at which a fork is activated.
#[derive(Debug, Copy, Clone, PartialEq, Eq, Serialize, Deserialize, Default)]
pub enum ForkCondition {
    /// The fork is activated after a certain block.
    Block(BlockNumber),
    /// The fork is activated after a total difficulty has been reached.
    TTD {
        /// The block number at which TTD is reached, if it is known.
        ///
        /// This should **NOT** be set unless you want this block advertised as [EIP-2124][eip2124]
        /// `FORK_NEXT`. This is currently only the case for Sepolia and Holesky.
        ///
        /// [eip2124]: https://eips.ethereum.org/EIPS/eip-2124
        fork_block: Option<BlockNumber>,
        /// The total difficulty after which the fork is activated.
        total_difficulty: U256,
    },
    /// The fork is activated after a specific timestamp.
    Timestamp(u64),
    /// The fork is never activated
    #[default]
    Never,
}

impl ForkCondition {
    /// Returns true if the fork condition is timestamp based.
    pub const fn is_timestamp(&self) -> bool {
        matches!(self, Self::Timestamp(_))
    }

    /// Checks whether the fork condition is satisfied at the given block.
    ///
    /// For TTD conditions, this will only return true if the activation block is already known.
    ///
    /// For timestamp conditions, this will always return false.
    pub const fn active_at_block(&self, current_block: BlockNumber) -> bool {
        matches!(self, Self::Block(block)
        | Self::TTD { fork_block: Some(block), .. } if current_block >= *block)
    }

    /// Checks if the given block is the first block that satisfies the fork condition.
    ///
    /// This will return false for any condition that is not block based.
    pub const fn transitions_at_block(&self, current_block: BlockNumber) -> bool {
        matches!(self, Self::Block(block) if current_block == *block)
    }

    /// Checks whether the fork condition is satisfied at the given total difficulty and difficulty
    /// of a current block.
    ///
    /// The fork is considered active if the _previous_ total difficulty is above the threshold.
    /// To achieve that, we subtract the passed `difficulty` from the current block's total
    /// difficulty, and check if it's above the Fork Condition's total difficulty (here:
    /// 58_750_000_000_000_000_000_000)
    ///
    /// This will return false for any condition that is not TTD-based.
    pub fn active_at_ttd(&self, ttd: U256, difficulty: U256) -> bool {
        matches!(self, Self::TTD { total_difficulty, .. }
            if ttd.saturating_sub(difficulty) >= *total_difficulty)
    }

    /// Checks whether the fork condition is satisfied at the given timestamp.
    ///
    /// This will return false for any condition that is not timestamp-based.
    pub const fn active_at_timestamp(&self, timestamp: u64) -> bool {
        matches!(self, Self::Timestamp(time) if timestamp >= *time)
    }

    /// Checks whether the fork condition is satisfied at the given head block.
    ///
    /// This will return true if:
    ///
    /// - The condition is satisfied by the block number;
    /// - The condition is satisfied by the timestamp;
    /// - or the condition is satisfied by the total difficulty
    pub fn active_at_head(&self, head: &Head) -> bool {
        self.active_at_block(head.number) ||
            self.active_at_timestamp(head.timestamp) ||
            self.active_at_ttd(head.total_difficulty, head.difficulty)
    }

    /// Get the total terminal difficulty for this fork condition.
    ///
    /// Returns `None` for fork conditions that are not TTD based.
    pub const fn ttd(&self) -> Option<U256> {
        match self {
            Self::TTD { total_difficulty, .. } => Some(*total_difficulty),
            _ => None,
        }
    }

    /// Returns the timestamp of the fork condition, if it is timestamp based.
    pub const fn as_timestamp(&self) -> Option<u64> {
        match self {
            Self::Timestamp(timestamp) => Some(*timestamp),
            _ => None,
        }
    }
}

/// A container to pretty-print a hardfork.
///
/// The fork is formatted depending on its fork condition:
///
/// - Block and timestamp based forks are formatted in the same manner (`{name} <({eip})>
///   @{condition}`)
/// - TTD based forks are formatted separately as `{name} <({eip})> @{ttd} (network is <not> known
///   to be merged)`
///
/// An optional EIP can be attached to the fork to display as well. This should generally be in the
/// form of just `EIP-x`, e.g. `EIP-1559`.
#[derive(Debug)]
struct DisplayFork {
    /// The name of the hardfork (e.g. Frontier)
    name: String,
    /// The fork condition
    activated_at: ForkCondition,
    /// An optional EIP (e.g. `EIP-1559`).
    eip: Option<String>,
}

impl Display for DisplayFork {
    fn fmt(&self, f: &mut Formatter<'_>) -> std::fmt::Result {
        let name_with_eip = if let Some(eip) = &self.eip {
            format!("{} ({})", self.name, eip)
        } else {
            self.name.clone()
        };

        match self.activated_at {
            ForkCondition::Block(at) | ForkCondition::Timestamp(at) => {
                write!(f, "{name_with_eip:32} @{at}")?;
            }
            ForkCondition::TTD { fork_block, total_difficulty } => {
                write!(
                    f,
                    "{:32} @{} ({})",
                    name_with_eip,
                    total_difficulty,
                    if fork_block.is_some() {
                        "network is known to be merged"
                    } else {
                        "network is not known to be merged"
                    }
                )?;
            }
            ForkCondition::Never => unreachable!(),
        }

        Ok(())
    }
}

/// A container for pretty-printing a list of hardforks.
///
/// # Examples
///
/// ```
/// # use reth_primitives::MAINNET;
/// println!("{}", MAINNET.display_hardforks());
/// ```
///
/// An example of the output:
///
/// ```text
/// Pre-merge hard forks (block based):
// - Frontier                         @0
// - Homestead                        @1150000
// - Dao                              @1920000
// - Tangerine                        @2463000
// - SpuriousDragon                   @2675000
// - Byzantium                        @4370000
// - Constantinople                   @7280000
// - Petersburg                       @7280000
// - Istanbul                         @9069000
// - MuirGlacier                      @9200000
// - Berlin                           @12244000
// - London                           @12965000
// - ArrowGlacier                     @13773000
// - GrayGlacier                      @15050000
// Merge hard forks:
// - Paris                            @58750000000000000000000 (network is known to be merged)
// Post-merge hard forks (timestamp based):
// - Shanghai                         @1681338455
/// ```
#[derive(Debug)]
pub struct DisplayHardforks {
    /// A list of pre-merge (block based) hardforks
    pre_merge: Vec<DisplayFork>,
    /// A list of merge (TTD based) hardforks
    with_merge: Vec<DisplayFork>,
    /// A list of post-merge (timestamp based) hardforks
    post_merge: Vec<DisplayFork>,
}

impl Display for DisplayHardforks {
    fn fmt(&self, f: &mut Formatter<'_>) -> std::fmt::Result {
        fn format(
            header: &str,
            forks: &[DisplayFork],
            next_is_empty: bool,
            f: &mut Formatter<'_>,
        ) -> std::fmt::Result {
            writeln!(f, "{header}:")?;
            let mut iter = forks.iter().peekable();
            while let Some(fork) = iter.next() {
                write!(f, "- {fork}")?;
                if !next_is_empty || iter.peek().is_some() {
                    writeln!(f)?;
                }
            }
            Ok(())
        }

        format(
            "Pre-merge hard forks (block based)",
            &self.pre_merge,
            self.with_merge.is_empty(),
            f,
        )?;

        if !self.with_merge.is_empty() {
            format("Merge hard forks", &self.with_merge, self.post_merge.is_empty(), f)?;
        }

        if !self.post_merge.is_empty() {
            format("Post-merge hard forks (timestamp based)", &self.post_merge, true, f)?;
        }

        Ok(())
    }
}

impl DisplayHardforks {
    /// Creates a new [`DisplayHardforks`] from an iterator of hardforks.
    pub fn new(
        hardforks: &BTreeMap<Hardfork, ForkCondition>,
        known_paris_block: Option<u64>,
    ) -> Self {
        let mut pre_merge = Vec::new();
        let mut with_merge = Vec::new();
        let mut post_merge = Vec::new();

        for (fork, condition) in hardforks {
            let mut display_fork =
                DisplayFork { name: fork.to_string(), activated_at: *condition, eip: None };

            match condition {
                ForkCondition::Block(_) => {
                    pre_merge.push(display_fork);
                }
                ForkCondition::TTD { total_difficulty, .. } => {
                    display_fork.activated_at = ForkCondition::TTD {
                        fork_block: known_paris_block,
                        total_difficulty: *total_difficulty,
                    };
                    with_merge.push(display_fork);
                }
                ForkCondition::Timestamp(_) => {
                    post_merge.push(display_fork);
                }
                ForkCondition::Never => continue,
            }
        }

        Self { pre_merge, with_merge, post_merge }
    }
}

/// PoS deposit contract details.
#[derive(Debug, Clone, PartialEq, Eq)]
pub struct DepositContract {
    /// Deposit Contract Address
    pub address: Address,
    /// Deployment Block
    pub block: BlockNumber,
    /// `DepositEvent` event signature
    pub topic: B256,
}

impl DepositContract {
    const fn new(address: Address, block: BlockNumber, topic: B256) -> Self {
        Self { address, block, topic }
    }
}

#[cfg(feature = "optimism")]
struct OptimismGenesisInfo {
    bedrock_block: Option<u64>,
    regolith_time: Option<u64>,
    ecotone_time: Option<u64>,
    canyon_time: Option<u64>,
}

#[cfg(feature = "optimism")]
impl OptimismGenesisInfo {
    fn extract_from(genesis: &Genesis) -> Self {
        Self {
            bedrock_block: genesis
                .config
                .extra_fields
                .get("bedrockBlock")
                .and_then(|value| value.as_u64()),
            regolith_time: genesis
                .config
                .extra_fields
                .get("regolithTime")
                .and_then(|value| value.as_u64()),
            ecotone_time: genesis
                .config
                .extra_fields
                .get("ecotoneTime")
                .and_then(|value| value.as_u64()),
            canyon_time: genesis
                .config
                .extra_fields
                .get("canyonTime")
                .and_then(|value| value.as_u64()),
        }
    }
}

#[cfg(feature = "optimism")]
struct OptimismGenesisInfo {
    bedrock_block: Option<u64>,
    regolith_time: Option<u64>,
    ecotone_time: Option<u64>,
    canyon_time: Option<u64>,
}

#[cfg(feature = "optimism")]
impl OptimismGenesisInfo {
    fn extract_from(genesis: &Genesis) -> Self {
        Self {
            bedrock_block: genesis
                .config
                .extra_fields
                .get("bedrockBlock")
                .and_then(|value| value.as_u64()),
            regolith_time: genesis
                .config
                .extra_fields
                .get("regolithTime")
                .and_then(|value| value.as_u64()),
            ecotone_time: genesis
                .config
                .extra_fields
                .get("ecotoneTime")
                .and_then(|value| value.as_u64()),
            canyon_time: genesis
                .config
                .extra_fields
                .get("canyonTime")
                .and_then(|value| value.as_u64()),
        }
    }
}

#[cfg(test)]
mod tests {
    use super::*;
    use crate::{b256, hex, trie::TrieAccount, ChainConfig, GenesisAccount};
    use std::{collections::HashMap, str::FromStr};

    fn test_fork_ids(spec: &ChainSpec, cases: &[(Head, ForkId)]) {
        for (block, expected_id) in cases {
            let computed_id = spec.fork_id(block);
            assert_eq!(
                expected_id, &computed_id,
                "Expected fork ID {:?}, computed fork ID {:?} at block {}",
                expected_id, computed_id, block.number
            );
        }
    }

    fn test_hardfork_fork_ids(spec: &ChainSpec, cases: &[(Hardfork, ForkId)]) {
        for (hardfork, expected_id) in cases {
            if let Some(computed_id) = spec.hardfork_fork_id(*hardfork) {
                assert_eq!(
                    expected_id, &computed_id,
                    "Expected fork ID {expected_id:?}, computed fork ID {computed_id:?} for hardfork {hardfork}"
                );
                if matches!(hardfork, Hardfork::Shanghai) {
                    if let Some(shangai_id) = spec.shanghai_fork_id() {
                        assert_eq!(
                            expected_id, &shangai_id,
                            "Expected fork ID {expected_id:?}, computed fork ID {computed_id:?} for Shanghai hardfork"
                        );
                    } else {
                        panic!("Expected ForkCondition to return Some for Hardfork::Shanghai");
                    }
                }
            }
        }
    }

    #[test]
    fn test_hardfork_list_display_mainnet() {
        assert_eq!(
            MAINNET.display_hardforks().to_string(),
            "Pre-merge hard forks (block based):
- Frontier                         @0
- Homestead                        @1150000
- Dao                              @1920000
- Tangerine                        @2463000
- SpuriousDragon                   @2675000
- Byzantium                        @4370000
- Constantinople                   @7280000
- Petersburg                       @7280000
- Istanbul                         @9069000
- MuirGlacier                      @9200000
- Berlin                           @12244000
- London                           @12965000
- ArrowGlacier                     @13773000
- GrayGlacier                      @15050000
Merge hard forks:
- Paris                            @58750000000000000000000 (network is known to be merged)
Post-merge hard forks (timestamp based):
- Shanghai                         @1681338455
- Cancun                           @1710338135"
        );
    }

    #[test]
    fn test_hardfork_list_ignores_disabled_forks() {
        let spec = ChainSpec::builder()
            .chain(Chain::mainnet())
            .genesis(Genesis::default())
            .with_fork(Hardfork::Frontier, ForkCondition::Block(0))
            .with_fork(Hardfork::Shanghai, ForkCondition::Never)
            .build();
        assert_eq!(
            spec.display_hardforks().to_string(),
            "Pre-merge hard forks (block based):
- Frontier                         @0"
        );
    }

    // Tests that we skip any fork blocks in block #0 (the genesis ruleset)
    #[test]
    fn ignores_genesis_fork_blocks() {
        let spec = ChainSpec::builder()
            .chain(Chain::mainnet())
            .genesis(Genesis::default())
            .with_fork(Hardfork::Frontier, ForkCondition::Block(0))
            .with_fork(Hardfork::Homestead, ForkCondition::Block(0))
            .with_fork(Hardfork::Tangerine, ForkCondition::Block(0))
            .with_fork(Hardfork::SpuriousDragon, ForkCondition::Block(0))
            .with_fork(Hardfork::Byzantium, ForkCondition::Block(0))
            .with_fork(Hardfork::Constantinople, ForkCondition::Block(0))
            .with_fork(Hardfork::Istanbul, ForkCondition::Block(0))
            .with_fork(Hardfork::MuirGlacier, ForkCondition::Block(0))
            .with_fork(Hardfork::Berlin, ForkCondition::Block(0))
            .with_fork(Hardfork::London, ForkCondition::Block(0))
            .with_fork(Hardfork::ArrowGlacier, ForkCondition::Block(0))
            .with_fork(Hardfork::GrayGlacier, ForkCondition::Block(0))
            .build();

        assert_eq!(spec.hardforks().len(), 12, "12 forks should be active.");
        assert_eq!(
            spec.fork_id(&Head { number: 1, ..Default::default() }),
            ForkId { hash: ForkHash::from(spec.genesis_hash()), next: 0 },
            "the fork ID should be the genesis hash; forks at genesis are ignored for fork filters"
        );
    }

    #[test]
    fn ignores_duplicate_fork_blocks() {
        let empty_genesis = Genesis::default();
        let unique_spec = ChainSpec::builder()
            .chain(Chain::mainnet())
            .genesis(empty_genesis.clone())
            .with_fork(Hardfork::Frontier, ForkCondition::Block(0))
            .with_fork(Hardfork::Homestead, ForkCondition::Block(1))
            .build();

        let duplicate_spec = ChainSpec::builder()
            .chain(Chain::mainnet())
            .genesis(empty_genesis)
            .with_fork(Hardfork::Frontier, ForkCondition::Block(0))
            .with_fork(Hardfork::Homestead, ForkCondition::Block(1))
            .with_fork(Hardfork::Tangerine, ForkCondition::Block(1))
            .build();

        assert_eq!(
            unique_spec.fork_id(&Head { number: 2, ..Default::default() }),
            duplicate_spec.fork_id(&Head { number: 2, ..Default::default() }),
            "duplicate fork blocks should be deduplicated for fork filters"
        );
    }

    #[test]
    fn test_chainspec_satisfy() {
        let empty_genesis = Genesis::default();
        // happy path test case
        let happy_path_case = ChainSpec::builder()
            .chain(Chain::mainnet())
            .genesis(empty_genesis.clone())
            .with_fork(Hardfork::Frontier, ForkCondition::Block(0))
            .with_fork(Hardfork::Homestead, ForkCondition::Block(73))
            .with_fork(Hardfork::Shanghai, ForkCondition::Timestamp(11313123))
            .build();
        let happy_path_head = happy_path_case.satisfy(ForkCondition::Timestamp(11313123));
        let happy_path_expected = Head { number: 73, timestamp: 11313123, ..Default::default() };
        assert_eq!(
            happy_path_head, happy_path_expected,
            "expected satisfy() to return {happy_path_expected:#?}, but got {happy_path_head:#?} "
        );
        // multiple timestamp test case (i.e Shanghai -> Cancun)
        let multiple_timestamp_fork_case = ChainSpec::builder()
            .chain(Chain::mainnet())
            .genesis(empty_genesis.clone())
            .with_fork(Hardfork::Frontier, ForkCondition::Block(0))
            .with_fork(Hardfork::Homestead, ForkCondition::Block(73))
            .with_fork(Hardfork::Shanghai, ForkCondition::Timestamp(11313123))
            .with_fork(Hardfork::Cancun, ForkCondition::Timestamp(11313398))
            .build();
        let multi_timestamp_head =
            multiple_timestamp_fork_case.satisfy(ForkCondition::Timestamp(11313398));
        let mult_timestamp_expected =
            Head { number: 73, timestamp: 11313398, ..Default::default() };
        assert_eq!(
            multi_timestamp_head, mult_timestamp_expected,
            "expected satisfy() to return {mult_timestamp_expected:#?}, but got {multi_timestamp_head:#?} "
        );
        // no ForkCondition::Block test case
        let no_block_fork_case = ChainSpec::builder()
            .chain(Chain::mainnet())
            .genesis(empty_genesis.clone())
            .with_fork(Hardfork::Shanghai, ForkCondition::Timestamp(11313123))
            .build();
        let no_block_fork_head = no_block_fork_case.satisfy(ForkCondition::Timestamp(11313123));
        let no_block_fork_expected = Head { number: 0, timestamp: 11313123, ..Default::default() };
        assert_eq!(
            no_block_fork_head, no_block_fork_expected,
            "expected satisfy() to return {no_block_fork_expected:#?}, but got {no_block_fork_head:#?} ",
        );
        // spec w/ ForkCondition::TTD with block_num test case (Sepolia merge netsplit edge case)
        let fork_cond_ttd_blocknum_case = ChainSpec::builder()
            .chain(Chain::mainnet())
            .genesis(empty_genesis.clone())
            .with_fork(Hardfork::Frontier, ForkCondition::Block(0))
            .with_fork(Hardfork::Homestead, ForkCondition::Block(73))
            .with_fork(
                Hardfork::Paris,
                ForkCondition::TTD {
                    fork_block: Some(101),
                    total_difficulty: U256::from(10_790_000),
                },
            )
            .with_fork(Hardfork::Shanghai, ForkCondition::Timestamp(11313123))
            .build();
        let fork_cond_ttd_blocknum_head =
            fork_cond_ttd_blocknum_case.satisfy(ForkCondition::Timestamp(11313123));
        let fork_cond_ttd_blocknum_expected =
            Head { number: 101, timestamp: 11313123, ..Default::default() };
        assert_eq!(
            fork_cond_ttd_blocknum_head, fork_cond_ttd_blocknum_expected,
            "expected satisfy() to return {fork_cond_ttd_blocknum_expected:#?}, but got {fork_cond_ttd_blocknum_expected:#?} ",
        );

        // spec w/ only ForkCondition::Block - test the match arm for ForkCondition::Block to ensure
        // no regressions, for these ForkConditions(Block/TTD) - a separate chain spec definition is
        // technically unnecessary - but we include it here for thoroughness
        let fork_cond_block_only_case = ChainSpec::builder()
            .chain(Chain::mainnet())
            .genesis(empty_genesis)
            .with_fork(Hardfork::Frontier, ForkCondition::Block(0))
            .with_fork(Hardfork::Homestead, ForkCondition::Block(73))
            .build();
        let fork_cond_block_only_head = fork_cond_block_only_case.satisfy(ForkCondition::Block(73));
        let fork_cond_block_only_expected = Head { number: 73, ..Default::default() };
        assert_eq!(
            fork_cond_block_only_head, fork_cond_block_only_expected,
            "expected satisfy() to return {fork_cond_block_only_expected:#?}, but got {fork_cond_block_only_head:#?} ",
        );
        // Fork::ConditionTTD test case without a new chain spec to demonstrate ChainSpec::satisfy
        // is independent of ChainSpec for this(these - including ForkCondition::Block) match arm(s)
        let fork_cond_ttd_no_new_spec = fork_cond_block_only_case.satisfy(ForkCondition::TTD {
            fork_block: None,
            total_difficulty: U256::from(10_790_000),
        });
        let fork_cond_ttd_no_new_spec_expected =
            Head { total_difficulty: U256::from(10_790_000), ..Default::default() };
        assert_eq!(
            fork_cond_ttd_no_new_spec, fork_cond_ttd_no_new_spec_expected,
            "expected satisfy() to return {fork_cond_ttd_blocknum_expected:#?}, but got {fork_cond_ttd_blocknum_expected:#?} ",
        );
    }

    #[test]
    fn mainnet_hardfork_fork_ids() {
        test_hardfork_fork_ids(
            &MAINNET,
            &[
                (
                    Hardfork::Frontier,
                    ForkId { hash: ForkHash([0xfc, 0x64, 0xec, 0x04]), next: 1150000 },
                ),
                (
                    Hardfork::Homestead,
                    ForkId { hash: ForkHash([0x97, 0xc2, 0xc3, 0x4c]), next: 1920000 },
                ),
                (Hardfork::Dao, ForkId { hash: ForkHash([0x91, 0xd1, 0xf9, 0x48]), next: 2463000 }),
                (
                    Hardfork::Tangerine,
                    ForkId { hash: ForkHash([0x7a, 0x64, 0xda, 0x13]), next: 2675000 },
                ),
                (
                    Hardfork::SpuriousDragon,
                    ForkId { hash: ForkHash([0x3e, 0xdd, 0x5b, 0x10]), next: 4370000 },
                ),
                (
                    Hardfork::Byzantium,
                    ForkId { hash: ForkHash([0xa0, 0x0b, 0xc3, 0x24]), next: 7280000 },
                ),
                (
                    Hardfork::Constantinople,
                    ForkId { hash: ForkHash([0x66, 0x8d, 0xb0, 0xaf]), next: 9069000 },
                ),
                (
                    Hardfork::Petersburg,
                    ForkId { hash: ForkHash([0x66, 0x8d, 0xb0, 0xaf]), next: 9069000 },
                ),
                (
                    Hardfork::Istanbul,
                    ForkId { hash: ForkHash([0x87, 0x9d, 0x6e, 0x30]), next: 9200000 },
                ),
                (
                    Hardfork::MuirGlacier,
                    ForkId { hash: ForkHash([0xe0, 0x29, 0xe9, 0x91]), next: 12244000 },
                ),
                (
                    Hardfork::Berlin,
                    ForkId { hash: ForkHash([0x0e, 0xb4, 0x40, 0xf6]), next: 12965000 },
                ),
                (
                    Hardfork::London,
                    ForkId { hash: ForkHash([0xb7, 0x15, 0x07, 0x7d]), next: 13773000 },
                ),
                (
                    Hardfork::ArrowGlacier,
                    ForkId { hash: ForkHash([0x20, 0xc3, 0x27, 0xfc]), next: 15050000 },
                ),
                (
                    Hardfork::GrayGlacier,
                    ForkId { hash: ForkHash([0xf0, 0xaf, 0xd0, 0xe3]), next: 1681338455 },
                ),
                (
                    Hardfork::Shanghai,
                    ForkId { hash: ForkHash([0xdc, 0xe9, 0x6c, 0x2d]), next: 1710338135 },
                ),
                (Hardfork::Cancun, ForkId { hash: ForkHash([0x9f, 0x3d, 0x22, 0x54]), next: 0 }),
            ],
        );
    }

    #[test]
    fn goerli_hardfork_fork_ids() {
        test_hardfork_fork_ids(
            &GOERLI,
            &[
                (
                    Hardfork::Frontier,
                    ForkId { hash: ForkHash([0xa3, 0xf5, 0xab, 0x08]), next: 1561651 },
                ),
                (
                    Hardfork::Homestead,
                    ForkId { hash: ForkHash([0xa3, 0xf5, 0xab, 0x08]), next: 1561651 },
                ),
                (
                    Hardfork::Tangerine,
                    ForkId { hash: ForkHash([0xa3, 0xf5, 0xab, 0x08]), next: 1561651 },
                ),
                (
                    Hardfork::SpuriousDragon,
                    ForkId { hash: ForkHash([0xa3, 0xf5, 0xab, 0x08]), next: 1561651 },
                ),
                (
                    Hardfork::Byzantium,
                    ForkId { hash: ForkHash([0xa3, 0xf5, 0xab, 0x08]), next: 1561651 },
                ),
                (
                    Hardfork::Constantinople,
                    ForkId { hash: ForkHash([0xa3, 0xf5, 0xab, 0x08]), next: 1561651 },
                ),
                (
                    Hardfork::Petersburg,
                    ForkId { hash: ForkHash([0xa3, 0xf5, 0xab, 0x08]), next: 1561651 },
                ),
                (
                    Hardfork::Istanbul,
                    ForkId { hash: ForkHash([0xc2, 0x5e, 0xfa, 0x5c]), next: 4460644 },
                ),
                (
                    Hardfork::Berlin,
                    ForkId { hash: ForkHash([0x75, 0x7a, 0x1c, 0x47]), next: 5062605 },
                ),
                (
                    Hardfork::London,
                    ForkId { hash: ForkHash([0xb8, 0xc6, 0x29, 0x9d]), next: 1678832736 },
                ),
                (
                    Hardfork::Shanghai,
                    ForkId { hash: ForkHash([0xf9, 0x84, 0x3a, 0xbf]), next: 1705473120 },
                ),
                (Hardfork::Cancun, ForkId { hash: ForkHash([0x70, 0xcc, 0x14, 0xe2]), next: 0 }),
            ],
        );
    }

    #[test]
    fn sepolia_hardfork_fork_ids() {
        test_hardfork_fork_ids(
            &SEPOLIA,
            &[
                (
                    Hardfork::Frontier,
                    ForkId { hash: ForkHash([0xfe, 0x33, 0x66, 0xe7]), next: 1735371 },
                ),
                (
                    Hardfork::Homestead,
                    ForkId { hash: ForkHash([0xfe, 0x33, 0x66, 0xe7]), next: 1735371 },
                ),
                (
                    Hardfork::Tangerine,
                    ForkId { hash: ForkHash([0xfe, 0x33, 0x66, 0xe7]), next: 1735371 },
                ),
                (
                    Hardfork::SpuriousDragon,
                    ForkId { hash: ForkHash([0xfe, 0x33, 0x66, 0xe7]), next: 1735371 },
                ),
                (
                    Hardfork::Byzantium,
                    ForkId { hash: ForkHash([0xfe, 0x33, 0x66, 0xe7]), next: 1735371 },
                ),
                (
                    Hardfork::Constantinople,
                    ForkId { hash: ForkHash([0xfe, 0x33, 0x66, 0xe7]), next: 1735371 },
                ),
                (
                    Hardfork::Petersburg,
                    ForkId { hash: ForkHash([0xfe, 0x33, 0x66, 0xe7]), next: 1735371 },
                ),
                (
                    Hardfork::Istanbul,
                    ForkId { hash: ForkHash([0xfe, 0x33, 0x66, 0xe7]), next: 1735371 },
                ),
                (
                    Hardfork::Berlin,
                    ForkId { hash: ForkHash([0xfe, 0x33, 0x66, 0xe7]), next: 1735371 },
                ),
                (
                    Hardfork::London,
                    ForkId { hash: ForkHash([0xfe, 0x33, 0x66, 0xe7]), next: 1735371 },
                ),
                (
                    Hardfork::Paris,
                    ForkId { hash: ForkHash([0xb9, 0x6c, 0xbd, 0x13]), next: 1677557088 },
                ),
                (
                    Hardfork::Shanghai,
                    ForkId { hash: ForkHash([0xf7, 0xf9, 0xbc, 0x08]), next: 1706655072 },
                ),
                (Hardfork::Cancun, ForkId { hash: ForkHash([0x88, 0xcf, 0x81, 0xd9]), next: 0 }),
            ],
        );
    }

    #[test]
    fn mainnet_forkids() {
        test_fork_ids(
            &MAINNET,
            &[
                (
                    Head { number: 0, ..Default::default() },
                    ForkId { hash: ForkHash([0xfc, 0x64, 0xec, 0x04]), next: 1150000 },
                ),
                (
                    Head { number: 1150000, ..Default::default() },
                    ForkId { hash: ForkHash([0x97, 0xc2, 0xc3, 0x4c]), next: 1920000 },
                ),
                (
                    Head { number: 1920000, ..Default::default() },
                    ForkId { hash: ForkHash([0x91, 0xd1, 0xf9, 0x48]), next: 2463000 },
                ),
                (
                    Head { number: 2463000, ..Default::default() },
                    ForkId { hash: ForkHash([0x7a, 0x64, 0xda, 0x13]), next: 2675000 },
                ),
                (
                    Head { number: 2675000, ..Default::default() },
                    ForkId { hash: ForkHash([0x3e, 0xdd, 0x5b, 0x10]), next: 4370000 },
                ),
                (
                    Head { number: 4370000, ..Default::default() },
                    ForkId { hash: ForkHash([0xa0, 0x0b, 0xc3, 0x24]), next: 7280000 },
                ),
                (
                    Head { number: 7280000, ..Default::default() },
                    ForkId { hash: ForkHash([0x66, 0x8d, 0xb0, 0xaf]), next: 9069000 },
                ),
                (
                    Head { number: 9069000, ..Default::default() },
                    ForkId { hash: ForkHash([0x87, 0x9d, 0x6e, 0x30]), next: 9200000 },
                ),
                (
                    Head { number: 9200000, ..Default::default() },
                    ForkId { hash: ForkHash([0xe0, 0x29, 0xe9, 0x91]), next: 12244000 },
                ),
                (
                    Head { number: 12244000, ..Default::default() },
                    ForkId { hash: ForkHash([0x0e, 0xb4, 0x40, 0xf6]), next: 12965000 },
                ),
                (
                    Head { number: 12965000, ..Default::default() },
                    ForkId { hash: ForkHash([0xb7, 0x15, 0x07, 0x7d]), next: 13773000 },
                ),
                (
                    Head { number: 13773000, ..Default::default() },
                    ForkId { hash: ForkHash([0x20, 0xc3, 0x27, 0xfc]), next: 15050000 },
                ),
                (
                    Head { number: 15050000, ..Default::default() },
                    ForkId { hash: ForkHash([0xf0, 0xaf, 0xd0, 0xe3]), next: 1681338455 },
                ),
                // First Shanghai block
                (
                    Head { number: 20000000, timestamp: 1681338455, ..Default::default() },
                    ForkId { hash: ForkHash([0xdc, 0xe9, 0x6c, 0x2d]), next: 1710338135 },
                ),
                // First Cancun block
                (
                    Head { number: 20000001, timestamp: 1710338135, ..Default::default() },
                    ForkId { hash: ForkHash([0x9f, 0x3d, 0x22, 0x54]), next: 0 },
                ),
                // Future Cancun block
                (
                    Head { number: 20000002, timestamp: 2000000000, ..Default::default() },
                    ForkId { hash: ForkHash([0x9f, 0x3d, 0x22, 0x54]), next: 0 },
                ),
            ],
        );
    }

    #[test]
    fn holesky_forkids() {
        test_fork_ids(
            &HOLESKY,
            &[
                (
                    Head { number: 0, ..Default::default() },
                    ForkId { hash: ForkHash([0xc6, 0x1a, 0x60, 0x98]), next: 1696000704 },
                ),
                // First MergeNetsplit block
                (
                    Head { number: 123, ..Default::default() },
                    ForkId { hash: ForkHash([0xc6, 0x1a, 0x60, 0x98]), next: 1696000704 },
                ),
                // Last MergeNetsplit block
                (
                    Head { number: 123, timestamp: 1696000703, ..Default::default() },
                    ForkId { hash: ForkHash([0xc6, 0x1a, 0x60, 0x98]), next: 1696000704 },
                ),
                // First Shanghai block
                (
                    Head { number: 123, timestamp: 1696000704, ..Default::default() },
                    ForkId { hash: ForkHash([0xfd, 0x4f, 0x01, 0x6b]), next: 1707305664 },
                ),
                // Last Shanghai block
                (
                    Head { number: 123, timestamp: 1707305663, ..Default::default() },
                    ForkId { hash: ForkHash([0xfd, 0x4f, 0x01, 0x6b]), next: 1707305664 },
                ),
                // First Cancun block
                (
                    Head { number: 123, timestamp: 1707305664, ..Default::default() },
                    ForkId { hash: ForkHash([0x9b, 0x19, 0x2a, 0xd0]), next: 0 },
                ),
            ],
        )
    }

    #[test]
    fn goerli_forkids() {
        test_fork_ids(
            &GOERLI,
            &[
                (
                    Head { number: 0, ..Default::default() },
                    ForkId { hash: ForkHash([0xa3, 0xf5, 0xab, 0x08]), next: 1561651 },
                ),
                (
                    Head { number: 1561650, ..Default::default() },
                    ForkId { hash: ForkHash([0xa3, 0xf5, 0xab, 0x08]), next: 1561651 },
                ),
                (
                    Head { number: 1561651, ..Default::default() },
                    ForkId { hash: ForkHash([0xc2, 0x5e, 0xfa, 0x5c]), next: 4460644 },
                ),
                (
                    Head { number: 4460643, ..Default::default() },
                    ForkId { hash: ForkHash([0xc2, 0x5e, 0xfa, 0x5c]), next: 4460644 },
                ),
                (
                    Head { number: 4460644, ..Default::default() },
                    ForkId { hash: ForkHash([0x75, 0x7a, 0x1c, 0x47]), next: 5062605 },
                ),
                (
                    Head { number: 5062605, ..Default::default() },
                    ForkId { hash: ForkHash([0xb8, 0xc6, 0x29, 0x9d]), next: 1678832736 },
                ),
                (
                    Head { number: 6000000, timestamp: 1678832735, ..Default::default() },
                    ForkId { hash: ForkHash([0xb8, 0xc6, 0x29, 0x9d]), next: 1678832736 },
                ),
                // First Shanghai block
                (
                    Head { number: 6000001, timestamp: 1678832736, ..Default::default() },
                    ForkId { hash: ForkHash([0xf9, 0x84, 0x3a, 0xbf]), next: 1705473120 },
                ),
                // Future Shanghai block
                (
                    Head { number: 6500002, timestamp: 1678832736, ..Default::default() },
                    ForkId { hash: ForkHash([0xf9, 0x84, 0x3a, 0xbf]), next: 1705473120 },
                ),
                // First Cancun block
                (
                    Head { number: 6500003, timestamp: 1705473120, ..Default::default() },
                    ForkId { hash: ForkHash([0x70, 0xcc, 0x14, 0xe2]), next: 0 },
                ),
                // Future Cancun block
                (
                    Head { number: 6500003, timestamp: 2705473120, ..Default::default() },
                    ForkId { hash: ForkHash([0x70, 0xcc, 0x14, 0xe2]), next: 0 },
                ),
            ],
        );
    }

    #[test]
    fn sepolia_forkids() {
        test_fork_ids(
            &SEPOLIA,
            &[
                (
                    Head { number: 0, ..Default::default() },
                    ForkId { hash: ForkHash([0xfe, 0x33, 0x66, 0xe7]), next: 1735371 },
                ),
                (
                    Head { number: 1735370, ..Default::default() },
                    ForkId { hash: ForkHash([0xfe, 0x33, 0x66, 0xe7]), next: 1735371 },
                ),
                (
                    Head { number: 1735371, ..Default::default() },
                    ForkId { hash: ForkHash([0xb9, 0x6c, 0xbd, 0x13]), next: 1677557088 },
                ),
                (
                    Head { number: 1735372, timestamp: 1677557087, ..Default::default() },
                    ForkId { hash: ForkHash([0xb9, 0x6c, 0xbd, 0x13]), next: 1677557088 },
                ),
                // First Shanghai block
                (
                    Head { number: 1735372, timestamp: 1677557088, ..Default::default() },
                    ForkId { hash: ForkHash([0xf7, 0xf9, 0xbc, 0x08]), next: 1706655072 },
                ),
                // Last Shanghai block
                (
                    Head { number: 1735372, timestamp: 1706655071, ..Default::default() },
                    ForkId { hash: ForkHash([0xf7, 0xf9, 0xbc, 0x08]), next: 1706655072 },
                ),
                // First Cancun block
                (
                    Head { number: 1735372, timestamp: 1706655072, ..Default::default() },
                    ForkId { hash: ForkHash([0x88, 0xcf, 0x81, 0xd9]), next: 0 },
                ),
            ],
        );
    }

    #[cfg(feature = "optimism")]
    #[test]
    fn base_mainnet_forkids() {
        test_fork_ids(
            &BASE_MAINNET,
            &[
                (
                    Head { number: 0, ..Default::default() },
                    ForkId { hash: ForkHash([0x67, 0xda, 0x02, 0x60]), next: 1704992401 },
                ),
                (
                    Head { number: 0, timestamp: 1704992400, ..Default::default() },
                    ForkId { hash: ForkHash([0x67, 0xda, 0x02, 0x60]), next: 1704992401 },
                ),
                (
                    Head { number: 0, timestamp: 1704992401, ..Default::default() },
                    ForkId { hash: ForkHash([0x3c, 0x28, 0x3c, 0xb3]), next: 1710374401 },
                ),
                (
                    Head { number: 0, timestamp: 1710374400, ..Default::default() },
                    ForkId { hash: ForkHash([0x3c, 0x28, 0x3c, 0xb3]), next: 1710374401 },
                ),
                (
                    Head { number: 0, timestamp: 1710374401, ..Default::default() },
                    ForkId { hash: ForkHash([0x51, 0xcc, 0x98, 0xb3]), next: 0 },
                ),
            ],
        );
    }

    #[cfg(feature = "optimism")]
    #[test]
    fn op_sepolia_forkids() {
        test_fork_ids(
            &OP_SEPOLIA,
            &[
                (
                    Head { number: 0, ..Default::default() },
                    ForkId { hash: ForkHash([0x67, 0xa4, 0x03, 0x28]), next: 1699981200 },
                ),
                (
                    Head { number: 0, timestamp: 1699981199, ..Default::default() },
                    ForkId { hash: ForkHash([0x67, 0xa4, 0x03, 0x28]), next: 1699981200 },
                ),
                (
                    Head { number: 0, timestamp: 1699981200, ..Default::default() },
                    ForkId { hash: ForkHash([0xa4, 0x8d, 0x6a, 0x00]), next: 1708534800 },
                ),
                (
                    Head { number: 0, timestamp: 1708534799, ..Default::default() },
                    ForkId { hash: ForkHash([0xa4, 0x8d, 0x6a, 0x00]), next: 1708534800 },
                ),
                (
                    Head { number: 0, timestamp: 1708534800, ..Default::default() },
                    ForkId { hash: ForkHash([0xcc, 0x17, 0xc7, 0xeb]), next: 0 },
                ),
            ],
        );
    }

    #[cfg(feature = "optimism")]
    #[test]
    fn op_mainnet_forkids() {
        test_fork_ids(
            &OP_MAINNET,
            &[
                (
                    Head { number: 0, ..Default::default() },
                    ForkId { hash: ForkHash([0xca, 0xf5, 0x17, 0xed]), next: 3950000 },
                ),
                // TODO: complete these, see https://github.com/paradigmxyz/reth/issues/8012
                (
                    Head { number: 105235063, timestamp: 1710374401, ..Default::default() },
                    ForkId { hash: ForkHash([0x19, 0xda, 0x4c, 0x52]), next: 0 },
                ),
            ],
        );
    }

    #[cfg(feature = "optimism")]
    #[test]
    fn base_sepolia_forkids() {
        test_fork_ids(
            &BASE_SEPOLIA,
            &[
                (
                    Head { number: 0, ..Default::default() },
                    ForkId { hash: ForkHash([0xb9, 0x59, 0xb9, 0xf7]), next: 1699981200 },
                ),
                (
                    Head { number: 0, timestamp: 1699981199, ..Default::default() },
                    ForkId { hash: ForkHash([0xb9, 0x59, 0xb9, 0xf7]), next: 1699981200 },
                ),
                (
                    Head { number: 0, timestamp: 1699981200, ..Default::default() },
                    ForkId { hash: ForkHash([0x60, 0x7c, 0xd5, 0xa1]), next: 1708534800 },
                ),
                (
                    Head { number: 0, timestamp: 1708534799, ..Default::default() },
                    ForkId { hash: ForkHash([0x60, 0x7c, 0xd5, 0xa1]), next: 1708534800 },
                ),
                (
                    Head { number: 0, timestamp: 1708534800, ..Default::default() },
                    ForkId { hash: ForkHash([0xbe, 0x96, 0x9b, 0x17]), next: 0 },
                ),
            ],
        );
    }

    #[test]
    fn dev_forkids() {
        test_fork_ids(
            &DEV,
            &[(
                Head { number: 0, ..Default::default() },
                ForkId { hash: ForkHash([0x45, 0xb8, 0x36, 0x12]), next: 0 },
            )],
        )
    }

    /// Checks that time-based forks work
    ///
    /// This is based off of the test vectors here: https://github.com/ethereum/go-ethereum/blob/5c8cc10d1e05c23ff1108022f4150749e73c0ca1/core/forkid/forkid_test.go#L155-L188
    #[test]
    fn timestamped_forks() {
        let mainnet_with_timestamps = ChainSpecBuilder::mainnet().build();
        test_fork_ids(
            &mainnet_with_timestamps,
            &[
                (
                    Head { number: 0, timestamp: 0, ..Default::default() },
                    ForkId { hash: ForkHash([0xfc, 0x64, 0xec, 0x04]), next: 1150000 },
                ), // Unsynced
                (
                    Head { number: 1149999, timestamp: 0, ..Default::default() },
                    ForkId { hash: ForkHash([0xfc, 0x64, 0xec, 0x04]), next: 1150000 },
                ), // Last Frontier block
                (
                    Head { number: 1150000, timestamp: 0, ..Default::default() },
                    ForkId { hash: ForkHash([0x97, 0xc2, 0xc3, 0x4c]), next: 1920000 },
                ), // First Homestead block
                (
                    Head { number: 1919999, timestamp: 0, ..Default::default() },
                    ForkId { hash: ForkHash([0x97, 0xc2, 0xc3, 0x4c]), next: 1920000 },
                ), // Last Homestead block
                (
                    Head { number: 1920000, timestamp: 0, ..Default::default() },
                    ForkId { hash: ForkHash([0x91, 0xd1, 0xf9, 0x48]), next: 2463000 },
                ), // First DAO block
                (
                    Head { number: 2462999, timestamp: 0, ..Default::default() },
                    ForkId { hash: ForkHash([0x91, 0xd1, 0xf9, 0x48]), next: 2463000 },
                ), // Last DAO block
                (
                    Head { number: 2463000, timestamp: 0, ..Default::default() },
                    ForkId { hash: ForkHash([0x7a, 0x64, 0xda, 0x13]), next: 2675000 },
                ), // First Tangerine block
                (
                    Head { number: 2674999, timestamp: 0, ..Default::default() },
                    ForkId { hash: ForkHash([0x7a, 0x64, 0xda, 0x13]), next: 2675000 },
                ), // Last Tangerine block
                (
                    Head { number: 2675000, timestamp: 0, ..Default::default() },
                    ForkId { hash: ForkHash([0x3e, 0xdd, 0x5b, 0x10]), next: 4370000 },
                ), // First Spurious block
                (
                    Head { number: 4369999, timestamp: 0, ..Default::default() },
                    ForkId { hash: ForkHash([0x3e, 0xdd, 0x5b, 0x10]), next: 4370000 },
                ), // Last Spurious block
                (
                    Head { number: 4370000, timestamp: 0, ..Default::default() },
                    ForkId { hash: ForkHash([0xa0, 0x0b, 0xc3, 0x24]), next: 7280000 },
                ), // First Byzantium block
                (
                    Head { number: 7279999, timestamp: 0, ..Default::default() },
                    ForkId { hash: ForkHash([0xa0, 0x0b, 0xc3, 0x24]), next: 7280000 },
                ), // Last Byzantium block
                (
                    Head { number: 7280000, timestamp: 0, ..Default::default() },
                    ForkId { hash: ForkHash([0x66, 0x8d, 0xb0, 0xaf]), next: 9069000 },
                ), // First and last Constantinople, first Petersburg block
                (
                    Head { number: 9068999, timestamp: 0, ..Default::default() },
                    ForkId { hash: ForkHash([0x66, 0x8d, 0xb0, 0xaf]), next: 9069000 },
                ), // Last Petersburg block
                (
                    Head { number: 9069000, timestamp: 0, ..Default::default() },
                    ForkId { hash: ForkHash([0x87, 0x9d, 0x6e, 0x30]), next: 9200000 },
                ), // First Istanbul and first Muir Glacier block
                (
                    Head { number: 9199999, timestamp: 0, ..Default::default() },
                    ForkId { hash: ForkHash([0x87, 0x9d, 0x6e, 0x30]), next: 9200000 },
                ), // Last Istanbul and first Muir Glacier block
                (
                    Head { number: 9200000, timestamp: 0, ..Default::default() },
                    ForkId { hash: ForkHash([0xe0, 0x29, 0xe9, 0x91]), next: 12244000 },
                ), // First Muir Glacier block
                (
                    Head { number: 12243999, timestamp: 0, ..Default::default() },
                    ForkId { hash: ForkHash([0xe0, 0x29, 0xe9, 0x91]), next: 12244000 },
                ), // Last Muir Glacier block
                (
                    Head { number: 12244000, timestamp: 0, ..Default::default() },
                    ForkId { hash: ForkHash([0x0e, 0xb4, 0x40, 0xf6]), next: 12965000 },
                ), // First Berlin block
                (
                    Head { number: 12964999, timestamp: 0, ..Default::default() },
                    ForkId { hash: ForkHash([0x0e, 0xb4, 0x40, 0xf6]), next: 12965000 },
                ), // Last Berlin block
                (
                    Head { number: 12965000, timestamp: 0, ..Default::default() },
                    ForkId { hash: ForkHash([0xb7, 0x15, 0x07, 0x7d]), next: 13773000 },
                ), // First London block
                (
                    Head { number: 13772999, timestamp: 0, ..Default::default() },
                    ForkId { hash: ForkHash([0xb7, 0x15, 0x07, 0x7d]), next: 13773000 },
                ), // Last London block
                (
                    Head { number: 13773000, timestamp: 0, ..Default::default() },
                    ForkId { hash: ForkHash([0x20, 0xc3, 0x27, 0xfc]), next: 15050000 },
                ), // First Arrow Glacier block
                (
                    Head { number: 15049999, timestamp: 0, ..Default::default() },
                    ForkId { hash: ForkHash([0x20, 0xc3, 0x27, 0xfc]), next: 15050000 },
                ), // Last Arrow Glacier block
                (
                    Head { number: 15050000, timestamp: 0, ..Default::default() },
                    ForkId { hash: ForkHash([0xf0, 0xaf, 0xd0, 0xe3]), next: 1681338455 },
                ), // First Gray Glacier block
                (
                    Head { number: 19999999, timestamp: 1667999999, ..Default::default() },
                    ForkId { hash: ForkHash([0xf0, 0xaf, 0xd0, 0xe3]), next: 1681338455 },
                ), // Last Gray Glacier block
                (
                    Head { number: 20000000, timestamp: 1681338455, ..Default::default() },
                    ForkId { hash: ForkHash([0xdc, 0xe9, 0x6c, 0x2d]), next: 1710338135 },
                ), // Last Shanghai block
                (
                    Head { number: 20000001, timestamp: 1710338134, ..Default::default() },
                    ForkId { hash: ForkHash([0xdc, 0xe9, 0x6c, 0x2d]), next: 1710338135 },
                ), // First Cancun block
                (
                    Head { number: 20000002, timestamp: 1710338135, ..Default::default() },
                    ForkId { hash: ForkHash([0x9f, 0x3d, 0x22, 0x54]), next: 0 },
                ), // Future Cancun block
                (
                    Head { number: 20000003, timestamp: 2000000000, ..Default::default() },
                    ForkId { hash: ForkHash([0x9f, 0x3d, 0x22, 0x54]), next: 0 },
                ),
            ],
        );
    }

    /// Constructs a [ChainSpec] with the given [ChainSpecBuilder], shanghai, and cancun fork
    /// timestamps.
    fn construct_chainspec(
        builder: ChainSpecBuilder,
        shanghai_time: u64,
        cancun_time: u64,
    ) -> ChainSpec {
        builder
            .with_fork(Hardfork::Shanghai, ForkCondition::Timestamp(shanghai_time))
            .with_fork(Hardfork::Cancun, ForkCondition::Timestamp(cancun_time))
            .build()
    }

    /// Tests that time-based forks which are active at genesis are not included in forkid hash.
    ///
    /// This is based off of the test vectors here:
    /// <https://github.com/ethereum/go-ethereum/blob/2e02c1ffd9dffd1ec9e43c6b66f6c9bd1e556a0b/core/forkid/forkid_test.go#L390-L440>
    #[test]
    fn test_timestamp_fork_in_genesis() {
        let timestamp = 1690475657u64;
        let default_spec_builder = ChainSpecBuilder::default()
            .chain(Chain::from_id(1337))
            .genesis(Genesis::default().with_timestamp(timestamp))
            .paris_activated();

        // test format: (chain spec, expected next value) - the forkhash will be determined by the
        // genesis hash of the constructed chainspec
        let tests = [
            (
                construct_chainspec(default_spec_builder.clone(), timestamp - 1, timestamp + 1),
                timestamp + 1,
            ),
            (
                construct_chainspec(default_spec_builder.clone(), timestamp, timestamp + 1),
                timestamp + 1,
            ),
            (
                construct_chainspec(default_spec_builder, timestamp + 1, timestamp + 2),
                timestamp + 1,
            ),
        ];

        for (spec, expected_timestamp) in tests {
            let got_forkid = spec.fork_id(&Head { number: 0, timestamp: 0, ..Default::default() });
            // This is slightly different from the geth test because we use the shanghai timestamp
            // to determine whether or not to include a withdrawals root in the genesis header.
            // This makes the genesis hash different, and as a result makes the ChainSpec fork hash
            // different.
            let genesis_hash = spec.genesis_hash();
            let expected_forkid =
                ForkId { hash: ForkHash::from(genesis_hash), next: expected_timestamp };
            assert_eq!(got_forkid, expected_forkid);
        }
    }

    /// Checks that the fork is not active at a terminal ttd block.
    #[test]
    fn check_terminal_ttd() {
        let chainspec = ChainSpecBuilder::mainnet().build();

        // Check that Paris is not active on terminal PoW block #15537393.
        let terminal_block_ttd = U256::from(58750003716598352816469_u128);
        let terminal_block_difficulty = U256::from(11055787484078698_u128);
        assert!(!chainspec
            .fork(Hardfork::Paris)
            .active_at_ttd(terminal_block_ttd, terminal_block_difficulty));

        // Check that Paris is active on first PoS block #15537394.
        let first_pos_block_ttd = U256::from(58750003716598352816469_u128);
        let first_pos_difficulty = U256::ZERO;
        assert!(chainspec
            .fork(Hardfork::Paris)
            .active_at_ttd(first_pos_block_ttd, first_pos_difficulty));
    }

    #[test]
    fn geth_genesis_with_shanghai() {
        let geth_genesis = r#"
        {
          "config": {
            "chainId": 1337,
            "homesteadBlock": 0,
            "eip150Block": 0,
            "eip150Hash": "0x0000000000000000000000000000000000000000000000000000000000000000",
            "eip155Block": 0,
            "eip158Block": 0,
            "byzantiumBlock": 0,
            "constantinopleBlock": 0,
            "petersburgBlock": 0,
            "istanbulBlock": 0,
            "muirGlacierBlock": 0,
            "berlinBlock": 0,
            "londonBlock": 0,
            "arrowGlacierBlock": 0,
            "grayGlacierBlock": 0,
            "shanghaiTime": 0,
            "cancunTime": 1,
            "terminalTotalDifficulty": 0,
            "terminalTotalDifficultyPassed": true,
            "ethash": {}
          },
          "nonce": "0x0",
          "timestamp": "0x0",
          "extraData": "0x",
          "gasLimit": "0x4c4b40",
          "difficulty": "0x1",
          "mixHash": "0x0000000000000000000000000000000000000000000000000000000000000000",
          "coinbase": "0x0000000000000000000000000000000000000000",
          "alloc": {
            "658bdf435d810c91414ec09147daa6db62406379": {
              "balance": "0x487a9a304539440000"
            },
            "aa00000000000000000000000000000000000000": {
              "code": "0x6042",
              "storage": {
                "0x0000000000000000000000000000000000000000000000000000000000000000": "0x0000000000000000000000000000000000000000000000000000000000000000",
                "0x0100000000000000000000000000000000000000000000000000000000000000": "0x0100000000000000000000000000000000000000000000000000000000000000",
                "0x0200000000000000000000000000000000000000000000000000000000000000": "0x0200000000000000000000000000000000000000000000000000000000000000",
                "0x0300000000000000000000000000000000000000000000000000000000000000": "0x0000000000000000000000000000000000000000000000000000000000000303"
              },
              "balance": "0x1",
              "nonce": "0x1"
            },
            "bb00000000000000000000000000000000000000": {
              "code": "0x600154600354",
              "storage": {
                "0x0000000000000000000000000000000000000000000000000000000000000000": "0x0000000000000000000000000000000000000000000000000000000000000000",
                "0x0100000000000000000000000000000000000000000000000000000000000000": "0x0100000000000000000000000000000000000000000000000000000000000000",
                "0x0200000000000000000000000000000000000000000000000000000000000000": "0x0200000000000000000000000000000000000000000000000000000000000000",
                "0x0300000000000000000000000000000000000000000000000000000000000000": "0x0000000000000000000000000000000000000000000000000000000000000303"
              },
              "balance": "0x2",
              "nonce": "0x1"
            }
          },
          "number": "0x0",
          "gasUsed": "0x0",
          "parentHash": "0x0000000000000000000000000000000000000000000000000000000000000000",
          "baseFeePerGas": "0x3b9aca00"
        }
        "#;

        let genesis: Genesis = serde_json::from_str(geth_genesis).unwrap();
        let chainspec = ChainSpec::from(genesis);

        // assert a bunch of hardforks that should be set
        assert_eq!(
            chainspec.hardforks.get(&Hardfork::Homestead).unwrap(),
            &ForkCondition::Block(0)
        );
        assert_eq!(
            chainspec.hardforks.get(&Hardfork::Tangerine).unwrap(),
            &ForkCondition::Block(0)
        );
        assert_eq!(
            chainspec.hardforks.get(&Hardfork::SpuriousDragon).unwrap(),
            &ForkCondition::Block(0)
        );
        assert_eq!(
            chainspec.hardforks.get(&Hardfork::Byzantium).unwrap(),
            &ForkCondition::Block(0)
        );
        assert_eq!(
            chainspec.hardforks.get(&Hardfork::Constantinople).unwrap(),
            &ForkCondition::Block(0)
        );
        assert_eq!(
            chainspec.hardforks.get(&Hardfork::Petersburg).unwrap(),
            &ForkCondition::Block(0)
        );
        assert_eq!(chainspec.hardforks.get(&Hardfork::Istanbul).unwrap(), &ForkCondition::Block(0));
        assert_eq!(
            chainspec.hardforks.get(&Hardfork::MuirGlacier).unwrap(),
            &ForkCondition::Block(0)
        );
        assert_eq!(chainspec.hardforks.get(&Hardfork::Berlin).unwrap(), &ForkCondition::Block(0));
        assert_eq!(chainspec.hardforks.get(&Hardfork::London).unwrap(), &ForkCondition::Block(0));
        assert_eq!(
            chainspec.hardforks.get(&Hardfork::ArrowGlacier).unwrap(),
            &ForkCondition::Block(0)
        );
        assert_eq!(
            chainspec.hardforks.get(&Hardfork::GrayGlacier).unwrap(),
            &ForkCondition::Block(0)
        );

        // including time based hardforks
        assert_eq!(
            chainspec.hardforks.get(&Hardfork::Shanghai).unwrap(),
            &ForkCondition::Timestamp(0)
        );

        // including time based hardforks
        assert_eq!(
            chainspec.hardforks.get(&Hardfork::Cancun).unwrap(),
            &ForkCondition::Timestamp(1)
        );

        // alloc key -> expected rlp mapping
        let key_rlp = vec![
            (hex!("658bdf435d810c91414ec09147daa6db62406379"), &hex!("f84d8089487a9a304539440000a056e81f171bcc55a6ff8345e692c0f86e5b48e01b996cadc001622fb5e363b421a0c5d2460186f7233c927e7db2dcc703c0e500b653ca82273b7bfad8045d85a470")[..]),
            (hex!("aa00000000000000000000000000000000000000"), &hex!("f8440101a08afc95b7d18a226944b9c2070b6bda1c3a36afcc3730429d47579c94b9fe5850a0ce92c756baff35fa740c3557c1a971fd24d2d35b7c8e067880d50cd86bb0bc99")[..]),
            (hex!("bb00000000000000000000000000000000000000"), &hex!("f8440102a08afc95b7d18a226944b9c2070b6bda1c3a36afcc3730429d47579c94b9fe5850a0e25a53cbb501cec2976b393719c63d832423dd70a458731a0b64e4847bbca7d2")[..]),
        ];

        for (key, expected_rlp) in key_rlp {
            let account = chainspec.genesis.alloc.get(&key).expect("account should exist");
            assert_eq!(&alloy_rlp::encode(TrieAccount::from(account.clone())), expected_rlp)
        }

        assert_eq!(chainspec.genesis_hash, None);
        let expected_state_root: B256 =
            hex!("078dc6061b1d8eaa8493384b59c9c65ceb917201221d08b80c4de6770b6ec7e7").into();
        assert_eq!(chainspec.genesis_header().state_root, expected_state_root);

        let expected_withdrawals_hash: B256 =
            hex!("56e81f171bcc55a6ff8345e692c0f86e5b48e01b996cadc001622fb5e363b421").into();
        assert_eq!(chainspec.genesis_header().withdrawals_root, Some(expected_withdrawals_hash));

        let expected_hash: B256 =
            hex!("1fc027d65f820d3eef441ebeec139ebe09e471cf98516dce7b5643ccb27f418c").into();
        let hash = chainspec.genesis_hash();
        assert_eq!(hash, expected_hash);
    }

    #[test]
    fn hive_geth_json() {
        let hive_json = r#"
        {
            "nonce": "0x0000000000000042",
            "difficulty": "0x2123456",
            "mixHash": "0x123456789abcdef123456789abcdef123456789abcdef123456789abcdef1234",
            "coinbase": "0xaaaaaaaaaaaaaaaaaaaaaaaaaaaaaaaaaaaaaaaa",
            "timestamp": "0x123456",
            "parentHash": "0x0000000000000000000000000000000000000000000000000000000000000000",
            "extraData": "0xfafbfcfd",
            "gasLimit": "0x2fefd8",
            "alloc": {
                "dbdbdb2cbd23b783741e8d7fcf51e459b497e4a6": {
                    "balance": "0xffffffffffffffffffffffffffffffffffffffffffffffffffffffffffffffff"
                },
                "e6716f9544a56c530d868e4bfbacb172315bdead": {
                    "balance": "0x11",
                    "code": "0x12"
                },
                "b9c015918bdaba24b4ff057a92a3873d6eb201be": {
                    "balance": "0x21",
                    "storage": {
                        "0x0000000000000000000000000000000000000000000000000000000000000001": "0x22"
                    }
                },
                "1a26338f0d905e295fccb71fa9ea849ffa12aaf4": {
                    "balance": "0x31",
                    "nonce": "0x32"
                },
                "0000000000000000000000000000000000000001": {
                    "balance": "0x41"
                },
                "0000000000000000000000000000000000000002": {
                    "balance": "0x51"
                },
                "0000000000000000000000000000000000000003": {
                    "balance": "0x61"
                },
                "0000000000000000000000000000000000000004": {
                    "balance": "0x71"
                }
            },
            "config": {
                "ethash": {},
                "chainId": 10,
                "homesteadBlock": 0,
                "eip150Block": 0,
                "eip155Block": 0,
                "eip158Block": 0,
                "byzantiumBlock": 0,
                "constantinopleBlock": 0,
                "petersburgBlock": 0,
                "istanbulBlock": 0
            }
        }
        "#;

        let _genesis = serde_json::from_str::<Genesis>(hive_json).unwrap();
        let genesis = serde_json::from_str::<AllGenesisFormats>(hive_json).unwrap();
        let chainspec: ChainSpec = genesis.into();
        assert_eq!(chainspec.genesis_hash, None);
        assert_eq!(chainspec.chain, Chain::from_named(NamedChain::Optimism));
        let expected_state_root: B256 =
            hex!("9a6049ac535e3dc7436c189eaa81c73f35abd7f282ab67c32944ff0301d63360").into();
        assert_eq!(chainspec.genesis_header().state_root, expected_state_root);
        let hard_forks = vec![
            Hardfork::Byzantium,
            Hardfork::Homestead,
            Hardfork::Istanbul,
            Hardfork::Petersburg,
            Hardfork::Constantinople,
        ];
        for ref fork in hard_forks {
            assert_eq!(chainspec.hardforks.get(fork).unwrap(), &ForkCondition::Block(0));
        }

        let expected_hash: B256 =
            hex!("5ae31c6522bd5856129f66be3d582b842e4e9faaa87f21cce547128339a9db3c").into();
        let hash = chainspec.genesis_header().hash_slow();
        assert_eq!(hash, expected_hash);
    }

    #[test]
    fn test_hive_paris_block_genesis_json() {
        // this tests that we can handle `parisBlock` in the genesis json and can use it to output
        // a correct forkid
        let hive_paris = r#"
        {
          "config": {
            "ethash": {},
            "chainId": 3503995874084926,
            "homesteadBlock": 0,
            "eip150Block": 6,
            "eip155Block": 12,
            "eip158Block": 12,
            "byzantiumBlock": 18,
            "constantinopleBlock": 24,
            "petersburgBlock": 30,
            "istanbulBlock": 36,
            "muirGlacierBlock": 42,
            "berlinBlock": 48,
            "londonBlock": 54,
            "arrowGlacierBlock": 60,
            "grayGlacierBlock": 66,
            "mergeNetsplitBlock": 72,
            "terminalTotalDifficulty": 9454784,
            "shanghaiTime": 780,
            "cancunTime": 840
          },
          "nonce": "0x0",
          "timestamp": "0x0",
          "extraData": "0x68697665636861696e",
          "gasLimit": "0x23f3e20",
          "difficulty": "0x20000",
          "mixHash": "0x0000000000000000000000000000000000000000000000000000000000000000",
          "coinbase": "0x0000000000000000000000000000000000000000",
          "alloc": {
            "000f3df6d732807ef1319fb7b8bb8522d0beac02": {
              "code": "0x3373fffffffffffffffffffffffffffffffffffffffe14604d57602036146024575f5ffd5b5f35801560495762001fff810690815414603c575f5ffd5b62001fff01545f5260205ff35b5f5ffd5b62001fff42064281555f359062001fff015500",
              "balance": "0x2a"
            },
            "0c2c51a0990aee1d73c1228de158688341557508": {
              "balance": "0xc097ce7bc90715b34b9f1000000000"
            },
            "14e46043e63d0e3cdcf2530519f4cfaf35058cb2": {
              "balance": "0xc097ce7bc90715b34b9f1000000000"
            },
            "16c57edf7fa9d9525378b0b81bf8a3ced0620c1c": {
              "balance": "0xc097ce7bc90715b34b9f1000000000"
            },
            "1f4924b14f34e24159387c0a4cdbaa32f3ddb0cf": {
              "balance": "0xc097ce7bc90715b34b9f1000000000"
            },
            "1f5bde34b4afc686f136c7a3cb6ec376f7357759": {
              "balance": "0xc097ce7bc90715b34b9f1000000000"
            },
            "2d389075be5be9f2246ad654ce152cf05990b209": {
              "balance": "0xc097ce7bc90715b34b9f1000000000"
            },
            "3ae75c08b4c907eb63a8960c45b86e1e9ab6123c": {
              "balance": "0xc097ce7bc90715b34b9f1000000000"
            },
            "4340ee1b812acb40a1eb561c019c327b243b92df": {
              "balance": "0xc097ce7bc90715b34b9f1000000000"
            },
            "4a0f1452281bcec5bd90c3dce6162a5995bfe9df": {
              "balance": "0xc097ce7bc90715b34b9f1000000000"
            },
            "4dde844b71bcdf95512fb4dc94e84fb67b512ed8": {
              "balance": "0xc097ce7bc90715b34b9f1000000000"
            },
            "5f552da00dfb4d3749d9e62dcee3c918855a86a0": {
              "balance": "0xc097ce7bc90715b34b9f1000000000"
            },
            "654aa64f5fbefb84c270ec74211b81ca8c44a72e": {
              "balance": "0xc097ce7bc90715b34b9f1000000000"
            },
            "717f8aa2b982bee0e29f573d31df288663e1ce16": {
              "balance": "0xc097ce7bc90715b34b9f1000000000"
            },
            "7435ed30a8b4aeb0877cef0c6e8cffe834eb865f": {
              "balance": "0xc097ce7bc90715b34b9f1000000000"
            },
            "83c7e323d189f18725ac510004fdc2941f8c4a78": {
              "balance": "0xc097ce7bc90715b34b9f1000000000"
            },
            "84e75c28348fb86acea1a93a39426d7d60f4cc46": {
              "balance": "0xc097ce7bc90715b34b9f1000000000"
            },
            "8bebc8ba651aee624937e7d897853ac30c95a067": {
              "storage": {
                "0x0000000000000000000000000000000000000000000000000000000000000001": "0x0000000000000000000000000000000000000000000000000000000000000001",
                "0x0000000000000000000000000000000000000000000000000000000000000002": "0x0000000000000000000000000000000000000000000000000000000000000002",
                "0x0000000000000000000000000000000000000000000000000000000000000003": "0x0000000000000000000000000000000000000000000000000000000000000003"
              },
              "balance": "0x1",
              "nonce": "0x1"
            },
            "c7b99a164efd027a93f147376cc7da7c67c6bbe0": {
              "balance": "0xc097ce7bc90715b34b9f1000000000"
            },
            "d803681e487e6ac18053afc5a6cd813c86ec3e4d": {
              "balance": "0xc097ce7bc90715b34b9f1000000000"
            },
            "e7d13f7aa2a838d24c59b40186a0aca1e21cffcc": {
              "balance": "0xc097ce7bc90715b34b9f1000000000"
            },
            "eda8645ba6948855e3b3cd596bbb07596d59c603": {
              "balance": "0xc097ce7bc90715b34b9f1000000000"
            }
          },
          "number": "0x0",
          "gasUsed": "0x0",
          "parentHash": "0x0000000000000000000000000000000000000000000000000000000000000000",
          "baseFeePerGas": null,
          "excessBlobGas": null,
          "blobGasUsed": null
        }
        "#;

        // check that it deserializes properly
        let genesis: Genesis = serde_json::from_str(hive_paris).unwrap();
        let chainspec = ChainSpec::from(genesis);

        // make sure we are at ForkHash("bc0c2605") with Head post-cancun
        let expected_forkid = ForkId { hash: ForkHash([0xbc, 0x0c, 0x26, 0x05]), next: 0 };
        let got_forkid =
            chainspec.fork_id(&Head { number: 73, timestamp: 840, ..Default::default() });

        // check that they're the same
        assert_eq!(got_forkid, expected_forkid);
        // Check that paris block and final difficulty are set correctly
        assert_eq!(chainspec.paris_block_and_final_difficulty, Some((72, U256::from(9454784))));
    }

    #[test]
    fn test_parse_genesis_json() {
        let s = r#"{"config":{"ethash":{},"chainId":1337,"homesteadBlock":0,"eip150Block":0,"eip155Block":0,"eip158Block":0,"byzantiumBlock":0,"constantinopleBlock":0,"petersburgBlock":0,"istanbulBlock":0,"berlinBlock":0,"londonBlock":0,"terminalTotalDifficulty":0,"terminalTotalDifficultyPassed":true,"shanghaiTime":0},"nonce":"0x0","timestamp":"0x0","extraData":"0x","gasLimit":"0x4c4b40","difficulty":"0x1","mixHash":"0x0000000000000000000000000000000000000000000000000000000000000000","coinbase":"0x0000000000000000000000000000000000000000","alloc":{"658bdf435d810c91414ec09147daa6db62406379":{"balance":"0x487a9a304539440000"},"aa00000000000000000000000000000000000000":{"code":"0x6042","storage":{"0x0000000000000000000000000000000000000000000000000000000000000000":"0x0000000000000000000000000000000000000000000000000000000000000000","0x0100000000000000000000000000000000000000000000000000000000000000":"0x0100000000000000000000000000000000000000000000000000000000000000","0x0200000000000000000000000000000000000000000000000000000000000000":"0x0200000000000000000000000000000000000000000000000000000000000000","0x0300000000000000000000000000000000000000000000000000000000000000":"0x0000000000000000000000000000000000000000000000000000000000000303"},"balance":"0x1","nonce":"0x1"},"bb00000000000000000000000000000000000000":{"code":"0x600154600354","storage":{"0x0000000000000000000000000000000000000000000000000000000000000000":"0x0000000000000000000000000000000000000000000000000000000000000000","0x0100000000000000000000000000000000000000000000000000000000000000":"0x0100000000000000000000000000000000000000000000000000000000000000","0x0200000000000000000000000000000000000000000000000000000000000000":"0x0200000000000000000000000000000000000000000000000000000000000000","0x0300000000000000000000000000000000000000000000000000000000000000":"0x0000000000000000000000000000000000000000000000000000000000000303"},"balance":"0x2","nonce":"0x1"}},"number":"0x0","gasUsed":"0x0","parentHash":"0x0000000000000000000000000000000000000000000000000000000000000000","baseFeePerGas":"0x1337"}"#;
        let genesis: Genesis = serde_json::from_str(s).unwrap();
        let acc = genesis
            .alloc
            .get(&"0xaa00000000000000000000000000000000000000".parse::<Address>().unwrap())
            .unwrap();
        assert_eq!(acc.balance, U256::from(1));
        assert_eq!(genesis.base_fee_per_gas, Some(0x1337));
    }

    #[test]
    fn test_parse_cancun_genesis_json() {
        let s = r#"{"config":{"ethash":{},"chainId":1337,"homesteadBlock":0,"eip150Block":0,"eip155Block":0,"eip158Block":0,"byzantiumBlock":0,"constantinopleBlock":0,"petersburgBlock":0,"istanbulBlock":0,"berlinBlock":0,"londonBlock":0,"terminalTotalDifficulty":0,"terminalTotalDifficultyPassed":true,"shanghaiTime":0,"cancunTime":4661},"nonce":"0x0","timestamp":"0x0","extraData":"0x","gasLimit":"0x4c4b40","difficulty":"0x1","mixHash":"0x0000000000000000000000000000000000000000000000000000000000000000","coinbase":"0x0000000000000000000000000000000000000000","alloc":{"658bdf435d810c91414ec09147daa6db62406379":{"balance":"0x487a9a304539440000"},"aa00000000000000000000000000000000000000":{"code":"0x6042","storage":{"0x0000000000000000000000000000000000000000000000000000000000000000":"0x0000000000000000000000000000000000000000000000000000000000000000","0x0100000000000000000000000000000000000000000000000000000000000000":"0x0100000000000000000000000000000000000000000000000000000000000000","0x0200000000000000000000000000000000000000000000000000000000000000":"0x0200000000000000000000000000000000000000000000000000000000000000","0x0300000000000000000000000000000000000000000000000000000000000000":"0x0000000000000000000000000000000000000000000000000000000000000303"},"balance":"0x1","nonce":"0x1"},"bb00000000000000000000000000000000000000":{"code":"0x600154600354","storage":{"0x0000000000000000000000000000000000000000000000000000000000000000":"0x0000000000000000000000000000000000000000000000000000000000000000","0x0100000000000000000000000000000000000000000000000000000000000000":"0x0100000000000000000000000000000000000000000000000000000000000000","0x0200000000000000000000000000000000000000000000000000000000000000":"0x0200000000000000000000000000000000000000000000000000000000000000","0x0300000000000000000000000000000000000000000000000000000000000000":"0x0000000000000000000000000000000000000000000000000000000000000303"},"balance":"0x2","nonce":"0x1"}},"number":"0x0","gasUsed":"0x0","parentHash":"0x0000000000000000000000000000000000000000000000000000000000000000","baseFeePerGas":"0x3b9aca00"}"#;
        let genesis: Genesis = serde_json::from_str(s).unwrap();
        let acc = genesis
            .alloc
            .get(&"0xaa00000000000000000000000000000000000000".parse::<Address>().unwrap())
            .unwrap();
        assert_eq!(acc.balance, U256::from(1));
        // assert that the cancun time was picked up
        assert_eq!(genesis.config.cancun_time, Some(4661));
    }

    #[test]
    fn test_parse_prague_genesis_all_formats() {
        let s = r#"{"config":{"ethash":{},"chainId":1337,"homesteadBlock":0,"eip150Block":0,"eip155Block":0,"eip158Block":0,"byzantiumBlock":0,"constantinopleBlock":0,"petersburgBlock":0,"istanbulBlock":0,"berlinBlock":0,"londonBlock":0,"terminalTotalDifficulty":0,"terminalTotalDifficultyPassed":true,"shanghaiTime":0,"cancunTime":4661, "pragueTime": 4662},"nonce":"0x0","timestamp":"0x0","extraData":"0x","gasLimit":"0x4c4b40","difficulty":"0x1","mixHash":"0x0000000000000000000000000000000000000000000000000000000000000000","coinbase":"0x0000000000000000000000000000000000000000","alloc":{"658bdf435d810c91414ec09147daa6db62406379":{"balance":"0x487a9a304539440000"},"aa00000000000000000000000000000000000000":{"code":"0x6042","storage":{"0x0000000000000000000000000000000000000000000000000000000000000000":"0x0000000000000000000000000000000000000000000000000000000000000000","0x0100000000000000000000000000000000000000000000000000000000000000":"0x0100000000000000000000000000000000000000000000000000000000000000","0x0200000000000000000000000000000000000000000000000000000000000000":"0x0200000000000000000000000000000000000000000000000000000000000000","0x0300000000000000000000000000000000000000000000000000000000000000":"0x0000000000000000000000000000000000000000000000000000000000000303"},"balance":"0x1","nonce":"0x1"},"bb00000000000000000000000000000000000000":{"code":"0x600154600354","storage":{"0x0000000000000000000000000000000000000000000000000000000000000000":"0x0000000000000000000000000000000000000000000000000000000000000000","0x0100000000000000000000000000000000000000000000000000000000000000":"0x0100000000000000000000000000000000000000000000000000000000000000","0x0200000000000000000000000000000000000000000000000000000000000000":"0x0200000000000000000000000000000000000000000000000000000000000000","0x0300000000000000000000000000000000000000000000000000000000000000":"0x0000000000000000000000000000000000000000000000000000000000000303"},"balance":"0x2","nonce":"0x1"}},"number":"0x0","gasUsed":"0x0","parentHash":"0x0000000000000000000000000000000000000000000000000000000000000000","baseFeePerGas":"0x3b9aca00"}"#;
        let genesis: AllGenesisFormats = serde_json::from_str(s).unwrap();

        // this should be the genesis format
        let genesis = match genesis {
            AllGenesisFormats::Geth(genesis) => genesis,
            _ => panic!("expected geth genesis format"),
        };

        // assert that the alloc was picked up
        let acc = genesis
            .alloc
            .get(&"0xaa00000000000000000000000000000000000000".parse::<Address>().unwrap())
            .unwrap();
        assert_eq!(acc.balance, U256::from(1));
        // assert that the cancun time was picked up
        assert_eq!(genesis.config.cancun_time, Some(4661));
        // assert that the prague time was picked up
        assert_eq!(genesis.config.prague_time, Some(4662));
    }

    #[test]
    fn test_parse_cancun_genesis_all_formats() {
        let s = r#"{"config":{"ethash":{},"chainId":1337,"homesteadBlock":0,"eip150Block":0,"eip155Block":0,"eip158Block":0,"byzantiumBlock":0,"constantinopleBlock":0,"petersburgBlock":0,"istanbulBlock":0,"berlinBlock":0,"londonBlock":0,"terminalTotalDifficulty":0,"terminalTotalDifficultyPassed":true,"shanghaiTime":0,"cancunTime":4661},"nonce":"0x0","timestamp":"0x0","extraData":"0x","gasLimit":"0x4c4b40","difficulty":"0x1","mixHash":"0x0000000000000000000000000000000000000000000000000000000000000000","coinbase":"0x0000000000000000000000000000000000000000","alloc":{"658bdf435d810c91414ec09147daa6db62406379":{"balance":"0x487a9a304539440000"},"aa00000000000000000000000000000000000000":{"code":"0x6042","storage":{"0x0000000000000000000000000000000000000000000000000000000000000000":"0x0000000000000000000000000000000000000000000000000000000000000000","0x0100000000000000000000000000000000000000000000000000000000000000":"0x0100000000000000000000000000000000000000000000000000000000000000","0x0200000000000000000000000000000000000000000000000000000000000000":"0x0200000000000000000000000000000000000000000000000000000000000000","0x0300000000000000000000000000000000000000000000000000000000000000":"0x0000000000000000000000000000000000000000000000000000000000000303"},"balance":"0x1","nonce":"0x1"},"bb00000000000000000000000000000000000000":{"code":"0x600154600354","storage":{"0x0000000000000000000000000000000000000000000000000000000000000000":"0x0000000000000000000000000000000000000000000000000000000000000000","0x0100000000000000000000000000000000000000000000000000000000000000":"0x0100000000000000000000000000000000000000000000000000000000000000","0x0200000000000000000000000000000000000000000000000000000000000000":"0x0200000000000000000000000000000000000000000000000000000000000000","0x0300000000000000000000000000000000000000000000000000000000000000":"0x0000000000000000000000000000000000000000000000000000000000000303"},"balance":"0x2","nonce":"0x1"}},"number":"0x0","gasUsed":"0x0","parentHash":"0x0000000000000000000000000000000000000000000000000000000000000000","baseFeePerGas":"0x3b9aca00"}"#;
        let genesis: AllGenesisFormats = serde_json::from_str(s).unwrap();

        // this should be the genesis format
        let genesis = match genesis {
            AllGenesisFormats::Geth(genesis) => genesis,
            _ => panic!("expected geth genesis format"),
        };

        // assert that the alloc was picked up
        let acc = genesis
            .alloc
            .get(&"0xaa00000000000000000000000000000000000000".parse::<Address>().unwrap())
            .unwrap();
        assert_eq!(acc.balance, U256::from(1));
        // assert that the cancun time was picked up
        assert_eq!(genesis.config.cancun_time, Some(4661));
    }

    #[test]
    fn test_paris_block_and_total_difficulty() {
        let genesis = Genesis { gas_limit: 0x2fefd8u128, ..Default::default() };
        let paris_chainspec = ChainSpecBuilder::default()
            .chain(Chain::from_id(1337))
            .genesis(genesis)
            .paris_activated()
            .build();
        assert_eq!(paris_chainspec.paris_block_and_final_difficulty, Some((0, U256::ZERO)));
    }

    #[test]
    fn test_default_cancun_header_forkhash() {
        // set the gas limit from the hive test genesis according to the hash
        let genesis = Genesis { gas_limit: 0x2fefd8u128, ..Default::default() };
        let default_chainspec = ChainSpecBuilder::default()
            .chain(Chain::from_id(1337))
            .genesis(genesis)
            .cancun_activated()
            .build();
        let mut header = default_chainspec.genesis_header();

        // set the state root to the same as in the hive test the hash was pulled from
        header.state_root =
            B256::from_str("0x62e2595e017f0ca23e08d17221010721a71c3ae932f4ea3cb12117786bb392d4")
                .unwrap();

        // shanghai is activated so we should have a withdrawals root
        assert_eq!(header.withdrawals_root, Some(EMPTY_WITHDRAWALS));

        // cancun is activated so we should have a zero parent beacon block root, zero blob gas
        // used, and zero excess blob gas
        assert_eq!(header.parent_beacon_block_root, Some(B256::ZERO));
        assert_eq!(header.blob_gas_used, Some(0));
        assert_eq!(header.excess_blob_gas, Some(0));

        // check the genesis hash
        let genesis_hash = header.hash_slow();
        let expected_hash =
            b256!("16bb7c59613a5bad3f7c04a852fd056545ade2483968d9a25a1abb05af0c4d37");
        assert_eq!(genesis_hash, expected_hash);

        // check that the forkhash is correct
        let expected_forkhash = ForkHash(hex!("8062457a"));
        assert_eq!(ForkHash::from(genesis_hash), expected_forkhash);
    }

    #[test]
    fn holesky_paris_activated_at_genesis() {
        assert!(HOLESKY
            .fork(Hardfork::Paris)
            .active_at_ttd(HOLESKY.genesis.difficulty, HOLESKY.genesis.difficulty));
    }

    #[test]
    fn test_all_genesis_formats_deserialization() {
        // custom genesis with chain config
        let config = ChainConfig {
            chain_id: 2600,
            homestead_block: Some(0),
            eip150_block: Some(0),
            eip155_block: Some(0),
            eip158_block: Some(0),
            byzantium_block: Some(0),
            constantinople_block: Some(0),
            petersburg_block: Some(0),
            istanbul_block: Some(0),
            berlin_block: Some(0),
            london_block: Some(0),
            shanghai_time: Some(0),
            terminal_total_difficulty: Some(U256::ZERO),
            terminal_total_difficulty_passed: true,
            ..Default::default()
        };
        // genesis
        let genesis = Genesis {
            config,
            nonce: 0,
            timestamp: 1698688670,
            gas_limit: 5000,
            difficulty: U256::ZERO,
            mix_hash: B256::ZERO,
            coinbase: Address::ZERO,
            ..Default::default()
        };

        // seed accounts after genesis struct created
        let address = hex!("6Be02d1d3665660d22FF9624b7BE0551ee1Ac91b").into();
        let account = GenesisAccount::default().with_balance(U256::from(33));
        let genesis = genesis.extend_accounts(HashMap::from([(address, account)]));

        // ensure genesis is deserialized correctly
        let serialized_genesis = serde_json::to_string(&genesis).unwrap();
        let deserialized_genesis: AllGenesisFormats =
            serde_json::from_str(&serialized_genesis).unwrap();
        assert!(matches!(deserialized_genesis, AllGenesisFormats::Geth(_)));

        // build chain
        let chain_spec = ChainSpecBuilder::default()
            .chain(2600.into())
            .genesis(genesis)
            .cancun_activated()
            .build();

        // ensure chain spec is deserialized correctly
        let serialized_chain_spec = serde_json::to_string(&chain_spec).unwrap();
        let deserialized_chain_spec: AllGenesisFormats =
            serde_json::from_str(&serialized_chain_spec).unwrap();
        assert!(matches!(deserialized_chain_spec, AllGenesisFormats::Reth(_)))
    }

    #[test]
    fn check_fork_id_chainspec_with_fork_condition_never() {
        let spec = ChainSpec {
            chain: Chain::mainnet(),
            genesis: Genesis::default(),
            genesis_hash: None,
            hardforks: BTreeMap::from([(Hardfork::Frontier, ForkCondition::Never)]),
            paris_block_and_final_difficulty: None,
            deposit_contract: None,
            ..Default::default()
        };

        assert_eq!(spec.hardfork_fork_id(Hardfork::Frontier), None);
    }

    #[test]
    fn check_fork_filter_chainspec_with_fork_condition_never() {
        let spec = ChainSpec {
            chain: Chain::mainnet(),
            genesis: Genesis::default(),
            genesis_hash: None,
            hardforks: BTreeMap::from([(Hardfork::Shanghai, ForkCondition::Never)]),
            paris_block_and_final_difficulty: None,
            deposit_contract: None,
            ..Default::default()
        };

        assert_eq!(spec.hardfork_fork_filter(Hardfork::Shanghai), None);
    }

    #[test]
    #[cfg(feature = "optimism")]
    fn base_mainnet_genesis() {
        let genesis = BASE_MAINNET.genesis_header();
        assert_eq!(
            genesis.hash_slow(),
            b256!("f712aa9241cc24369b143cf6dce85f0902a9731e70d66818a3a5845b296c73dd")
        );
        let base_fee = genesis
            .next_block_base_fee(BASE_MAINNET.base_fee_params_at_timestamp(genesis.timestamp))
            .unwrap();
        // <https://base.blockscout.com/block/1>
        assert_eq!(base_fee, 980000000);
    }

    #[test]
    #[cfg(feature = "optimism")]
    fn base_sepolia_genesis() {
        let genesis = BASE_SEPOLIA.genesis_header();
        assert_eq!(
            genesis.hash_slow(),
            b256!("0dcc9e089e30b90ddfc55be9a37dd15bc551aeee999d2e2b51414c54eaf934e4")
        );
        let base_fee = genesis
            .next_block_base_fee(BASE_SEPOLIA.base_fee_params_at_timestamp(genesis.timestamp))
            .unwrap();
        // <https://base-sepolia.blockscout.com/block/1>
        assert_eq!(base_fee, 980000000);
    }

    #[test]
    #[cfg(feature = "optimism")]
    fn op_sepolia_genesis() {
        let genesis = OP_SEPOLIA.genesis_header();
        assert_eq!(
            genesis.hash_slow(),
            b256!("102de6ffb001480cc9b8b548fd05c34cd4f46ae4aa91759393db90ea0409887d")
        );
        let base_fee = genesis
            .next_block_base_fee(OP_SEPOLIA.base_fee_params_at_timestamp(genesis.timestamp))
            .unwrap();
        // <https://optimism-sepolia.blockscout.com/block/1>
        assert_eq!(base_fee, 980000000);
    }

    #[test]
    fn latest_eth_mainnet_fork_id() {
        assert_eq!(
            ForkId { hash: ForkHash([0x9f, 0x3d, 0x22, 0x54]), next: 0 },
            MAINNET.latest_fork_id()
        )
    }

    #[cfg(feature = "optimism")]
    #[test]
    fn latest_base_mainnet_fork_id() {
        assert_eq!(
            ForkId { hash: ForkHash([0x51, 0xcc, 0x98, 0xb3]), next: 0 },
            BASE_MAINNET.latest_fork_id()
        )
    }

    #[cfg(feature = "optimism")]
    #[test]
    fn is_bedrock_active() {
        assert!(!OP_MAINNET.is_bedrock_active_at_block(1))
    }

    #[cfg(feature = "optimism")]
    #[test]
    fn parse_optimism_hardforks() {
        let geth_genesis = r#"
    {
      "config": {
        "bedrockBlock": 10,
        "regolithTime": 20,
        "ecotoneTime": 30,
        "canyonTime": 40,
        "optimism": {
          "eip1559Elasticity": 50,
          "eip1559Denominator": 60,
          "eip1559DenominatorCanyon": 70
        }
      }
    }
    "#;
        let genesis: Genesis = serde_json::from_str(geth_genesis).unwrap();

        let actual_bedrock_block = genesis.config.extra_fields.get("bedrockBlock");
        assert_eq!(actual_bedrock_block, Some(serde_json::Value::from(10)).as_ref());
        let actual_regolith_timestamp = genesis.config.extra_fields.get("regolithTime");
        assert_eq!(actual_regolith_timestamp, Some(serde_json::Value::from(20)).as_ref());
        let actual_ecotone_timestamp = genesis.config.extra_fields.get("ecotoneTime");
        assert_eq!(actual_ecotone_timestamp, Some(serde_json::Value::from(30)).as_ref());
        let actual_canyon_timestamp = genesis.config.extra_fields.get("canyonTime");
        assert_eq!(actual_canyon_timestamp, Some(serde_json::Value::from(40)).as_ref());

        let optimism_object = genesis.config.extra_fields.get("optimism").unwrap();
        assert_eq!(
            optimism_object,
            &serde_json::json!({
                "eip1559Elasticity": 50,
                "eip1559Denominator": 60,
                "eip1559DenominatorCanyon": 70
            })
        );
        let chain_spec: ChainSpec = genesis.into();
        assert!(!chain_spec.is_fork_active_at_block(Hardfork::Bedrock, 0));
        assert!(!chain_spec.is_fork_active_at_timestamp(Hardfork::Regolith, 0));
        assert!(!chain_spec.is_fork_active_at_timestamp(Hardfork::Ecotone, 0));
        assert!(!chain_spec.is_fork_active_at_timestamp(Hardfork::Canyon, 0));

        assert!(chain_spec.is_fork_active_at_block(Hardfork::Bedrock, 10));
        assert!(chain_spec.is_fork_active_at_timestamp(Hardfork::Regolith, 20));
        assert!(chain_spec.is_fork_active_at_timestamp(Hardfork::Ecotone, 30));
        assert!(chain_spec.is_fork_active_at_timestamp(Hardfork::Canyon, 40));
    }
}<|MERGE_RESOLUTION|>--- conflicted
+++ resolved
@@ -1,12 +1,8 @@
 use crate::{
-<<<<<<< HEAD
-    constants::{EIP1559_INITIAL_BASE_FEE, EMPTY_RECEIPTS, EMPTY_TRANSACTIONS, EMPTY_WITHDRAWALS},
-=======
     constants::{
         EIP1559_INITIAL_BASE_FEE, EMPTY_RECEIPTS, EMPTY_ROOT_HASH, EMPTY_TRANSACTIONS,
         EMPTY_WITHDRAWALS,
     },
->>>>>>> 3d3f52b2
     holesky_nodes,
     net::{goerli_nodes, mainnet_nodes, sepolia_nodes},
     proofs::state_root_ref_unhashed,
@@ -23,17 +19,6 @@
     sync::Arc,
 };
 use fluentbase_genesis::devnet::devnet_genesis_from_file;
-
-pub use alloy_eips::eip1559::BaseFeeParams;
-
-#[cfg(feature = "optimism")]
-pub(crate) use crate::{
-    constants::{
-        OP_BASE_FEE_PARAMS, OP_CANYON_BASE_FEE_PARAMS, OP_SEPOLIA_BASE_FEE_PARAMS,
-        OP_SEPOLIA_CANYON_BASE_FEE_PARAMS,
-    },
-    net::{base_nodes, base_testnet_nodes, op_nodes, op_testnet_nodes},
-};
 
 pub use alloy_eips::eip1559::BaseFeeParams;
 
@@ -501,11 +486,7 @@
 
 impl From<Vec<(Hardfork, BaseFeeParams)>> for ForkBaseFeeParams {
     fn from(params: Vec<(Hardfork, BaseFeeParams)>) -> Self {
-<<<<<<< HEAD
-        ForkBaseFeeParams(params)
-=======
         Self(params)
->>>>>>> 3d3f52b2
     }
 }
 
@@ -575,11 +556,7 @@
 
     /// Returns `true` if this chain contains Ethereum configuration.
     #[inline]
-<<<<<<< HEAD
-    pub fn is_eth(&self) -> bool {
-=======
     pub const fn is_eth(&self) -> bool {
->>>>>>> 3d3f52b2
         matches!(
             self.chain.kind(),
             ChainKind::Named(
@@ -1628,42 +1605,6 @@
 impl DepositContract {
     const fn new(address: Address, block: BlockNumber, topic: B256) -> Self {
         Self { address, block, topic }
-    }
-}
-
-#[cfg(feature = "optimism")]
-struct OptimismGenesisInfo {
-    bedrock_block: Option<u64>,
-    regolith_time: Option<u64>,
-    ecotone_time: Option<u64>,
-    canyon_time: Option<u64>,
-}
-
-#[cfg(feature = "optimism")]
-impl OptimismGenesisInfo {
-    fn extract_from(genesis: &Genesis) -> Self {
-        Self {
-            bedrock_block: genesis
-                .config
-                .extra_fields
-                .get("bedrockBlock")
-                .and_then(|value| value.as_u64()),
-            regolith_time: genesis
-                .config
-                .extra_fields
-                .get("regolithTime")
-                .and_then(|value| value.as_u64()),
-            ecotone_time: genesis
-                .config
-                .extra_fields
-                .get("ecotoneTime")
-                .and_then(|value| value.as_u64()),
-            canyon_time: genesis
-                .config
-                .extra_fields
-                .get("canyonTime")
-                .and_then(|value| value.as_u64()),
-        }
     }
 }
 
