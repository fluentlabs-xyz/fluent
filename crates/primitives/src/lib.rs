//! Commonly used types in reth.
//!
//! This crate contains Ethereum primitive types and helper functions.
//!
//! ## Feature Flags
//!
//! - `alloy-compat`: Adds compatibility conversions for certain alloy types.
//! - `arbitrary`: Adds `proptest` and `arbitrary` support for primitive types.
//! - `test-utils`: Export utilities for testing

#![doc(
    html_logo_url = "https://raw.githubusercontent.com/paradigmxyz/reth/main/assets/reth-docs.png",
    html_favicon_url = "https://avatars0.githubusercontent.com/u/97369466?s=256",
    issue_tracker_base_url = "https://github.com/paradigmxyz/reth/issues/"
)]
#![cfg_attr(not(test), warn(unused_crate_dependencies))]
// TODO: remove when https://github.com/proptest-rs/proptest/pull/427 is merged
#![allow(unknown_lints, non_local_definitions)]
#![cfg_attr(docsrs, feature(doc_cfg, doc_auto_cfg))]

mod account;
#[cfg(feature = "alloy-compat")]
mod alloy_compat;
pub mod basefee;
mod block;
mod chain;
#[cfg(feature = "zstd-codec")]
mod compression;
pub mod constants;
pub mod eip4844;
mod error;
mod exex;
pub mod genesis;
mod header;
mod integer_list;
mod log;
mod net;
<<<<<<< HEAD
pub mod op_mainnet;
=======
>>>>>>> 3d3f52b2
pub mod proofs;
mod prune;
mod receipt;
mod request;
/// Helpers for working with revm
pub mod revm;
pub mod stage;
pub use reth_static_file_types as static_file;
mod storage;
pub mod transaction;
pub mod trie;
mod withdrawal;
pub use account::{Account, Bytecode};
#[cfg(any(test, feature = "arbitrary"))]
pub use block::{generate_valid_header, valid_header_strategy};
pub use block::{
    Block, BlockBody, BlockHashOrNumber, BlockId, BlockNumHash, BlockNumberOrTag, BlockWithSenders,
    ForkBlock, RpcBlockHash, SealedBlock, SealedBlockWithSenders,
};
pub use chain::{
    AllGenesisFormats, BaseFeeParams, BaseFeeParamsKind, Chain, ChainInfo, ChainKind, ChainSpec,
    ChainSpecBuilder, DisplayHardforks, ForkBaseFeeParams, ForkCondition, NamedChain, DEV, GOERLI,
    HOLESKY, MAINNET, SEPOLIA,
};
#[cfg(feature = "zstd-codec")]
pub use compression::*;
pub use constants::{
    DEV_GENESIS_HASH, EMPTY_OMMER_ROOT_HASH, GOERLI_GENESIS_HASH, HOLESKY_GENESIS_HASH,
    KECCAK_EMPTY, MAINNET_GENESIS_HASH, SEPOLIA_GENESIS_HASH,
};
pub use error::{GotExpected, GotExpectedBoxed};
pub use exex::FinishedExExHeight;
pub use genesis::{ChainConfig, Genesis, GenesisAccount};
pub use header::{Header, HeaderValidationError, HeadersDirection, SealedHeader};
pub use integer_list::IntegerList;
pub use log::{logs_bloom, Log};
pub use net::{
    goerli_nodes, holesky_nodes, mainnet_nodes, parse_nodes, sepolia_nodes, NodeRecord,
    NodeRecordParseError, GOERLI_BOOTNODES, HOLESKY_BOOTNODES, MAINNET_BOOTNODES,
    SEPOLIA_BOOTNODES,
};
pub use prune::{
    PruneCheckpoint, PruneInterruptReason, PruneLimiter, PruneMode, PruneModes, PruneProgress,
    PrunePurpose, PruneSegment, PruneSegmentError, ReceiptsLogPruneConfig,
    MINIMUM_PRUNING_DISTANCE,
};
pub use receipt::{
    gas_spent_by_transactions, Receipt, ReceiptWithBloom, ReceiptWithBloomRef, Receipts,
};
<<<<<<< HEAD
=======
pub use request::Requests;
>>>>>>> 3d3f52b2
pub use static_file::StaticFileSegment;
pub use storage::StorageEntry;

pub use transaction::{
    BlobTransaction, BlobTransactionSidecar, FromRecoveredPooledTransaction,
    PooledTransactionsElement, PooledTransactionsElementEcRecovered,
};

#[cfg(feature = "c-kzg")]
pub use transaction::BlobTransactionValidationError;

pub use transaction::{
    util::secp256k1::{public_key_to_address, recover_signer_unchecked, sign_message},
    AccessList, AccessListItem, IntoRecoveredTransaction, InvalidTransactionError, Signature,
    Transaction, TransactionMeta, TransactionSigned, TransactionSignedEcRecovered,
    TransactionSignedNoHash, TryFromRecoveredTransaction, TxEip1559, TxEip2930, TxEip4844,
    TxHashOrNumber, TxLegacy, TxType, EIP1559_TX_TYPE_ID, EIP2930_TX_TYPE_ID, EIP4844_TX_TYPE_ID,
    LEGACY_TX_TYPE_ID,
};

pub use withdrawal::{Withdrawal, Withdrawals};

// Re-exports
pub use self::ruint::UintTryTo;
pub use alloy_consensus::Request;
pub use alloy_primitives::{
    self, address, b256, bloom, bytes,
    bytes::{Buf, BufMut, BytesMut},
    eip191_hash_message, hex, hex_literal, keccak256, ruint,
    utils::format_ether,
    Address, BlockHash, BlockNumber, Bloom, BloomInput, Bytes, ChainId, Selector, StorageKey,
    StorageValue, TxHash, TxIndex, TxKind, TxNumber, B128, B256, B512, B64, U128, U256, U64, U8,
};
pub use reth_ethereum_forks::*;
pub use revm_primitives::{self, JumpTable};

#[doc(hidden)]
#[deprecated = "use B64 instead"]
pub type H64 = B64;
#[doc(hidden)]
#[deprecated = "use B128 instead"]
pub type H128 = B128;
#[doc(hidden)]
#[deprecated = "use Address instead"]
pub type H160 = Address;
#[doc(hidden)]
#[deprecated = "use B256 instead"]
pub type H256 = B256;
#[doc(hidden)]
#[deprecated = "use B512 instead"]
pub type H512 = B512;

#[cfg(any(test, feature = "arbitrary"))]
pub use arbitrary;

#[cfg(feature = "c-kzg")]
pub use c_kzg as kzg;

/// Optimism specific re-exports
#[cfg(feature = "optimism")]
mod optimism {
    pub use crate::{
        chain::{BASE_MAINNET, BASE_SEPOLIA, OP_MAINNET, OP_SEPOLIA},
        net::{
            base_nodes, base_testnet_nodes, op_nodes, op_testnet_nodes, OP_BOOTNODES,
            OP_TESTNET_BOOTNODES,
        },
        transaction::{TxDeposit, DEPOSIT_TX_TYPE_ID},
    };
}

#[cfg(feature = "optimism")]
pub use optimism::*;<|MERGE_RESOLUTION|>--- conflicted
+++ resolved
@@ -35,10 +35,6 @@
 mod integer_list;
 mod log;
 mod net;
-<<<<<<< HEAD
-pub mod op_mainnet;
-=======
->>>>>>> 3d3f52b2
 pub mod proofs;
 mod prune;
 mod receipt;
@@ -88,10 +84,7 @@
 pub use receipt::{
     gas_spent_by_transactions, Receipt, ReceiptWithBloom, ReceiptWithBloomRef, Receipts,
 };
-<<<<<<< HEAD
-=======
 pub use request::Requests;
->>>>>>> 3d3f52b2
 pub use static_file::StaticFileSegment;
 pub use storage::StorageEntry;
 
