[package]
name = "reth-primitives"
version.workspace = true
edition.workspace = true
homepage.workspace = true
license.workspace = true
repository.workspace = true
rust-version.workspace = true
description = "Commonly used types in reth."

[lints]
workspace = true

[dependencies]
# reth
reth-primitives-traits.workspace = true
reth-ethereum-forks.workspace = true
reth-static-file-types.workspace = true
reth-trie-common.workspace = true
revm-primitives = { workspace = true, features = ["serde"] }
reth-codecs = { workspace = true, optional = true }

# op-reth
reth-optimism-chainspec = { workspace = true, optional = true }

# ethereum
alloy-consensus.workspace = true
alloy-primitives = { workspace = true, features = ["rand", "rlp"] }
alloy-rlp = { workspace = true, features = ["arrayvec"] }
alloy-rpc-types = { workspace = true, optional = true }
alloy-serde = { workspace = true, optional = true }
alloy-eips = { workspace = true, features = ["serde"] }

# optimism
op-alloy-rpc-types = { workspace = true, optional = true }
op-alloy-consensus = { workspace = true, features = [
    "arbitrary",
], optional = true }

# crypto
secp256k1 = { workspace = true, features = [
    "global-context",
    "recovery",
    "rand",
], optional = true }
k256.workspace = true
# for eip-4844
c-kzg = { workspace = true, features = ["serde"], optional = true }

# misc
bytes.workspace = true
derive_more.workspace = true
modular-bitfield = { workspace = true, optional = true }
once_cell.workspace = true
rand = { workspace = true, optional = true }
rayon.workspace = true
serde.workspace = true
<<<<<<< HEAD
tempfile = { workspace = true, optional = true }
thiserror-no-std = { workspace = true, default-features = false }
zstd = { version = "0.13", features = ["experimental"], optional = true }
roaring = "0.10.2"
=======
serde_with = { workspace = true, optional = true }
zstd = { workspace = true, features = ["experimental"], optional = true }
>>>>>>> 1ba631ba

# arbitrary utils
arbitrary = { workspace = true, features = ["derive"], optional = true }
proptest = { workspace = true, optional = true }

[dev-dependencies]
# eth
reth-chainspec.workspace = true
reth-codecs.workspace = true
reth-primitives-traits = { workspace = true, features = ["arbitrary"] }
reth-testing-utils.workspace = true
revm-primitives = { workspace = true, features = ["arbitrary"] }

alloy-eips = { workspace = true, features = ["arbitrary"] }
alloy-genesis.workspace = true

arbitrary = { workspace = true, features = ["derive"] }
assert_matches.workspace = true
bincode.workspace = true
modular-bitfield.workspace = true
proptest-arbitrary-interop.workspace = true
proptest.workspace = true
rand.workspace = true
serde_json.workspace = true
test-fuzz.workspace = true

criterion.workspace = true
pprof = { workspace = true, features = [
    "flamegraph",
    "frame-pointer",
    "criterion",
] }

[features]
default = ["c-kzg", "alloy-compat", "std", "reth-codec", "secp256k1"]
std = ["reth-primitives-traits/std"]
reth-codec = ["dep:reth-codecs", "dep:zstd", "dep:modular-bitfield", "std"]
asm-keccak = ["alloy-primitives/asm-keccak"]
arbitrary = [
    "dep:arbitrary",
    "dep:proptest",
    "alloy-eips/arbitrary",
    "rand",
    "reth-codec",
    "reth-ethereum-forks/arbitrary",
    "reth-primitives-traits/arbitrary",
    "revm-primitives/arbitrary",
    "secp256k1",
]
secp256k1 = ["dep:secp256k1"]
c-kzg = [
    "dep:c-kzg",
    "alloy-consensus/kzg",
    "alloy-eips/kzg",
    "revm-primitives/c-kzg",
]
optimism = [
    "dep:op-alloy-consensus",
    "dep:reth-optimism-chainspec",
    "reth-codecs?/optimism",
    "revm-primitives/optimism",
]
alloy-compat = [
    "dep:alloy-rpc-types",
    "dep:alloy-serde",
    "dep:op-alloy-rpc-types",
]
test-utils = ["reth-primitives-traits/test-utils"]
<<<<<<< HEAD
rwasm = []
=======
serde-bincode-compat = [
    "alloy-consensus/serde-bincode-compat",
    "op-alloy-consensus?/serde-bincode-compat",
    "reth-primitives-traits/serde-bincode-compat",
    "serde_with",
]
>>>>>>> 1ba631ba

[[bench]]
name = "recover_ecdsa_crit"
harness = false

[[bench]]
name = "validate_blob_tx"
required-features = ["arbitrary", "c-kzg"]
harness = false<|MERGE_RESOLUTION|>--- conflicted
+++ resolved
@@ -55,15 +55,8 @@
 rand = { workspace = true, optional = true }
 rayon.workspace = true
 serde.workspace = true
-<<<<<<< HEAD
-tempfile = { workspace = true, optional = true }
-thiserror-no-std = { workspace = true, default-features = false }
-zstd = { version = "0.13", features = ["experimental"], optional = true }
-roaring = "0.10.2"
-=======
 serde_with = { workspace = true, optional = true }
 zstd = { workspace = true, features = ["experimental"], optional = true }
->>>>>>> 1ba631ba
 
 # arbitrary utils
 arbitrary = { workspace = true, features = ["derive"], optional = true }
@@ -132,16 +125,13 @@
     "dep:op-alloy-rpc-types",
 ]
 test-utils = ["reth-primitives-traits/test-utils"]
-<<<<<<< HEAD
-rwasm = []
-=======
 serde-bincode-compat = [
     "alloy-consensus/serde-bincode-compat",
     "op-alloy-consensus?/serde-bincode-compat",
     "reth-primitives-traits/serde-bincode-compat",
     "serde_with",
 ]
->>>>>>> 1ba631ba
+rwasm = []
 
 [[bench]]
 name = "recover_ecdsa_crit"
