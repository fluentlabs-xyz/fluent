[package]
name = "reth-primitives"
version.workspace = true
edition.workspace = true
homepage.workspace = true
license.workspace = true
repository.workspace = true
rust-version.workspace = true
description = "Commonly used types in reth."

[lints]
workspace = true

[dependencies]
# reth
reth-codecs.workspace = true
reth-ethereum-forks.workspace = true
reth-network-types.workspace = true
reth-static-file-types.workspace = true
revm.workspace = true
revm-primitives = { workspace = true, features = ["serde"] }

# fluentbase
fluentbase-poseidon.workspace = true
fluentbase-genesis.workspace = true

# ethereum
alloy-chains = { workspace = true, features = ["serde", "rlp"] }
alloy-consensus = { workspace = true, features = ["arbitrary", "serde"] }
alloy-primitives = { workspace = true, features = ["rand", "rlp"] }
alloy-rlp = { workspace = true, features = ["arrayvec"] }
alloy-trie = { workspace = true, features = ["serde"] }
alloy-rpc-types = { workspace = true, optional = true }
alloy-genesis.workspace = true
alloy-eips = { workspace = true, features = ["serde"] }
nybbles = { workspace = true, features = ["serde", "rlp"] }

# crypto
secp256k1 = { workspace = true, features = [
    "global-context",
    "recovery",
    "rand",
] }
# for eip-4844
c-kzg = { workspace = true, features = ["serde"], optional = true }

# misc
bytes.workspace = true
byteorder = "1"
derive_more.workspace = true
itertools.workspace = true
modular-bitfield.workspace = true
once_cell.workspace = true
rayon.workspace = true
serde.workspace = true
serde_json.workspace = true
tempfile = { workspace = true, optional = true }
thiserror.workspace = true
zstd = { version = "0.13", features = ["experimental"], optional = true }
roaring = "0.10.2"

# `test-utils` feature
hash-db = { version = "~0.15", optional = true }
plain_hasher = { version = "0.2", optional = true }

# arbitrary utils
arbitrary = { workspace = true, features = ["derive"], optional = true }
proptest = { workspace = true, optional = true }
proptest-derive = { workspace = true, optional = true }

[dev-dependencies]
# eth
revm-primitives = { workspace = true, features = ["arbitrary"] }
nybbles = { workspace = true, features = ["arbitrary"] }
alloy-trie = { workspace = true, features = ["arbitrary"] }
alloy-eips = { workspace = true, features = ["arbitrary"] }

assert_matches.workspace = true
arbitrary = { workspace = true, features = ["derive"] }
proptest.workspace = true
proptest-derive.workspace = true
rand.workspace = true
serde_json.workspace = true
test-fuzz.workspace = true
toml.workspace = true
triehash = "0.8"

hash-db = "~0.15"
plain_hasher = "0.2"

sucds = "0.8.1"

criterion.workspace = true
pprof = { workspace = true, features = [
    "flamegraph",
    "frame-pointer",
    "criterion",
] }
<<<<<<< HEAD
=======
secp256k1.workspace = true
>>>>>>> 3d3f52b2

[features]
default = ["c-kzg", "zstd-codec"]
asm-keccak = ["alloy-primitives/asm-keccak"]
arbitrary = [
    "revm-primitives/arbitrary",
    "reth-ethereum-forks/arbitrary",
    "nybbles/arbitrary",
    "alloy-trie/arbitrary",
    "alloy-chains/arbitrary",
    "alloy-eips/arbitrary",
    "dep:arbitrary",
    "dep:proptest",
    "dep:proptest-derive",
    "zstd-codec",
]
c-kzg = [
    "dep:c-kzg",
    "revm/c-kzg",
    "revm-primitives/c-kzg",
    "dep:tempfile",
    "alloy-eips/kzg",
]
zstd-codec = ["dep:zstd"]
clap = ["reth-static-file-types/clap"]
optimism = [
    "reth-codecs/optimism",
    "reth-ethereum-forks/optimism",
    "revm/optimism",
]
alloy-compat = ["alloy-rpc-types"]
test-utils = ["dep:plain_hasher", "dep:hash-db"]

[[bench]]
name = "recover_ecdsa_crit"
harness = false

[[bench]]
name = "validate_blob_tx"
required-features = ["arbitrary", "c-kzg"]
harness = false

[[bench]]
name = "trie_root"
required-features = ["arbitrary", "test-utils"]
harness = false

[[bench]]
name = "integer_list"
harness = false<|MERGE_RESOLUTION|>--- conflicted
+++ resolved
@@ -96,10 +96,7 @@
     "frame-pointer",
     "criterion",
 ] }
-<<<<<<< HEAD
-=======
 secp256k1.workspace = true
->>>>>>> 3d3f52b2
 
 [features]
 default = ["c-kzg", "zstd-codec"]
