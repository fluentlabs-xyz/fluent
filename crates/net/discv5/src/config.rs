//! Wrapper around [`discv5::Config`].

use std::{
    collections::HashSet,
    fmt::Debug,
    net::{IpAddr, Ipv4Addr, Ipv6Addr, SocketAddr, SocketAddrV4, SocketAddrV6},
};

use derive_more::Display;
use discv5::ListenConfig;
use multiaddr::{Multiaddr, Protocol};
use reth_primitives::{Bytes, EnrForkIdEntry, ForkId, NodeRecord};
use tracing::warn;

use crate::{enr::discv4_id_to_multiaddr_id, filter::MustNotIncludeKeys, NetworkStackId};

/// The default address for discv5 via UDP is IPv4.
///
/// Default is 0.0.0.0, all interfaces. See [`discv5::ListenConfig`] default.
pub const DEFAULT_DISCOVERY_V5_ADDR: Ipv4Addr = Ipv4Addr::UNSPECIFIED;

/// The default IPv6 address for discv5 via UDP.
///
/// Default is ::, all interfaces.
pub const DEFAULT_DISCOVERY_V5_ADDR_IPV6: Ipv6Addr = Ipv6Addr::UNSPECIFIED;

/// The default port for discv5 via UDP.
///
/// Default is port 9000. See [`discv5::ListenConfig`] default.
pub const DEFAULT_DISCOVERY_V5_PORT: u16 = 9000;

/// Default interval in seconds at which to run a lookup up query.
///
/// Default is 60 seconds.
pub const DEFAULT_SECONDS_LOOKUP_INTERVAL: u64 = 60;

/// Default number of times to do pulse lookup queries, at bootstrap (pulse intervals, defaulting
/// to 5 seconds).
///
/// Default is 100 counts.
pub const DEFAULT_COUNT_BOOTSTRAP_LOOKUPS: u64 = 100;

/// Default duration of look up interval, for pulse look ups at bootstrap.
///
/// Default is 5 seconds.
pub const DEFAULT_SECONDS_BOOTSTRAP_LOOKUP_INTERVAL: u64 = 5;

/// Builds a [`Config`].
#[derive(Debug)]
pub struct ConfigBuilder {
    /// Config used by [`discv5::Discv5`]. Contains the discovery listen socket.
    discv5_config: Option<discv5::Config>,
    /// Nodes to boot from.
    bootstrap_nodes: HashSet<BootNode>,
    /// Fork kv-pair to set in local node record. Identifies which network/chain/fork the node
    /// belongs, e.g. `(b"opstack", ChainId)` or `(b"eth", ForkId)`.
    ///
    /// Defaults to L1 mainnet if not set.
    fork: Option<(&'static [u8], ForkId)>,
    /// RLPx TCP socket to advertise.
    ///
    /// NOTE: IP address of RLPx socket overwrites IP address of same IP version in
    /// [`discv5::ListenConfig`].
    tcp_socket: SocketAddr,
    /// List of `(key, rlp-encoded-value)` tuples that should be advertised in local node record
    /// (in addition to tcp port, udp port and fork).
    other_enr_kv_pairs: Vec<(&'static [u8], Bytes)>,
    /// Interval in seconds at which to run a lookup up query to populate kbuckets.
    lookup_interval: Option<u64>,
    /// Interval in seconds at which to run pulse lookup queries at bootstrap to boost kbucket
    /// population.
    bootstrap_lookup_interval: Option<u64>,
    /// Number of times to run boost lookup queries at start up.
    bootstrap_lookup_countdown: Option<u64>,
    /// Custom filter rules to apply to a discovered peer in order to determine if it should be
    /// passed up to rlpx or dropped.
    discovered_peer_filter: Option<MustNotIncludeKeys>,
}

impl ConfigBuilder {
    /// Returns a new builder, with all fields set like given instance.
    pub fn new_from(discv5_config: Config) -> Self {
        let Config {
            discv5_config,
            bootstrap_nodes,
            fork,
            tcp_socket,
            other_enr_kv_pairs,
            lookup_interval,
            bootstrap_lookup_interval,
            bootstrap_lookup_countdown,
            discovered_peer_filter,
        } = discv5_config;

        Self {
            discv5_config: Some(discv5_config),
            bootstrap_nodes,
            fork: fork.map(|(key, fork_id)| (key, fork_id.fork_id)),
            tcp_socket,
            other_enr_kv_pairs,
            lookup_interval: Some(lookup_interval),
            bootstrap_lookup_interval: Some(bootstrap_lookup_interval),
            bootstrap_lookup_countdown: Some(bootstrap_lookup_countdown),
            discovered_peer_filter: Some(discovered_peer_filter),
        }
    }

    /// Set [`discv5::Config`], which contains the [`discv5::Discv5`] listen socket.
    pub fn discv5_config(mut self, discv5_config: discv5::Config) -> Self {
        self.discv5_config = Some(discv5_config);
        self
    }

    /// Adds multiple boot nodes from a list of [`Enr`](discv5::Enr)s.
    pub fn add_signed_boot_nodes(mut self, nodes: impl IntoIterator<Item = discv5::Enr>) -> Self {
        self.bootstrap_nodes.extend(nodes.into_iter().map(BootNode::Enr));
        self
    }

    /// Parses a comma-separated list of serialized [`Enr`](discv5::Enr)s, signed node records, and
    /// adds any successfully deserialized records to boot nodes. Note: this type is serialized in
    /// CL format since [`discv5`] is originally a CL library.
    pub fn add_cl_serialized_signed_boot_nodes(mut self, enrs: &str) -> Self {
        let bootstrap_nodes = &mut self.bootstrap_nodes;
        for node in enrs.split(&[',']).flat_map(|record| record.trim().parse::<discv5::Enr>()) {
            bootstrap_nodes.insert(BootNode::Enr(node));
        }
        self
    }

    /// Adds boot nodes in the form a list of [`NodeRecord`]s, parsed enodes.
    pub fn add_unsigned_boot_nodes(mut self, enodes: impl Iterator<Item = NodeRecord>) -> Self {
        for node in enodes {
            if let Ok(node) = BootNode::from_unsigned(node) {
                self.bootstrap_nodes.insert(node);
            }
        }

        self
    }

    /// Adds a comma-separated list of enodes, serialized unsigned node records, to boot nodes.
    pub fn add_serialized_unsigned_boot_nodes(mut self, enodes: &[&str]) -> Self {
        for node in enodes {
            if let Ok(node) = node.parse() {
                if let Ok(node) = BootNode::from_unsigned(node) {
                    self.bootstrap_nodes.insert(node);
                }
            }
        }

        self
    }

    /// Set fork ID kv-pair to set in local [`Enr`](discv5::enr::Enr). This lets peers on discovery
    /// network know which chain this node belongs to.
<<<<<<< HEAD
    pub fn fork(mut self, fork_key: &'static [u8], fork_id: ForkId) -> Self {
=======
    pub const fn fork(mut self, fork_key: &'static [u8], fork_id: ForkId) -> Self {
>>>>>>> 3d3f52b2
        self.fork = Some((fork_key, fork_id));
        self
    }

    /// Sets the tcp socket to advertise in the local [`Enr`](discv5::enr::Enr). The IP address of
    /// this socket will overwrite the discovery address of the same IP version, if one is
    /// configured.
<<<<<<< HEAD
    pub fn tcp_socket(mut self, socket: SocketAddr) -> Self {
=======
    pub const fn tcp_socket(mut self, socket: SocketAddr) -> Self {
>>>>>>> 3d3f52b2
        self.tcp_socket = socket;
        self
    }

    /// Adds an additional kv-pair to include in the local [`Enr`](discv5::enr::Enr). Takes the key
    /// to use for the kv-pair and the rlp encoded value.
    pub fn add_enr_kv_pair(mut self, key: &'static [u8], value: Bytes) -> Self {
        self.other_enr_kv_pairs.push((key, value));
        self
    }

    /// Sets the interval at which to run lookup queries, in order to fill kbuckets. Lookup queries
    /// are done periodically at the given interval for the whole run of the program.
<<<<<<< HEAD
    pub fn lookup_interval(mut self, seconds: u64) -> Self {
=======
    pub const fn lookup_interval(mut self, seconds: u64) -> Self {
>>>>>>> 3d3f52b2
        self.lookup_interval = Some(seconds);
        self
    }

    /// Sets the interval at which to run boost lookup queries at start up. Queries will be started
    /// at this interval for the configured number of times after start up.
<<<<<<< HEAD
    pub fn bootstrap_lookup_interval(mut self, seconds: u64) -> Self {
=======
    pub const fn bootstrap_lookup_interval(mut self, seconds: u64) -> Self {
>>>>>>> 3d3f52b2
        self.bootstrap_lookup_interval = Some(seconds);
        self
    }

    /// Sets the the number of times at which to run boost lookup queries to bootstrap the node.
<<<<<<< HEAD
    pub fn bootstrap_lookup_countdown(mut self, counts: u64) -> Self {
=======
    pub const fn bootstrap_lookup_countdown(mut self, counts: u64) -> Self {
>>>>>>> 3d3f52b2
        self.bootstrap_lookup_countdown = Some(counts);
        self
    }

    /// Adds keys to disallow when filtering a discovered peer, to determine whether or not it
    /// should be passed to rlpx. The discovered node record is scanned for any kv-pairs where the
    /// key matches the disallowed keys. If not explicitly set, b"eth2" key will be disallowed.
    pub fn must_not_include_keys(mut self, not_keys: &[&'static [u8]]) -> Self {
        let mut filter = self.discovered_peer_filter.unwrap_or_default();
        filter.add_disallowed_keys(not_keys);
        self.discovered_peer_filter = Some(filter);
        self
    }

    /// Returns a new [`Config`].
    pub fn build(self) -> Config {
        let Self {
            discv5_config,
            bootstrap_nodes,
            fork,
            tcp_socket,
            other_enr_kv_pairs,
            lookup_interval,
            bootstrap_lookup_interval,
            bootstrap_lookup_countdown,
            discovered_peer_filter,
        } = self;

        let mut discv5_config = discv5_config
            .unwrap_or_else(|| discv5::ConfigBuilder::new(ListenConfig::default()).build());

        discv5_config.listen_config =
            amend_listen_config_wrt_rlpx(&discv5_config.listen_config, tcp_socket.ip());

        let fork = fork.map(|(key, fork_id)| (key, fork_id.into()));

        let lookup_interval = lookup_interval.unwrap_or(DEFAULT_SECONDS_LOOKUP_INTERVAL);
        let bootstrap_lookup_interval =
            bootstrap_lookup_interval.unwrap_or(DEFAULT_SECONDS_BOOTSTRAP_LOOKUP_INTERVAL);
        let bootstrap_lookup_countdown =
            bootstrap_lookup_countdown.unwrap_or(DEFAULT_COUNT_BOOTSTRAP_LOOKUPS);

        let discovered_peer_filter = discovered_peer_filter
            .unwrap_or_else(|| MustNotIncludeKeys::new(&[NetworkStackId::ETH2]));

        Config {
            discv5_config,
            bootstrap_nodes,
            fork,
            tcp_socket,
            other_enr_kv_pairs,
            lookup_interval,
            bootstrap_lookup_interval,
            bootstrap_lookup_countdown,
            discovered_peer_filter,
        }
    }
}

/// Config used to bootstrap [`discv5::Discv5`].
#[derive(Clone, Debug)]
pub struct Config {
    /// Config used by [`discv5::Discv5`]. Contains the [`ListenConfig`], with the discovery listen
    /// socket.
    pub(super) discv5_config: discv5::Config,
    /// Nodes to boot from.
    pub(super) bootstrap_nodes: HashSet<BootNode>,
    /// Fork kv-pair to set in local node record. Identifies which network/chain/fork the node
    /// belongs, e.g. `(b"opstack", ChainId)` or `(b"eth", [ForkId])`.
    pub(super) fork: Option<(&'static [u8], EnrForkIdEntry)>,
    /// RLPx TCP socket to advertise.
    ///
    /// NOTE: IP address of RLPx socket overwrites IP address of same IP version in
    /// [`discv5::ListenConfig`].
    pub(super) tcp_socket: SocketAddr,
    /// Additional kv-pairs (besides tcp port, udp port and fork) that should be advertised to
    /// peers by including in local node record.
    pub(super) other_enr_kv_pairs: Vec<(&'static [u8], Bytes)>,
    /// Interval in seconds at which to run a lookup up query with to populate kbuckets.
    pub(super) lookup_interval: u64,
    /// Interval in seconds at which to run pulse lookup queries at bootstrap to boost kbucket
    /// population.
    pub(super) bootstrap_lookup_interval: u64,
    /// Number of times to run boost lookup queries at start up.
    pub(super) bootstrap_lookup_countdown: u64,
    /// Custom filter rules to apply to a discovered peer in order to determine if it should be
    /// passed up to rlpx or dropped.
    pub(super) discovered_peer_filter: MustNotIncludeKeys,
}

impl Config {
    /// Returns a new [`ConfigBuilder`], with the RLPx TCP port and IP version configured w.r.t.
    /// the given socket.
    pub fn builder(rlpx_tcp_socket: SocketAddr) -> ConfigBuilder {
        ConfigBuilder {
            discv5_config: None,
            bootstrap_nodes: HashSet::new(),
            fork: None,
            tcp_socket: rlpx_tcp_socket,
            other_enr_kv_pairs: Vec::new(),
            lookup_interval: None,
            bootstrap_lookup_interval: None,
            bootstrap_lookup_countdown: None,
            discovered_peer_filter: None,
        }
    }

    /// Returns the discovery (UDP) socket contained in the [`discv5::Config`]. Returns the IPv6
    /// socket, if both IPv4 and v6 are configured. This socket will be advertised to peers in the
    /// local [`Enr`](discv5::enr::Enr).
    pub fn discovery_socket(&self) -> SocketAddr {
        match self.discv5_config.listen_config {
            ListenConfig::Ipv4 { ip, port } => (ip, port).into(),
            ListenConfig::Ipv6 { ip, port } => (ip, port).into(),
            ListenConfig::DualStack { ipv6, ipv6_port, .. } => (ipv6, ipv6_port).into(),
        }
    }

    /// Returns the RLPx (TCP) socket contained in the [`discv5::Config`]. This socket will be
    /// advertised to peers in the local [`Enr`](discv5::enr::Enr).
<<<<<<< HEAD
    pub fn rlpx_socket(&self) -> &SocketAddr {
=======
    pub const fn rlpx_socket(&self) -> &SocketAddr {
>>>>>>> 3d3f52b2
        &self.tcp_socket
    }
}

/// Returns the IPv4 discovery socket if one is configured.
<<<<<<< HEAD
pub fn ipv4(listen_config: &ListenConfig) -> Option<SocketAddrV4> {
=======
pub const fn ipv4(listen_config: &ListenConfig) -> Option<SocketAddrV4> {
>>>>>>> 3d3f52b2
    match listen_config {
        ListenConfig::Ipv4 { ip, port } |
        ListenConfig::DualStack { ipv4: ip, ipv4_port: port, .. } => {
            Some(SocketAddrV4::new(*ip, *port))
        }
        ListenConfig::Ipv6 { .. } => None,
    }
}

/// Returns the IPv6 discovery socket if one is configured.
<<<<<<< HEAD
pub fn ipv6(listen_config: &ListenConfig) -> Option<SocketAddrV6> {
=======
pub const fn ipv6(listen_config: &ListenConfig) -> Option<SocketAddrV6> {
>>>>>>> 3d3f52b2
    match listen_config {
        ListenConfig::Ipv4 { .. } => None,
        ListenConfig::Ipv6 { ip, port } |
        ListenConfig::DualStack { ipv6: ip, ipv6_port: port, .. } => {
            Some(SocketAddrV6::new(*ip, *port, 0, 0))
        }
    }
}

/// Returns the amended [`discv5::ListenConfig`] based on the RLPx IP address. The ENR is limited
/// to one IP address per IP version (atm, may become spec'd how to advertise different addresses).
/// The RLPx address overwrites the discv5 address w.r.t. IP version.
pub fn amend_listen_config_wrt_rlpx(
    listen_config: &ListenConfig,
    rlpx_addr: IpAddr,
) -> ListenConfig {
    let discv5_socket_ipv4 = ipv4(listen_config);
    let discv5_socket_ipv6 = ipv6(listen_config);

    let discv5_port_ipv4 =
        discv5_socket_ipv4.map(|socket| socket.port()).unwrap_or(DEFAULT_DISCOVERY_V5_PORT);
    let discv5_addr_ipv4 = discv5_socket_ipv4.map(|socket| *socket.ip());
    let discv5_port_ipv6 =
        discv5_socket_ipv6.map(|socket| socket.port()).unwrap_or(DEFAULT_DISCOVERY_V5_PORT);
    let discv5_addr_ipv6 = discv5_socket_ipv6.map(|socket| *socket.ip());

    let (discv5_socket_ipv4, discv5_socket_ipv6) = discv5_sockets_wrt_rlpx_addr(
        rlpx_addr,
        discv5_addr_ipv4,
        discv5_port_ipv4,
        discv5_addr_ipv6,
        discv5_port_ipv6,
    );

    ListenConfig::from_two_sockets(discv5_socket_ipv4, discv5_socket_ipv6)
}

/// Returns the sockets that can be used for discv5 with respect to the RLPx address. ENR specs only
/// acknowledge one address per IP version.
pub fn discv5_sockets_wrt_rlpx_addr(
    rlpx_addr: IpAddr,
    discv5_addr_ipv4: Option<Ipv4Addr>,
    discv5_port_ipv4: u16,
    discv5_addr_ipv6: Option<Ipv6Addr>,
    discv5_port_ipv6: u16,
) -> (Option<SocketAddrV4>, Option<SocketAddrV6>) {
    match rlpx_addr {
        IpAddr::V4(rlpx_addr) => {
            let discv5_socket_ipv6 =
                discv5_addr_ipv6.map(|ip| SocketAddrV6::new(ip, discv5_port_ipv6, 0, 0));

            if let Some(discv5_addr) = discv5_addr_ipv4 {
                warn!(target: "discv5",
                    %discv5_addr,
                    %rlpx_addr,
                    "Overwriting discv5 IPv4 address with RLPx IPv4 address, limited to one advertised IP address per IP version"
                );
            }

            // overwrite discv5 ipv4 addr with RLPx address. this is since there is no
            // spec'd way to advertise a different address for rlpx and discovery in the
            // ENR.
            (Some(SocketAddrV4::new(rlpx_addr, discv5_port_ipv4)), discv5_socket_ipv6)
        }
        IpAddr::V6(rlpx_addr) => {
            let discv5_socket_ipv4 =
                discv5_addr_ipv4.map(|ip| SocketAddrV4::new(ip, discv5_port_ipv4));

            if let Some(discv5_addr) = discv5_addr_ipv6 {
                warn!(target: "discv5",
                    %discv5_addr,
                    %rlpx_addr,
                    "Overwriting discv5 IPv6 address with RLPx IPv6 address, limited to one advertised IP address per IP version"
                );
            }

            // overwrite discv5 ipv6 addr with RLPx address. this is since there is no
            // spec'd way to advertise a different address for rlpx and discovery in the
            // ENR.
            (discv5_socket_ipv4, Some(SocketAddrV6::new(rlpx_addr, discv5_port_ipv6, 0, 0)))
        }
    }
}

/// A boot node can be added either as a string in either 'enode' URL scheme or serialized from
/// [`Enr`](discv5::Enr) type.
#[derive(Clone, Debug, PartialEq, Eq, Hash, Display)]
pub enum BootNode {
    /// An unsigned node record.
    #[display(fmt = "{_0}")]
    Enode(Multiaddr),
    /// A signed node record.
    #[display(fmt = "{_0:?}")]
    Enr(discv5::Enr),
}

impl BootNode {
    /// Parses a [`NodeRecord`] and serializes according to CL format. Note: [`discv5`] is
    /// originally a CL library hence needs this format to add the node.
    pub fn from_unsigned(node_record: NodeRecord) -> Result<Self, secp256k1::Error> {
        let NodeRecord { address, udp_port, id, .. } = node_record;
        let mut multi_address = Multiaddr::empty();
        match address {
            IpAddr::V4(ip) => multi_address.push(Protocol::Ip4(ip)),
            IpAddr::V6(ip) => multi_address.push(Protocol::Ip6(ip)),
        }

        multi_address.push(Protocol::Udp(udp_port));
        let id = discv4_id_to_multiaddr_id(id)?;
        multi_address.push(Protocol::P2p(id));

        Ok(Self::Enode(multi_address))
    }
}

#[cfg(test)]
mod test {
    use std::net::SocketAddrV4;

    use reth_primitives::hex;

    use super::*;

    const MULTI_ADDRESSES: &str = "/ip4/184.72.129.189/udp/30301/p2p/16Uiu2HAmSG2hdLwyQHQmG4bcJBgD64xnW63WMTLcrNq6KoZREfGb,/ip4/3.231.11.52/udp/30301/p2p/16Uiu2HAmMy4V8bi3XP7KDfSLQcLACSvTLroRRwEsTyFUKo8NCkkp,/ip4/54.198.153.150/udp/30301/p2p/16Uiu2HAmSVsb7MbRf1jg3Dvd6a3n5YNqKQwn1fqHCFgnbqCsFZKe,/ip4/3.220.145.177/udp/30301/p2p/16Uiu2HAm74pBDGdQ84XCZK27GRQbGFFwQ7RsSqsPwcGmCR3Cwn3B,/ip4/3.231.138.188/udp/30301/p2p/16Uiu2HAmMnTiJwgFtSVGV14ZNpwAvS1LUoF4pWWeNtURuV6C3zYB";
    const BOOT_NODES_OP_MAINNET_AND_BASE_MAINNET: &[&str] = &[
        "enode://ca2774c3c401325850b2477fd7d0f27911efbf79b1e8b335066516e2bd8c4c9e0ba9696a94b1cb030a88eac582305ff55e905e64fb77fe0edcd70a4e5296d3ec@34.65.175.185:30305",
        "enode://dd751a9ef8912be1bfa7a5e34e2c3785cc5253110bd929f385e07ba7ac19929fb0e0c5d93f77827291f4da02b2232240fbc47ea7ce04c46e333e452f8656b667@34.65.107.0:30305",
        "enode://c5d289b56a77b6a2342ca29956dfd07aadf45364dde8ab20d1dc4efd4d1bc6b4655d902501daea308f4d8950737a4e93a4dfedd17b49cd5760ffd127837ca965@34.65.202.239:30305",
        "enode://87a32fd13bd596b2ffca97020e31aef4ddcc1bbd4b95bb633d16c1329f654f34049ed240a36b449fda5e5225d70fe40bc667f53c304b71f8e68fc9d448690b51@3.231.138.188:30301",
        "enode://ca21ea8f176adb2e229ce2d700830c844af0ea941a1d8152a9513b966fe525e809c3a6c73a2c18a12b74ed6ec4380edf91662778fe0b79f6a591236e49e176f9@184.72.129.189:30301",
        "enode://acf4507a211ba7c1e52cdf4eef62cdc3c32e7c9c47998954f7ba024026f9a6b2150cd3f0b734d9c78e507ab70d59ba61dfe5c45e1078c7ad0775fb251d7735a2@3.220.145.177:30301",
        "enode://8a5a5006159bf079d06a04e5eceab2a1ce6e0f721875b2a9c96905336219dbe14203d38f70f3754686a6324f786c2f9852d8c0dd3adac2d080f4db35efc678c5@3.231.11.52:30301",
        "enode://cdadbe835308ad3557f9a1de8db411da1a260a98f8421d62da90e71da66e55e98aaa8e90aa7ce01b408a54e4bd2253d701218081ded3dbe5efbbc7b41d7cef79@54.198.153.150:30301"
    ];

    #[test]
    fn parse_boot_nodes() {
        const OP_SEPOLIA_CL_BOOTNODES: &str ="enr:-J64QBwRIWAco7lv6jImSOjPU_W266lHXzpAS5YOh7WmgTyBZkgLgOwo_mxKJq3wz2XRbsoBItbv1dCyjIoNq67mFguGAYrTxM42gmlkgnY0gmlwhBLSsHKHb3BzdGFja4S0lAUAiXNlY3AyNTZrMaEDmoWSi8hcsRpQf2eJsNUx-sqv6fH4btmo2HsAzZFAKnKDdGNwgiQGg3VkcIIkBg,enr:-J64QFa3qMsONLGphfjEkeYyF6Jkil_jCuJmm7_a42ckZeUQGLVzrzstZNb1dgBp1GGx9bzImq5VxJLP-BaptZThGiWGAYrTytOvgmlkgnY0gmlwhGsV-zeHb3BzdGFja4S0lAUAiXNlY3AyNTZrMaEDahfSECTIS_cXyZ8IyNf4leANlZnrsMEWTkEYxf4GMCmDdGNwgiQGg3VkcIIkBg";

        let config = Config::builder((Ipv4Addr::UNSPECIFIED, 30303).into())
            .add_cl_serialized_signed_boot_nodes(OP_SEPOLIA_CL_BOOTNODES)
            .build();

        let socket_1 = "18.210.176.114:9222".parse::<SocketAddrV4>().unwrap();
        let socket_2 = "107.21.251.55:9222".parse::<SocketAddrV4>().unwrap();

        for node in config.bootstrap_nodes {
            let BootNode::Enr(node) = node else { panic!() };
            assert!(
                socket_1 == node.udp4_socket().unwrap() && socket_1 == node.tcp4_socket().unwrap() ||
                    socket_2 == node.udp4_socket().unwrap() &&
                        socket_2 == node.tcp4_socket().unwrap()
            );
            assert_eq!("84b4940500", hex::encode(node.get_raw_rlp("opstack").unwrap()));
        }
    }

    #[test]
    fn parse_enodes() {
        let config = Config::builder((Ipv4Addr::UNSPECIFIED, 30303).into())
            .add_serialized_unsigned_boot_nodes(BOOT_NODES_OP_MAINNET_AND_BASE_MAINNET)
            .build();

        let bootstrap_nodes =
            config.bootstrap_nodes.into_iter().map(|node| format!("{node}")).collect::<Vec<_>>();

        for node in MULTI_ADDRESSES.split(&[',']) {
            assert!(bootstrap_nodes.contains(&node.to_string()));
        }
    }

    #[test]
    fn overwrite_ipv4_addr() {
        let rlpx_addr: Ipv4Addr = "192.168.0.1".parse().unwrap();

        let listen_config = ListenConfig::default();

        let amended_config = amend_listen_config_wrt_rlpx(&listen_config, rlpx_addr.into());

        let config_socket_ipv4 = ipv4(&amended_config).unwrap();

        assert_eq!(*config_socket_ipv4.ip(), rlpx_addr);
        assert_eq!(config_socket_ipv4.port(), DEFAULT_DISCOVERY_V5_PORT);
        assert_eq!(ipv6(&amended_config), ipv6(&listen_config));
    }

    #[test]
    fn overwrite_ipv6_addr() {
        let rlpx_addr: Ipv6Addr = "fe80::1".parse().unwrap();

        let listen_config = ListenConfig::default();

        let amended_config = amend_listen_config_wrt_rlpx(&listen_config, rlpx_addr.into());

        let config_socket_ipv6 = ipv6(&amended_config).unwrap();

        assert_eq!(*config_socket_ipv6.ip(), rlpx_addr);
        assert_eq!(config_socket_ipv6.port(), DEFAULT_DISCOVERY_V5_PORT);
        assert_eq!(ipv4(&amended_config), ipv4(&listen_config));
    }
}<|MERGE_RESOLUTION|>--- conflicted
+++ resolved
@@ -154,11 +154,7 @@
 
     /// Set fork ID kv-pair to set in local [`Enr`](discv5::enr::Enr). This lets peers on discovery
     /// network know which chain this node belongs to.
-<<<<<<< HEAD
-    pub fn fork(mut self, fork_key: &'static [u8], fork_id: ForkId) -> Self {
-=======
     pub const fn fork(mut self, fork_key: &'static [u8], fork_id: ForkId) -> Self {
->>>>>>> 3d3f52b2
         self.fork = Some((fork_key, fork_id));
         self
     }
@@ -166,11 +162,7 @@
     /// Sets the tcp socket to advertise in the local [`Enr`](discv5::enr::Enr). The IP address of
     /// this socket will overwrite the discovery address of the same IP version, if one is
     /// configured.
-<<<<<<< HEAD
-    pub fn tcp_socket(mut self, socket: SocketAddr) -> Self {
-=======
     pub const fn tcp_socket(mut self, socket: SocketAddr) -> Self {
->>>>>>> 3d3f52b2
         self.tcp_socket = socket;
         self
     }
@@ -184,32 +176,20 @@
 
     /// Sets the interval at which to run lookup queries, in order to fill kbuckets. Lookup queries
     /// are done periodically at the given interval for the whole run of the program.
-<<<<<<< HEAD
-    pub fn lookup_interval(mut self, seconds: u64) -> Self {
-=======
     pub const fn lookup_interval(mut self, seconds: u64) -> Self {
->>>>>>> 3d3f52b2
         self.lookup_interval = Some(seconds);
         self
     }
 
     /// Sets the interval at which to run boost lookup queries at start up. Queries will be started
     /// at this interval for the configured number of times after start up.
-<<<<<<< HEAD
-    pub fn bootstrap_lookup_interval(mut self, seconds: u64) -> Self {
-=======
     pub const fn bootstrap_lookup_interval(mut self, seconds: u64) -> Self {
->>>>>>> 3d3f52b2
         self.bootstrap_lookup_interval = Some(seconds);
         self
     }
 
     /// Sets the the number of times at which to run boost lookup queries to bootstrap the node.
-<<<<<<< HEAD
-    pub fn bootstrap_lookup_countdown(mut self, counts: u64) -> Self {
-=======
     pub const fn bootstrap_lookup_countdown(mut self, counts: u64) -> Self {
->>>>>>> 3d3f52b2
         self.bootstrap_lookup_countdown = Some(counts);
         self
     }
@@ -330,21 +310,13 @@
 
     /// Returns the RLPx (TCP) socket contained in the [`discv5::Config`]. This socket will be
     /// advertised to peers in the local [`Enr`](discv5::enr::Enr).
-<<<<<<< HEAD
-    pub fn rlpx_socket(&self) -> &SocketAddr {
-=======
     pub const fn rlpx_socket(&self) -> &SocketAddr {
->>>>>>> 3d3f52b2
         &self.tcp_socket
     }
 }
 
 /// Returns the IPv4 discovery socket if one is configured.
-<<<<<<< HEAD
-pub fn ipv4(listen_config: &ListenConfig) -> Option<SocketAddrV4> {
-=======
 pub const fn ipv4(listen_config: &ListenConfig) -> Option<SocketAddrV4> {
->>>>>>> 3d3f52b2
     match listen_config {
         ListenConfig::Ipv4 { ip, port } |
         ListenConfig::DualStack { ipv4: ip, ipv4_port: port, .. } => {
@@ -355,11 +327,7 @@
 }
 
 /// Returns the IPv6 discovery socket if one is configured.
-<<<<<<< HEAD
-pub fn ipv6(listen_config: &ListenConfig) -> Option<SocketAddrV6> {
-=======
 pub const fn ipv6(listen_config: &ListenConfig) -> Option<SocketAddrV6> {
->>>>>>> 3d3f52b2
     match listen_config {
         ListenConfig::Ipv4 { .. } => None,
         ListenConfig::Ipv6 { ip, port } |
