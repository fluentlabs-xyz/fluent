--- conflicted
+++ resolved
@@ -237,11 +237,7 @@
                 None
             }
             discv5::Event::SessionEstablished(enr, remote_socket) => {
-<<<<<<< HEAD
-                // this branch is semantically similar to branches of 
-=======
                 // this branch is semantically similar to branches of
->>>>>>> 3d3f52b2
                 // `reth_discv4::DiscoveryUpdate`: `DiscoveryUpdate::Added(_)` and
                 // `DiscoveryUpdate::DiscoveredAtCapacity(_)
 
@@ -257,19 +253,11 @@
                 socket,
                 node_id: _,
             } => {
-<<<<<<< HEAD
-                // this branch is semantically similar to branches of 
-                // `reth_discv4::DiscoveryUpdate`: `DiscoveryUpdate::Added(_)` and
-                // `DiscoveryUpdate::DiscoveredAtCapacity(_)
-
-                // peer has been discovered as part of query, or, by an outgoing session (but peer 
-=======
                 // this branch is semantically similar to branches of
                 // `reth_discv4::DiscoveryUpdate`: `DiscoveryUpdate::Added(_)` and
                 // `DiscoveryUpdate::DiscoveredAtCapacity(_)
 
                 // peer has been discovered as part of query, or, by an outgoing session (but peer
->>>>>>> 3d3f52b2
                 // is behind NAT and responds from a different socket)
 
                 // NOTE: `discv5::Discv5` won't initiate a session with any peer with an
@@ -402,20 +390,12 @@
     ////////////////////////////////////////////////////////////////////////////////////////////////
 
     /// Returns the RLPx [`IpMode`] of the local node.
-<<<<<<< HEAD
-    pub fn ip_mode(&self) -> IpMode {
-=======
     pub const fn ip_mode(&self) -> IpMode {
->>>>>>> 3d3f52b2
         self.rlpx_ip_mode
     }
 
     /// Returns the key to use to identify the [`ForkId`] kv-pair on the [`Enr`](discv5::Enr).
-<<<<<<< HEAD
-    pub fn fork_key(&self) -> Option<&[u8]> {
-=======
     pub const fn fork_key(&self) -> Option<&[u8]> {
->>>>>>> 3d3f52b2
         self.fork_key
     }
 }
