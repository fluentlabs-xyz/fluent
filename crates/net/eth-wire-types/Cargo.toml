[package]
name = "reth-eth-wire-types"
description = "types for eth-wire"
version.workspace = true
edition.workspace = true
rust-version.workspace = true
license.workspace = true
homepage.workspace = true
repository.workspace = true

[lints]
workspace = true

[dependencies]
# reth
reth-codecs-derive.workspace = true
reth-primitives.workspace = true
alloy-rlp = { workspace = true, features = ["derive"] }

bytes.workspace = true
derive_more.workspace = true
thiserror.workspace = true
serde = { workspace = true, optional = true }

# arbitrary utils
arbitrary = { workspace = true, features = ["derive"], optional = true }
proptest = { workspace = true, optional = true }
proptest-derive = { workspace = true, optional = true }

[dev-dependencies]
reth-net-common.workspace = true
reth-primitives = { workspace = true, features = ["arbitrary"] }
reth-tracing.workspace = true

test-fuzz.workspace = true
tokio-util = { workspace = true, features = ["io", "codec"] }
rand.workspace = true
<<<<<<< HEAD
secp256k1 = { workspace = true, features = [
    "global-context",
    "rand-std",
    "recovery",
] }
=======
>>>>>>> 3d3f52b2

arbitrary = { workspace = true, features = ["derive"] }
proptest.workspace = true
proptest-derive.workspace = true
async-stream.workspace = true

[features]
default = ["serde"]
serde = ["dep:serde"]
arbitrary = [
    "reth-primitives/arbitrary",
    "dep:arbitrary",
    "dep:proptest",
    "dep:proptest-derive",
]<|MERGE_RESOLUTION|>--- conflicted
+++ resolved
@@ -35,14 +35,6 @@
 test-fuzz.workspace = true
 tokio-util = { workspace = true, features = ["io", "codec"] }
 rand.workspace = true
-<<<<<<< HEAD
-secp256k1 = { workspace = true, features = [
-    "global-context",
-    "rand-std",
-    "recovery",
-] }
-=======
->>>>>>> 3d3f52b2
 
 arbitrary = { workspace = true, features = ["derive"] }
 proptest.workspace = true
