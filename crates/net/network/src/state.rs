//! Keeps track of the state of the network.

use crate::{
    cache::LruCache,
    discovery::{Discovery, DiscoveryEvent},
    fetch::{BlockResponseOutcome, FetchAction, StateFetcher},
    manager::DiscoveredEvent,
    message::{
        BlockRequest, NewBlockMessage, PeerRequest, PeerRequestSender, PeerResponse,
        PeerResponseResult,
    },
    peers::{PeerAction, PeersManager},
    FetchClient,
};
use rand::seq::SliceRandom;

use reth_eth_wire::{
    capability::Capabilities, BlockHashNumber, DisconnectReason, NewBlockHashes, Status,
};
use reth_network_api::PeerKind;
use reth_network_types::PeerId;
use reth_primitives::{ForkId, B256};
use reth_provider::BlockNumReader;
use std::{
    collections::{HashMap, VecDeque},
    net::{IpAddr, SocketAddr},
    sync::{
        atomic::{AtomicU64, AtomicUsize},
        Arc,
    },
    task::{Context, Poll},
};
use tokio::sync::oneshot;
use tracing::{debug, trace};

/// Cache limit of blocks to keep track of for a single peer.
const PEER_BLOCK_CACHE_LIMIT: u32 = 512;

/// The [`NetworkState`] keeps track of the state of all peers in the network.
///
/// This includes:
///   - [`Discovery`]: manages the discovery protocol, essentially a stream of discovery updates
///   - [`PeersManager`]: keeps track of connected peers and issues new outgoing connections
///     depending on the configured capacity.
///   - [`StateFetcher`]: streams download request (received from outside via channel) which are
///     then send to the session of the peer.
///
/// This type is also responsible for responding for received request.
#[derive(Debug)]
pub struct NetworkState<C> {
    /// All active peers and their state.
    active_peers: HashMap<PeerId, ActivePeer>,
    /// Manages connections to peers.
    peers_manager: PeersManager,
    /// Buffered messages until polled.
    queued_messages: VecDeque<StateAction>,
    /// The client type that can interact with the chain.
    ///
    /// This type is used to fetch the block number after we established a session and received the
    /// [Status] block hash.
    client: C,
    /// Network discovery.
    discovery: Discovery,
    /// The type that handles requests.
    ///
    /// The fetcher streams RLPx related requests on a per-peer basis to this type. This type will
    /// then queue in the request and notify the fetcher once the result has been received.
    state_fetcher: StateFetcher,
}

impl<C> NetworkState<C>
where
    C: BlockNumReader,
{
    /// Create a new state instance with the given params
    pub(crate) fn new(
        client: C,
        discovery: Discovery,
        peers_manager: PeersManager,
        num_active_peers: Arc<AtomicUsize>,
    ) -> Self {
        let state_fetcher = StateFetcher::new(peers_manager.handle(), num_active_peers);
        Self {
            active_peers: Default::default(),
            peers_manager,
            queued_messages: Default::default(),
            client,
            discovery,
            state_fetcher,
        }
    }

    /// Returns mutable access to the [`PeersManager`]
    pub(crate) fn peers_mut(&mut self) -> &mut PeersManager {
        &mut self.peers_manager
    }

    /// Returns mutable access to the [`Discovery`]
    pub(crate) fn discovery_mut(&mut self) -> &mut Discovery {
        &mut self.discovery
    }

    /// Returns access to the [`PeersManager`]
    pub(crate) const fn peers(&self) -> &PeersManager {
        &self.peers_manager
    }

    /// Returns a new [`FetchClient`]
    pub(crate) fn fetch_client(&self) -> FetchClient {
        self.state_fetcher.client()
    }

    /// How many peers we're currently connected to.
    pub fn num_active_peers(&self) -> usize {
        self.active_peers.len()
    }

    /// Event hook for an activated session for the peer.
    ///
    /// Returns `Ok` if the session is valid, returns an `Err` if the session is not accepted and
    /// should be rejected.
    pub(crate) fn on_session_activated(
        &mut self,
        peer: PeerId,
        capabilities: Arc<Capabilities>,
        status: Arc<Status>,
        request_tx: PeerRequestSender,
        timeout: Arc<AtomicU64>,
    ) {
        debug_assert!(!self.active_peers.contains_key(&peer), "Already connected; not possible");

        // find the corresponding block number
        let block_number =
            self.client.block_number(status.blockhash).ok().flatten().unwrap_or_default();
        self.state_fetcher.new_active_peer(peer, status.blockhash, block_number, timeout);

        self.active_peers.insert(
            peer,
            ActivePeer {
                best_hash: status.blockhash,
                capabilities,
                request_tx,
                pending_response: None,
                blocks: LruCache::new(PEER_BLOCK_CACHE_LIMIT),
            },
        );
    }

    /// Event hook for a disconnected session for the given peer.
    ///
    /// This will remove the peer from the available set of peers and close all inflight requests.
    pub(crate) fn on_session_closed(&mut self, peer: PeerId) {
        self.active_peers.remove(&peer);
        self.state_fetcher.on_session_closed(&peer);
    }

    /// Starts propagating the new block to peers that haven't reported the block yet.
    ///
    /// This is supposed to be invoked after the block was validated.
    ///
    /// > It then sends the block to a small fraction of connected peers (usually the square root of
    /// > the total number of peers) using the `NewBlock` message.
    ///
    /// See also <https://github.com/ethereum/devp2p/blob/master/caps/eth.md>
    pub(crate) fn announce_new_block(&mut self, msg: NewBlockMessage) {
        // send a `NewBlock` message to a fraction of the connected peers (square root of the total
        // number of peers)
        let num_propagate = (self.active_peers.len() as f64).sqrt() as u64 + 1;

        let number = msg.block.block.header.number;
        let mut count = 0;

        // Shuffle to propagate to a random sample of peers on every block announcement
        let mut peers: Vec<_> = self.active_peers.iter_mut().collect();
        peers.shuffle(&mut rand::thread_rng());

        for (peer_id, peer) in peers.into_iter() {
            if peer.blocks.contains(&msg.hash) {
                // skip peers which already reported the block
                continue
            }

            // Queue a `NewBlock` message for the peer
            if count < num_propagate {
                self.queued_messages
                    .push_back(StateAction::NewBlock { peer_id: *peer_id, block: msg.clone() });

                // update peer block info
                if self.state_fetcher.update_peer_block(peer_id, msg.hash, number) {
                    peer.best_hash = msg.hash;
                }

                // mark the block as seen by the peer
                peer.blocks.insert(msg.hash);

                count += 1;
            }

            if count >= num_propagate {
                break
            }
        }
    }

    /// Completes the block propagation process started in [`NetworkState::announce_new_block()`]
    /// but sending `NewBlockHash` broadcast to all peers that haven't seen it yet.
    pub(crate) fn announce_new_block_hash(&mut self, msg: NewBlockMessage) {
        let number = msg.block.block.header.number;
        let hashes = NewBlockHashes(vec![BlockHashNumber { hash: msg.hash, number }]);
        for (peer_id, peer) in self.active_peers.iter_mut() {
            if peer.blocks.contains(&msg.hash) {
                // skip peers which already reported the block
                continue
            }

            if self.state_fetcher.update_peer_block(peer_id, msg.hash, number) {
                peer.best_hash = msg.hash;
            }

            self.queued_messages.push_back(StateAction::NewBlockHashes {
                peer_id: *peer_id,
                hashes: hashes.clone(),
            });
        }
    }

    /// Updates the block information for the peer.
    pub(crate) fn update_peer_block(&mut self, peer_id: &PeerId, hash: B256, number: u64) {
        if let Some(peer) = self.active_peers.get_mut(peer_id) {
            peer.best_hash = hash;
        }
        self.state_fetcher.update_peer_block(peer_id, hash, number);
    }

    /// Invoked when a new [`ForkId`] is activated.
    pub(crate) fn update_fork_id(&self, fork_id: ForkId) {
        self.discovery.update_fork_id(fork_id)
    }

    /// Invoked after a `NewBlock` message was received by the peer.
    ///
    /// This will keep track of blocks we know a peer has
    pub(crate) fn on_new_block(&mut self, peer_id: PeerId, hash: B256) {
        // Mark the blocks as seen
        if let Some(peer) = self.active_peers.get_mut(&peer_id) {
            peer.blocks.insert(hash);
        }
    }

    /// Invoked for a `NewBlockHashes` broadcast message.
    pub(crate) fn on_new_block_hashes(&mut self, peer_id: PeerId, hashes: Vec<BlockHashNumber>) {
        // Mark the blocks as seen
        if let Some(peer) = self.active_peers.get_mut(&peer_id) {
            peer.blocks.extend(hashes.into_iter().map(|b| b.hash));
        }
    }

    /// Bans the [`IpAddr`] in the discovery service.
    pub(crate) fn ban_ip_discovery(&self, ip: IpAddr) {
        trace!(target: "net", ?ip, "Banning discovery");
        self.discovery.ban_ip(ip)
    }

    /// Bans the [`PeerId`] and [`IpAddr`] in the discovery service.
    pub(crate) fn ban_discovery(&self, peer_id: PeerId, ip: IpAddr) {
        trace!(target: "net", ?peer_id, ?ip, "Banning discovery");
        self.discovery.ban(peer_id, ip)
    }

    /// Marks the given peer as trusted.
    pub(crate) fn add_trusted_peer_id(&mut self, peer_id: PeerId) {
        self.peers_manager.add_trusted_peer_id(peer_id)
    }

    /// Adds a peer and its address with the given kind to the peerset.
    pub(crate) fn add_peer_kind(&mut self, peer_id: PeerId, kind: PeerKind, addr: SocketAddr) {
        self.peers_manager.add_peer_kind(peer_id, kind, addr, None)
    }

    pub(crate) fn remove_peer(&mut self, peer_id: PeerId, kind: PeerKind) {
        match kind {
            PeerKind::Basic => self.peers_manager.remove_peer(peer_id),
            PeerKind::Trusted => self.peers_manager.remove_peer_from_trusted_set(peer_id),
        }
    }

    /// Event hook for events received from the discovery service.
    fn on_discovery_event(&mut self, event: DiscoveryEvent) {
        match event {
            DiscoveryEvent::NewNode(DiscoveredEvent::EventQueued {
                peer_id,
                socket_addr,
                fork_id,
            }) => {
                self.queued_messages.push_back(StateAction::DiscoveredNode {
                    peer_id,
                    socket_addr,
                    fork_id,
                });
            }
            DiscoveryEvent::EnrForkId(peer_id, fork_id) => {
                self.queued_messages
                    .push_back(StateAction::DiscoveredEnrForkId { peer_id, fork_id });
            }
        }
    }

    /// Event hook for new actions derived from the peer management set.
    fn on_peer_action(&mut self, action: PeerAction) {
        match action {
            PeerAction::Connect { peer_id, remote_addr } => {
                self.queued_messages.push_back(StateAction::Connect { peer_id, remote_addr });
            }
            PeerAction::Disconnect { peer_id, reason } => {
                self.state_fetcher.on_pending_disconnect(&peer_id);
                self.queued_messages.push_back(StateAction::Disconnect { peer_id, reason });
            }
            PeerAction::DisconnectBannedIncoming { peer_id } => {
                self.state_fetcher.on_pending_disconnect(&peer_id);
                self.queued_messages.push_back(StateAction::Disconnect { peer_id, reason: None });
            }
            PeerAction::DisconnectUntrustedIncoming { peer_id } => {
                self.state_fetcher.on_pending_disconnect(&peer_id);
                self.queued_messages.push_back(StateAction::Disconnect { peer_id, reason: None });
            }
            PeerAction::DiscoveryBanPeerId { peer_id, ip_addr } => {
                self.ban_discovery(peer_id, ip_addr)
            }
            PeerAction::DiscoveryBanIp { ip_addr } => self.ban_ip_discovery(ip_addr),
            PeerAction::PeerAdded(peer_id) => {
                self.queued_messages.push_back(StateAction::PeerAdded(peer_id))
            }
            PeerAction::PeerRemoved(peer_id) => {
                self.queued_messages.push_back(StateAction::PeerRemoved(peer_id))
            }
            PeerAction::BanPeer { .. } => {}
            PeerAction::UnBanPeer { .. } => {}
        }
    }

    /// Sends The message to the peer's session and queues in a response.
    ///
    /// Caution: this will replace an already pending response. It's the responsibility of the
    /// caller to select the peer.
    fn handle_block_request(&mut self, peer: PeerId, request: BlockRequest) {
        if let Some(ref mut peer) = self.active_peers.get_mut(&peer) {
            let (request, response) = match request {
                BlockRequest::GetBlockHeaders(request) => {
                    let (response, rx) = oneshot::channel();
                    let request = PeerRequest::GetBlockHeaders { request, response };
                    let response = PeerResponse::BlockHeaders { response: rx };
                    (request, response)
                }
                BlockRequest::GetBlockBodies(request) => {
                    let (response, rx) = oneshot::channel();
                    let request = PeerRequest::GetBlockBodies { request, response };
                    let response = PeerResponse::BlockBodies { response: rx };
                    (request, response)
                }
            };
            let _ = peer.request_tx.to_session_tx.try_send(request);
            peer.pending_response = Some(response);
        }
    }

    /// Handle the outcome of processed response, for example directly queue another request.
    fn on_block_response_outcome(&mut self, outcome: BlockResponseOutcome) -> Option<StateAction> {
        match outcome {
            BlockResponseOutcome::Request(peer, request) => {
                self.handle_block_request(peer, request);
            }
            BlockResponseOutcome::BadResponse(peer, reputation_change) => {
                self.peers_manager.apply_reputation_change(&peer, reputation_change);
            }
        }
        None
    }

    /// Invoked when received a response from a connected peer.
    ///
    /// Delegates the response result to the fetcher which may return an outcome specific
    /// instruction that needs to be handled in [Self::on_block_response_outcome]. This could be
    /// a follow-up request or an instruction to slash the peer's reputation.
    fn on_eth_response(&mut self, peer: PeerId, resp: PeerResponseResult) -> Option<StateAction> {
        match resp {
            PeerResponseResult::BlockHeaders(res) => {
                let outcome = self.state_fetcher.on_block_headers_response(peer, res)?;
                self.on_block_response_outcome(outcome)
            }
            PeerResponseResult::BlockBodies(res) => {
                let outcome = self.state_fetcher.on_block_bodies_response(peer, res)?;
                self.on_block_response_outcome(outcome)
            }
            _ => None,
        }
    }

    /// Advances the state
    pub(crate) fn poll(&mut self, cx: &mut Context<'_>) -> Poll<StateAction> {
        loop {
            // drain buffered messages
            if let Some(message) = self.queued_messages.pop_front() {
                return Poll::Ready(message)
            }

            while let Poll::Ready(discovery) = self.discovery.poll(cx) {
                self.on_discovery_event(discovery);
            }

            while let Poll::Ready(action) = self.state_fetcher.poll(cx) {
                match action {
                    FetchAction::BlockRequest { peer_id, request } => {
                        self.handle_block_request(peer_id, request)
                    }
                }
            }

            // need to buffer results here to make borrow checker happy
            let mut closed_sessions = Vec::new();
            let mut received_responses = Vec::new();

            // poll all connected peers for responses
            for (id, peer) in self.active_peers.iter_mut() {
                if let Some(mut response) = peer.pending_response.take() {
                    match response.poll(cx) {
                        Poll::Ready(res) => {
                            // check if the error is due to a closed channel to the session
                            if res.err().map(|err| err.is_channel_closed()).unwrap_or_default() {
                                debug!(
                                    target: "net",
                                    ?id,
                                    "Request canceled, response channel from session closed."
                                );
                                // if the channel is closed, this means the peer session is also
                                // closed, in which case we can invoke the [Self::on_closed_session]
                                // immediately, preventing followup requests and propagate the
                                // connection dropped error
                                closed_sessions.push(*id);
                            } else {
                                received_responses.push((*id, res));
                            }
                        }
                        Poll::Pending => {
                            // not ready yet, store again.
                            peer.pending_response = Some(response);
                        }
                    };
                }
            }

            for peer in closed_sessions {
                self.on_session_closed(peer)
            }

            for (peer_id, resp) in received_responses {
                if let Some(action) = self.on_eth_response(peer_id, resp) {
                    self.queued_messages.push_back(action);
                }
            }

            // poll peer manager
            while let Poll::Ready(action) = self.peers_manager.poll(cx) {
                self.on_peer_action(action);
            }

            if self.queued_messages.is_empty() {
                return Poll::Pending
            }
        }
    }
}

/// Tracks the state of a Peer with an active Session.
///
/// For example known blocks,so we can decide what to announce.
#[derive(Debug)]
pub(crate) struct ActivePeer {
    /// Best block of the peer.
    pub(crate) best_hash: B256,
    /// The capabilities of the remote peer.
    #[allow(dead_code)]
    pub(crate) capabilities: Arc<Capabilities>,
    /// A communication channel directly to the session task.
    pub(crate) request_tx: PeerRequestSender,
    /// The response receiver for a currently active request to that peer.
    pub(crate) pending_response: Option<PeerResponse>,
    /// Blocks we know the peer has.
    pub(crate) blocks: LruCache<B256>,
}

/// Message variants triggered by the [`NetworkState`]
#[derive(Debug)]
pub(crate) enum StateAction {
    /// Dispatch a `NewBlock` message to the peer
    NewBlock {
        /// Target of the message
        peer_id: PeerId,
        /// The `NewBlock` message
        block: NewBlockMessage,
    },
    NewBlockHashes {
        /// Target of the message
        peer_id: PeerId,
        /// `NewBlockHashes` message to send to the peer.
        hashes: NewBlockHashes,
    },
    /// Create a new connection to the given node.
    Connect { remote_addr: SocketAddr, peer_id: PeerId },
    /// Disconnect an existing connection
    Disconnect {
        peer_id: PeerId,
        /// Why the disconnect was initiated
        reason: Option<DisconnectReason>,
    },
    /// Retrieved a [`ForkId`] from the peer via ENR request, See <https://eips.ethereum.org/EIPS/eip-868>
    DiscoveredEnrForkId {
        peer_id: PeerId,
        /// The reported [`ForkId`] by this peer.
        fork_id: ForkId,
    },
    /// A new node was found through the discovery, possibly with a ForkId
    DiscoveredNode { peer_id: PeerId, socket_addr: SocketAddr, fork_id: Option<ForkId> },
    /// A peer was added
    PeerAdded(PeerId),
    /// A peer was dropped
    PeerRemoved(PeerId),
}

#[cfg(test)]
mod tests {
    use crate::{
        discovery::Discovery, fetch::StateFetcher, message::PeerRequestSender, peers::PeersManager,
        state::NetworkState, PeerRequest,
    };
    use reth_eth_wire::{
        capability::{Capabilities, Capability},
        BlockBodies, EthVersion,
    };
<<<<<<< HEAD
    use reth_interfaces::p2p::{bodies::client::BodiesClient, error::RequestError};
=======
    use reth_network_p2p::{bodies::client::BodiesClient, error::RequestError};
>>>>>>> 3d3f52b2
    use reth_network_types::PeerId;
    use reth_primitives::{BlockBody, Header, B256};
    use reth_provider::test_utils::NoopProvider;
    use std::{
        future::poll_fn,
        sync::{atomic::AtomicU64, Arc},
    };
    use tokio::sync::mpsc;
    use tokio_stream::{wrappers::ReceiverStream, StreamExt};

    /// Returns a testing instance of the [NetworkState].
    fn state() -> NetworkState<NoopProvider> {
        let peers = PeersManager::default();
        let handle = peers.handle();
        NetworkState {
            active_peers: Default::default(),
            peers_manager: Default::default(),
            queued_messages: Default::default(),
            client: NoopProvider::default(),
            discovery: Discovery::noop(),
            state_fetcher: StateFetcher::new(handle, Default::default()),
        }
    }

    fn capabilities() -> Arc<Capabilities> {
        Arc::new(vec![Capability::from(EthVersion::Eth67)].into())
    }

    // tests that ongoing requests are answered with connection dropped if the session that received
    // that request is drops the request object.
    #[tokio::test(flavor = "multi_thread")]
    async fn test_dropped_active_session() {
        let mut state = state();
        let client = state.fetch_client();

        let peer_id = PeerId::random();
        let (tx, session_rx) = mpsc::channel(1);
        let peer_tx = PeerRequestSender::new(peer_id, tx);

        state.on_session_activated(
            peer_id,
            capabilities(),
            Arc::default(),
            peer_tx,
            Arc::new(AtomicU64::new(1)),
        );

        assert!(state.active_peers.contains_key(&peer_id));

        let body = BlockBody { ommers: vec![Header::default()], ..Default::default() };

        let body_response = body.clone();

        // this mimics an active session that receives the requests from the state
        tokio::task::spawn(async move {
            let mut stream = ReceiverStream::new(session_rx);
            let resp = stream.next().await.unwrap();
            match resp {
                PeerRequest::GetBlockBodies { response, .. } => {
                    response.send(Ok(BlockBodies(vec![body_response]))).unwrap();
                }
                _ => unreachable!(),
            }

            // wait for the next request, then drop
            let _resp = stream.next().await.unwrap();
        });

        // spawn the state as future
        tokio::task::spawn(async move {
            loop {
                poll_fn(|cx| state.poll(cx)).await;
            }
        });

        // send requests to the state via the client
        let (peer, bodies) = client.get_block_bodies(vec![B256::random()]).await.unwrap().split();
        assert_eq!(peer, peer_id);
        assert_eq!(bodies, vec![body]);

        let resp = client.get_block_bodies(vec![B256::random()]).await;
        assert!(resp.is_err());
        assert_eq!(resp.unwrap_err(), RequestError::ConnectionDropped);
    }
}<|MERGE_RESOLUTION|>--- conflicted
+++ resolved
@@ -536,11 +536,7 @@
         capability::{Capabilities, Capability},
         BlockBodies, EthVersion,
     };
-<<<<<<< HEAD
-    use reth_interfaces::p2p::{bodies::client::BodiesClient, error::RequestError};
-=======
     use reth_network_p2p::{bodies::client::BodiesClient, error::RequestError};
->>>>>>> 3d3f52b2
     use reth_network_types::PeerId;
     use reth_primitives::{BlockBody, Header, B256};
     use reth_provider::test_utils::NoopProvider;
