//! Fetch data from the network.

use crate::{message::BlockRequest, peers::PeersHandle};
use futures::StreamExt;
use reth_eth_wire::{GetBlockBodies, GetBlockHeaders};
use reth_network_api::ReputationChangeKind;
use reth_network_p2p::{
    error::{EthResponseValidator, PeerRequestResult, RequestError, RequestResult},
    headers::client::HeadersRequest,
    priority::Priority,
};
<<<<<<< HEAD
use reth_network_api::ReputationChangeKind;
=======
>>>>>>> 3d3f52b2
use reth_network_types::PeerId;
use reth_primitives::{BlockBody, Header, B256};
use std::{
    collections::{HashMap, VecDeque},
    sync::{
        atomic::{AtomicU64, AtomicUsize, Ordering},
        Arc,
    },
    task::{Context, Poll},
};
use tokio::sync::{mpsc, mpsc::UnboundedSender, oneshot};
use tokio_stream::wrappers::UnboundedReceiverStream;

mod client;
pub use client::FetchClient;

/// Manages data fetching operations.
///
/// This type is hooked into the staged sync pipeline and delegates download request to available
/// peers and sends the response once ready.
///
/// This type maintains a list of connected peers that are available for requests.
#[derive(Debug)]
pub struct StateFetcher {
    /// Currently active [`GetBlockHeaders`] requests
    inflight_headers_requests:
        HashMap<PeerId, Request<HeadersRequest, PeerRequestResult<Vec<Header>>>>,
    /// Currently active [`GetBlockBodies`] requests
    inflight_bodies_requests:
        HashMap<PeerId, Request<Vec<B256>, PeerRequestResult<Vec<BlockBody>>>>,
    /// The list of _available_ peers for requests.
    peers: HashMap<PeerId, Peer>,
    /// The handle to the peers manager
    peers_handle: PeersHandle,
    /// Number of active peer sessions the node's currently handling.
    num_active_peers: Arc<AtomicUsize>,
    /// Requests queued for processing
    queued_requests: VecDeque<DownloadRequest>,
    /// Receiver for new incoming download requests
    download_requests_rx: UnboundedReceiverStream<DownloadRequest>,
    /// Sender for download requests, used to detach a [`FetchClient`]
    download_requests_tx: UnboundedSender<DownloadRequest>,
}

// === impl StateSyncer ===

impl StateFetcher {
    pub(crate) fn new(peers_handle: PeersHandle, num_active_peers: Arc<AtomicUsize>) -> Self {
        let (download_requests_tx, download_requests_rx) = mpsc::unbounded_channel();
        Self {
            inflight_headers_requests: Default::default(),
            inflight_bodies_requests: Default::default(),
            peers: Default::default(),
            peers_handle,
            num_active_peers,
            queued_requests: Default::default(),
            download_requests_rx: UnboundedReceiverStream::new(download_requests_rx),
            download_requests_tx,
        }
    }

    /// Invoked when connected to a new peer.
    pub(crate) fn new_active_peer(
        &mut self,
        peer_id: PeerId,
        best_hash: B256,
        best_number: u64,
        timeout: Arc<AtomicU64>,
    ) {
        self.peers.insert(
            peer_id,
            Peer {
                state: PeerState::Idle,
                best_hash,
                best_number,
                timeout,
                last_response_likely_bad: false,
            },
        );
    }

    /// Removes the peer from the peer list, after which it is no longer available for future
    /// requests.
    ///
    /// Invoked when an active session was closed.
    ///
    /// This cancels also inflight request and sends an error to the receiver.
    pub(crate) fn on_session_closed(&mut self, peer: &PeerId) {
        self.peers.remove(peer);
        if let Some(req) = self.inflight_headers_requests.remove(peer) {
            let _ = req.response.send(Err(RequestError::ConnectionDropped));
        }
        if let Some(req) = self.inflight_bodies_requests.remove(peer) {
            let _ = req.response.send(Err(RequestError::ConnectionDropped));
        }
    }

    /// Updates the block information for the peer.
    ///
    /// Returns `true` if this a newer block
    pub(crate) fn update_peer_block(&mut self, peer_id: &PeerId, hash: B256, number: u64) -> bool {
        if let Some(peer) = self.peers.get_mut(peer_id) {
            if number > peer.best_number {
                peer.best_hash = hash;
                peer.best_number = number;
                return true
            }
        }
        false
    }

    /// Invoked when an active session is about to be disconnected.
    pub(crate) fn on_pending_disconnect(&mut self, peer_id: &PeerId) {
        if let Some(peer) = self.peers.get_mut(peer_id) {
            peer.state = PeerState::Closing;
        }
    }

    /// Returns the _next_ idle peer that's ready to accept a request,
    /// prioritizing those with the lowest timeout/latency and those that recently responded with
    /// adequate data.
    fn next_best_peer(&self) -> Option<PeerId> {
        let mut idle = self.peers.iter().filter(|(_, peer)| peer.state.is_idle());

        let mut best_peer = idle.next()?;

        for maybe_better in idle {
            // replace best peer if our current best peer sent us a bad response last time
            if best_peer.1.last_response_likely_bad && !maybe_better.1.last_response_likely_bad {
                best_peer = maybe_better;
                continue
            }

            // replace best peer if this peer has better rtt
            if maybe_better.1.timeout() < best_peer.1.timeout() &&
                !maybe_better.1.last_response_likely_bad
            {
                best_peer = maybe_better;
            }
        }

        Some(*best_peer.0)
    }

    /// Returns the next action to return
    fn poll_action(&mut self) -> PollAction {
        // we only check and not pop here since we don't know yet whether a peer is available.
        if self.queued_requests.is_empty() {
            return PollAction::NoRequests
        }

        let Some(peer_id) = self.next_best_peer() else { return PollAction::NoPeersAvailable };

        let request = self.queued_requests.pop_front().expect("not empty");
        let request = self.prepare_block_request(peer_id, request);

        PollAction::Ready(FetchAction::BlockRequest { peer_id, request })
    }

    /// Advance the state the syncer
    pub(crate) fn poll(&mut self, cx: &mut Context<'_>) -> Poll<FetchAction> {
        // drain buffered actions first
        loop {
            let no_peers_available = match self.poll_action() {
                PollAction::Ready(action) => return Poll::Ready(action),
                PollAction::NoRequests => false,
                PollAction::NoPeersAvailable => true,
            };

            loop {
                // poll incoming requests
                match self.download_requests_rx.poll_next_unpin(cx) {
                    Poll::Ready(Some(request)) => match request.get_priority() {
                        Priority::High => {
                            // find the first normal request and queue before, add this request to
                            // the back of the high-priority queue
                            let pos = self
                                .queued_requests
                                .iter()
                                .position(|req| req.is_normal_priority())
                                .unwrap_or(0);
                            self.queued_requests.insert(pos, request);
                        }
                        Priority::Normal => {
                            self.queued_requests.push_back(request);
                        }
                    },
                    Poll::Ready(None) => {
                        unreachable!("channel can't close")
                    }
                    Poll::Pending => break,
                }
            }

            if self.queued_requests.is_empty() || no_peers_available {
                return Poll::Pending
            }
        }
    }

    /// Handles a new request to a peer.
    ///
    /// Caution: this assumes the peer exists and is idle
    fn prepare_block_request(&mut self, peer_id: PeerId, req: DownloadRequest) -> BlockRequest {
        // update the peer's state
        if let Some(peer) = self.peers.get_mut(&peer_id) {
            peer.state = req.peer_state();
        }

        match req {
            DownloadRequest::GetBlockHeaders { request, response, .. } => {
                let inflight = Request { request: request.clone(), response };
                self.inflight_headers_requests.insert(peer_id, inflight);
                let HeadersRequest { start, limit, direction } = request;
                BlockRequest::GetBlockHeaders(GetBlockHeaders {
                    start_block: start,
                    limit,
                    skip: 0,
                    direction,
                })
            }
            DownloadRequest::GetBlockBodies { request, response, .. } => {
                let inflight = Request { request: request.clone(), response };
                self.inflight_bodies_requests.insert(peer_id, inflight);
                BlockRequest::GetBlockBodies(GetBlockBodies(request))
            }
        }
    }

    /// Returns a new followup request for the peer.
    ///
    /// Caution: this expects that the peer is _not_ closed.
    fn followup_request(&mut self, peer_id: PeerId) -> Option<BlockResponseOutcome> {
        let req = self.queued_requests.pop_front()?;
        let req = self.prepare_block_request(peer_id, req);
        Some(BlockResponseOutcome::Request(peer_id, req))
    }

    /// Called on a `GetBlockHeaders` response from a peer.
    ///
    /// This delegates the response and returns a [BlockResponseOutcome] to either queue in a direct
    /// followup request or get the peer reported if the response was a
    /// [EthResponseValidator::reputation_change_err]
    pub(crate) fn on_block_headers_response(
        &mut self,
        peer_id: PeerId,
        res: RequestResult<Vec<Header>>,
    ) -> Option<BlockResponseOutcome> {
        let is_error = res.is_err();
        let maybe_reputation_change = res.reputation_change_err();

        let resp = self.inflight_headers_requests.remove(&peer_id);

        let is_likely_bad_response = resp
            .as_ref()
            .map(|r| res.is_likely_bad_headers_response(&r.request))
            .unwrap_or_default();

        if let Some(resp) = resp {
            // delegate the response
            let _ = resp.response.send(res.map(|h| (peer_id, h).into()));
        }

        if let Some(peer) = self.peers.get_mut(&peer_id) {
            // update the peer's response state
            peer.last_response_likely_bad = is_likely_bad_response;

            // If the peer is still ready to accept new requests, we try to send a followup
            // request immediately.
            if peer.state.on_request_finished() && !is_error && !is_likely_bad_response {
                return self.followup_request(peer_id)
            }
        }

        // if the response was an `Err` worth reporting the peer for then we return a `BadResponse`
        // outcome
        maybe_reputation_change
            .map(|reputation_change| BlockResponseOutcome::BadResponse(peer_id, reputation_change))
    }

    /// Called on a `GetBlockBodies` response from a peer
    pub(crate) fn on_block_bodies_response(
        &mut self,
        peer_id: PeerId,
        res: RequestResult<Vec<BlockBody>>,
    ) -> Option<BlockResponseOutcome> {
        let is_likely_bad_response = res.as_ref().map_or(true, |bodies| bodies.is_empty());

        if let Some(resp) = self.inflight_bodies_requests.remove(&peer_id) {
            let _ = resp.response.send(res.map(|b| (peer_id, b).into()));
        }
        if let Some(peer) = self.peers.get_mut(&peer_id) {
            // update the peer's response state
            peer.last_response_likely_bad = is_likely_bad_response;

            if peer.state.on_request_finished() && !is_likely_bad_response {
                return self.followup_request(peer_id)
            }
        }
        None
    }

    /// Returns a new [`FetchClient`] that can send requests to this type.
    pub(crate) fn client(&self) -> FetchClient {
        FetchClient {
            request_tx: self.download_requests_tx.clone(),
            peers_handle: self.peers_handle.clone(),
            num_active_peers: Arc::clone(&self.num_active_peers),
        }
    }
}

/// The outcome of [`StateFetcher::poll_action`]
enum PollAction {
    Ready(FetchAction),
    NoRequests,
    NoPeersAvailable,
}

/// Represents a connected peer
#[derive(Debug)]
struct Peer {
    /// The state this peer currently resides in.
    state: PeerState,
    /// Best known hash that the peer has
    best_hash: B256,
    /// Tracks the best number of the peer.
    best_number: u64,
    /// Tracks the current timeout value we use for the peer.
    timeout: Arc<AtomicU64>,
    /// Tracks whether the peer has recently responded with a likely bad response.
    ///
    /// This is used to de-rank the peer if there are other peers available.
    /// This exists because empty responses may not be penalized (e.g. when blocks near the tip are
    /// downloaded), but we still want to avoid requesting from the same peer again if it has the
    /// lowest timeout.
    last_response_likely_bad: bool,
}

impl Peer {
    fn timeout(&self) -> u64 {
        self.timeout.load(Ordering::Relaxed)
    }
}

/// Tracks the state of an individual peer
#[derive(Debug)]
enum PeerState {
    /// Peer is currently not handling requests and is available.
    Idle,
    /// Peer is handling a `GetBlockHeaders` request.
    GetBlockHeaders,
    /// Peer is handling a `GetBlockBodies` request.
    GetBlockBodies,
    /// Peer session is about to close
    Closing,
}

// === impl PeerState ===

impl PeerState {
    /// Returns true if the peer is currently idle.
    const fn is_idle(&self) -> bool {
        matches!(self, Self::Idle)
    }

    /// Resets the state on a received response.
    ///
    /// If the state was already marked as `Closing` do nothing.
    ///
    /// Returns `true` if the peer is ready for another request.
    fn on_request_finished(&mut self) -> bool {
        if !matches!(self, Self::Closing) {
            *self = Self::Idle;
            return true
        }
        false
    }
}

/// A request that waits for a response from the network, so it can send it back through the
/// response channel.
#[derive(Debug)]
struct Request<Req, Resp> {
    /// The issued request object
    // TODO: this can be attached to the response in error case
    #[allow(dead_code)]
    request: Req,
    response: oneshot::Sender<Resp>,
}

/// Requests that can be sent to the Syncer from a [`FetchClient`]
#[derive(Debug)]
pub(crate) enum DownloadRequest {
    /// Download the requested headers and send response through channel
    GetBlockHeaders {
        request: HeadersRequest,
        response: oneshot::Sender<PeerRequestResult<Vec<Header>>>,
        priority: Priority,
    },
    /// Download the requested headers and send response through channel
    GetBlockBodies {
        request: Vec<B256>,
        response: oneshot::Sender<PeerRequestResult<Vec<BlockBody>>>,
        priority: Priority,
    },
}

// === impl DownloadRequest ===

impl DownloadRequest {
    /// Returns the corresponding state for a peer that handles the request.
    const fn peer_state(&self) -> PeerState {
        match self {
            Self::GetBlockHeaders { .. } => PeerState::GetBlockHeaders,
            Self::GetBlockBodies { .. } => PeerState::GetBlockBodies,
        }
    }

    /// Returns the requested priority of this request
    const fn get_priority(&self) -> &Priority {
        match self {
            Self::GetBlockHeaders { priority, .. } => priority,
            Self::GetBlockBodies { priority, .. } => priority,
        }
    }

    /// Returns `true` if this request is normal priority.
    const fn is_normal_priority(&self) -> bool {
        self.get_priority().is_normal()
    }
}

/// An action the syncer can emit.
pub(crate) enum FetchAction {
    /// Dispatch an eth request to the given peer.
    BlockRequest {
        /// The targeted recipient for the request
        peer_id: PeerId,
        /// The request to send
        request: BlockRequest,
    },
}

/// Outcome of a processed response.
///
/// Returned after processing a response.
#[derive(Debug, PartialEq, Eq)]
pub(crate) enum BlockResponseOutcome {
    /// Continue with another request to the peer.
    Request(PeerId, BlockRequest),
    /// How to handle a bad response and the reputation change to apply, if any.
    BadResponse(PeerId, ReputationChangeKind),
}

#[cfg(test)]
mod tests {
    use super::*;
    use crate::{peers::PeersManager, PeersConfig};
    use reth_primitives::{SealedHeader, B512};
    use std::future::poll_fn;

    #[tokio::test(flavor = "multi_thread")]
    async fn test_poll_fetcher() {
        let manager = PeersManager::new(PeersConfig::default());
        let mut fetcher = StateFetcher::new(manager.handle(), Default::default());

        poll_fn(move |cx| {
            assert!(fetcher.poll(cx).is_pending());
            let (tx, _rx) = oneshot::channel();
            fetcher.queued_requests.push_back(DownloadRequest::GetBlockBodies {
                request: vec![],
                response: tx,
                priority: Priority::default(),
            });
            assert!(fetcher.poll(cx).is_pending());

            Poll::Ready(())
        })
        .await;
    }

    #[tokio::test]
    async fn test_peer_rotation() {
        let manager = PeersManager::new(PeersConfig::default());
        let mut fetcher = StateFetcher::new(manager.handle(), Default::default());
        // Add a few random peers
        let peer1 = B512::random();
        let peer2 = B512::random();
        fetcher.new_active_peer(peer1, B256::random(), 1, Arc::new(AtomicU64::new(1)));
        fetcher.new_active_peer(peer2, B256::random(), 2, Arc::new(AtomicU64::new(1)));

        let first_peer = fetcher.next_best_peer().unwrap();
        assert!(first_peer == peer1 || first_peer == peer2);
        // Pending disconnect for first_peer
        fetcher.on_pending_disconnect(&first_peer);
        // first_peer now isn't idle, so we should get other peer
        let second_peer = fetcher.next_best_peer().unwrap();
        assert!(first_peer == peer1 || first_peer == peer2);
        assert_ne!(first_peer, second_peer);
        // without idle peers, returns None
        fetcher.on_pending_disconnect(&second_peer);
        assert_eq!(fetcher.next_best_peer(), None);
    }

    #[tokio::test]
    async fn test_peer_prioritization() {
        let manager = PeersManager::new(PeersConfig::default());
        let mut fetcher = StateFetcher::new(manager.handle(), Default::default());
        // Add a few random peers
        let peer1 = B512::random();
        let peer2 = B512::random();
        let peer3 = B512::random();

        let peer2_timeout = Arc::new(AtomicU64::new(300));

        fetcher.new_active_peer(peer1, B256::random(), 1, Arc::new(AtomicU64::new(30)));
        fetcher.new_active_peer(peer2, B256::random(), 2, Arc::clone(&peer2_timeout));
        fetcher.new_active_peer(peer3, B256::random(), 3, Arc::new(AtomicU64::new(50)));

        // Must always get peer1 (lowest timeout)
        assert_eq!(fetcher.next_best_peer(), Some(peer1));
        assert_eq!(fetcher.next_best_peer(), Some(peer1));
        // peer2's timeout changes below peer1's
        peer2_timeout.store(10, Ordering::Relaxed);
        // Then we get peer 2 always (now lowest)
        assert_eq!(fetcher.next_best_peer(), Some(peer2));
        assert_eq!(fetcher.next_best_peer(), Some(peer2));
    }

    #[tokio::test]
    async fn test_on_block_headers_response() {
        let manager = PeersManager::new(PeersConfig::default());
        let mut fetcher = StateFetcher::new(manager.handle(), Default::default());
        let peer_id = B512::random();

        assert_eq!(fetcher.on_block_headers_response(peer_id, Ok(vec![Header::default()])), None);

        assert_eq!(
            fetcher.on_block_headers_response(peer_id, Err(RequestError::Timeout)),
            Some(BlockResponseOutcome::BadResponse(peer_id, ReputationChangeKind::Timeout))
        );
        assert_eq!(
            fetcher.on_block_headers_response(peer_id, Err(RequestError::BadResponse)),
            None
        );
        assert_eq!(
            fetcher.on_block_headers_response(peer_id, Err(RequestError::ChannelClosed)),
            None
        );
        assert_eq!(
            fetcher.on_block_headers_response(peer_id, Err(RequestError::ConnectionDropped)),
            None
        );
        assert_eq!(
            fetcher.on_block_headers_response(peer_id, Err(RequestError::UnsupportedCapability)),
            None
        );
    }

    #[tokio::test]
    async fn test_header_response_outcome() {
        let manager = PeersManager::new(PeersConfig::default());
        let mut fetcher = StateFetcher::new(manager.handle(), Default::default());
        let peer_id = B512::random();

        let request_pair = || {
            let (tx, _rx) = oneshot::channel();
            let req = Request {
                request: HeadersRequest {
                    start: 0u64.into(),
                    limit: 1,
                    direction: Default::default(),
                },
                response: tx,
            };
            let mut header = SealedHeader::default().unseal();
            header.number = 0u64;
            (req, header)
        };

        fetcher.new_active_peer(
            peer_id,
            Default::default(),
            Default::default(),
            Default::default(),
        );

        let (req, header) = request_pair();
        fetcher.inflight_headers_requests.insert(peer_id, req);

        let outcome = fetcher.on_block_headers_response(peer_id, Ok(vec![header]));
        assert!(outcome.is_none());
        assert!(fetcher.peers[&peer_id].state.is_idle());

        let outcome =
            fetcher.on_block_headers_response(peer_id, Err(RequestError::Timeout)).unwrap();

        assert!(EthResponseValidator::reputation_change_err(&Err(RequestError::Timeout)).is_some());

        match outcome {
            BlockResponseOutcome::BadResponse(peer, _) => {
                assert_eq!(peer, peer_id)
            }
            BlockResponseOutcome::Request(_, _) => {
                unreachable!()
            }
        };

        assert!(fetcher.peers[&peer_id].state.is_idle());
    }
}<|MERGE_RESOLUTION|>--- conflicted
+++ resolved
@@ -9,10 +9,6 @@
     headers::client::HeadersRequest,
     priority::Priority,
 };
-<<<<<<< HEAD
-use reth_network_api::ReputationChangeKind;
-=======
->>>>>>> 3d3f52b2
 use reth_network_types::PeerId;
 use reth_primitives::{BlockBody, Header, B256};
 use std::{
