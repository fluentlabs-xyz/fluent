//! `TransactionFetcher` is responsible for rate limiting and retry logic for fetching
//! transactions. Upon receiving an announcement, functionality of the `TransactionFetcher` is
//! used for filtering out hashes 1) for which the tx is already known and 2) unknown but the hash
//! is already seen in a previous announcement. The hashes that remain from an announcement are
//! then packed into a request with respect to the [`EthVersion`] of the announcement. Any hashes
//! that don't fit into the request, are buffered in the `TransactionFetcher`. If on the other
//! hand, space remains, hashes that the peer has previously announced are taken out of buffered
//! hashes to fill the request up. The [`GetPooledTransactions`] request is then sent to the
//! peer's session, this marks the peer as active with respect to
//! `MAX_CONCURRENT_TX_REQUESTS_PER_PEER`.
//!
//! When a peer buffers hashes in the `TransactionsManager::on_new_pooled_transaction_hashes`
//! pipeline, it is stored as fallback peer for those hashes. When [`TransactionsManager`] is
//! polled, it checks if any of fallback peer is idle. If so, it packs a request for that peer,
//! filling it from the buffered hashes. It does so until there are no more idle peers or until
//! the hashes buffer is empty.
//!
//! If a [`GetPooledTransactions`] request resolves with an error, the hashes in the request are
//! buffered with respect to `MAX_REQUEST_RETRIES_PER_TX_HASH`. So is the case if the request
//! resolves with partial success, that is some of the requested hashes are not in the response,
//! these are then buffered.
//!
//! Most healthy peers will send the same hashes in their announcements, as RLPx is a gossip
//! protocol. This means it's unlikely, that a valid hash, will be buffered for very long
//! before it's re-tried. Nonetheless, the capacity of the buffered hashes cache must be large
//! enough to buffer many hashes during network failure, to allow for recovery.

use crate::{
    cache::{LruCache, LruMap},
    duration_metered_exec,
    message::PeerRequest,
    metrics::TransactionFetcherMetrics,
    transactions::{validation, PartiallyFilterMessage},
};
use derive_more::{Constructor, Deref};
use futures::{stream::FuturesUnordered, Future, FutureExt, Stream, StreamExt};

use pin_project::pin_project;
use reth_eth_wire::{
    DedupPayload, EthVersion, GetPooledTransactions, HandleMempoolData, HandleVersionedMempoolData,
    PartiallyValidData, RequestTxHashes, ValidAnnouncementData,
};
<<<<<<< HEAD
use reth_interfaces::p2p::error::{RequestError, RequestResult};
=======
use reth_network_p2p::error::{RequestError, RequestResult};
>>>>>>> 3d3f52b2
use reth_network_types::PeerId;
use reth_primitives::{PooledTransactionsElement, TxHash};
use schnellru::ByLength;
#[cfg(debug_assertions)]
use smallvec::{smallvec, SmallVec};
use std::{
    collections::HashMap,
    pin::Pin,
    task::{ready, Context, Poll},
    time::{Duration, Instant},
};
use tokio::sync::{mpsc::error::TrySendError, oneshot, oneshot::error::RecvError};
use tracing::{debug, trace};
use validation::FilterOutcome;

use super::{
    config::TransactionFetcherConfig,
    constants::{tx_fetcher::*, SOFT_LIMIT_COUNT_HASHES_IN_GET_POOLED_TRANSACTIONS_REQUEST},
    MessageFilter, PeerMetadata, PooledTransactions,
    SOFT_LIMIT_BYTE_SIZE_POOLED_TRANSACTIONS_RESPONSE,
};

/// The type responsible for fetching missing transactions from peers.
///
/// This will keep track of unique transaction hashes that are currently being fetched and submits
/// new requests on announced hashes.
#[derive(Debug)]
#[pin_project]
pub struct TransactionFetcher {
    /// All peers with to which a [`GetPooledTransactions`] request is inflight.
    pub active_peers: LruMap<PeerId, u8, ByLength>,
    /// All currently active [`GetPooledTransactions`] requests.
    ///
    /// The set of hashes encompassed by these requests are a subset of all hashes in the fetcher.
    /// It's disjoint from the set of hashes which are awaiting an idle fallback peer in order to
    /// be fetched.
    #[pin]
    pub inflight_requests: FuturesUnordered<GetPooledTxRequestFut>,
    /// Hashes that are awaiting an idle fallback peer so they can be fetched.
    ///
    /// This is a subset of all hashes in the fetcher, and is disjoint from the set of hashes for
    /// which a [`GetPooledTransactions`] request is inflight.
    pub hashes_pending_fetch: LruCache<TxHash>,
    /// Tracks all hashes in the transaction fetcher.
    pub(super) hashes_fetch_inflight_and_pending_fetch: LruMap<TxHash, TxFetchMetadata, ByLength>,
    /// Filter for valid announcement and response data.
    pub(super) filter_valid_message: MessageFilter,
    /// Info on capacity of the transaction fetcher.
    pub info: TransactionFetcherInfo,
    #[doc(hidden)]
    metrics: TransactionFetcherMetrics,
}

// === impl TransactionFetcher ===

impl TransactionFetcher {
    /// Updates metrics.
    #[inline]
    pub fn update_metrics(&self) {
        let metrics = &self.metrics;

        metrics.inflight_transaction_requests.set(self.inflight_requests.len() as f64);

        let hashes_pending_fetch = self.hashes_pending_fetch.len() as f64;
        let total_hashes = self.hashes_fetch_inflight_and_pending_fetch.len() as f64;

        metrics.hashes_pending_fetch.set(hashes_pending_fetch);
        metrics.hashes_inflight_transaction_requests.set(total_hashes - hashes_pending_fetch);
    }

    #[inline]
    fn update_pending_fetch_cache_search_metrics(&self, durations: TxFetcherSearchDurations) {
        let metrics = &self.metrics;

        let TxFetcherSearchDurations { find_idle_peer, fill_request } = durations;
        metrics
            .duration_find_idle_fallback_peer_for_any_pending_hash
            .set(find_idle_peer.as_secs_f64());
        metrics.duration_fill_request_from_hashes_pending_fetch.set(fill_request.as_secs_f64());
    }

    /// Sets up transaction fetcher with config
    pub fn with_transaction_fetcher_config(config: &TransactionFetcherConfig) -> Self {
        let mut tx_fetcher = Self::default();

        tx_fetcher.info.soft_limit_byte_size_pooled_transactions_response =
            config.soft_limit_byte_size_pooled_transactions_response;
        tx_fetcher.info.soft_limit_byte_size_pooled_transactions_response_on_pack_request =
            config.soft_limit_byte_size_pooled_transactions_response_on_pack_request;
        tx_fetcher
            .metrics
            .capacity_inflight_requests
            .increment(tx_fetcher.info.max_inflight_requests as u64);

        tx_fetcher
    }

    /// Removes the specified hashes from inflight tracking.
    #[inline]
    pub fn remove_hashes_from_transaction_fetcher<I>(&mut self, hashes: I)
    where
        I: IntoIterator<Item = TxHash>,
    {
        for hash in hashes {
            self.hashes_fetch_inflight_and_pending_fetch.remove(&hash);
            self.hashes_pending_fetch.remove(&hash);
        }
    }

    /// Updates peer's activity status upon a resolved [`GetPooledTxRequest`].
    fn decrement_inflight_request_count_for(&mut self, peer_id: &PeerId) {
        let remove = || -> bool {
            if let Some(inflight_count) = self.active_peers.get(peer_id) {
                *inflight_count -= 1;
                if *inflight_count == 0 {
                    return true
                }
            }
            false
        }();

        if remove {
            self.active_peers.remove(peer_id);
        }
    }

    /// Returns `true` if peer is idle with respect to `self.inflight_requests`.
    pub fn is_idle(&self, peer_id: &PeerId) -> bool {
        let Some(inflight_count) = self.active_peers.peek(peer_id) else { return true };
        if *inflight_count < DEFAULT_MAX_COUNT_CONCURRENT_REQUESTS_PER_PEER {
            return true
        }
        false
    }

    /// Returns any idle peer for the given hash.
    pub fn get_idle_peer_for(
        &self,
        hash: TxHash,
        is_session_active: impl Fn(&PeerId) -> bool,
    ) -> Option<&PeerId> {
        let TxFetchMetadata { fallback_peers, .. } =
            self.hashes_fetch_inflight_and_pending_fetch.peek(&hash)?;

        for peer_id in fallback_peers.iter() {
            if self.is_idle(peer_id) && is_session_active(peer_id) {
                return Some(peer_id)
            }
        }

        None
    }

    /// Returns any idle peer for any hash pending fetch. If one is found, the corresponding
    /// hash is written to the request buffer that is passed as parameter.
    ///
    /// Loops through the hashes pending fetch in lru order until one is found with an idle
    /// fallback peer, or the budget passed as parameter is depleted, whatever happens first.
    pub fn find_any_idle_fallback_peer_for_any_pending_hash(
        &mut self,
        hashes_to_request: &mut RequestTxHashes,
        is_session_active: impl Fn(&PeerId) -> bool,
        mut budget: Option<usize>, // search fallback peers for max `budget` lru pending hashes
    ) -> Option<PeerId> {
        let mut hashes_pending_fetch_iter = self.hashes_pending_fetch.iter();

        let idle_peer = loop {
            let &hash = hashes_pending_fetch_iter.next()?;

            let idle_peer = self.get_idle_peer_for(hash, &is_session_active);

            if idle_peer.is_some() {
                hashes_to_request.insert(hash);
                break idle_peer.copied()
            }

            if let Some(ref mut bud) = budget {
                *bud = bud.saturating_sub(1);
                if *bud == 0 {
                    return None
                }
            }
        };
        let hash = hashes_to_request.iter().next()?;

        // pop hash that is loaded in request buffer from cache of hashes pending fetch
        drop(hashes_pending_fetch_iter);
        _ = self.hashes_pending_fetch.remove(hash);

        idle_peer
    }

    /// Packages hashes for a [`GetPooledTxRequest`] up to limit. Returns left over hashes. Takes
    /// a [`RequestTxHashes`] buffer as parameter for filling with hashes to request.
    ///
    /// Returns left over hashes.
    pub fn pack_request(
        &self,
        hashes_to_request: &mut RequestTxHashes,
        hashes_from_announcement: ValidAnnouncementData,
    ) -> RequestTxHashes {
        if hashes_from_announcement.msg_version().is_eth68() {
            return self.pack_request_eth68(hashes_to_request, hashes_from_announcement)
        }
        self.pack_request_eth66(hashes_to_request, hashes_from_announcement)
    }

    /// Packages hashes for a [`GetPooledTxRequest`] from an
    /// [`Eth68`](reth_eth_wire::EthVersion::Eth68) announcement up to limit as defined by protocol
    /// version 68. Takes a [`RequestTxHashes`] buffer as parameter for filling with hashes to
    /// request.
    ///
    /// Returns left over hashes.
    ///
    /// Loops through hashes passed as parameter and checks if a hash fits in the expected
    /// response. If no, it's added to surplus hashes. If yes, it's added to hashes to the request
    /// and expected response size is accumulated.
    pub fn pack_request_eth68(
        &self,
        hashes_to_request: &mut RequestTxHashes,
        hashes_from_announcement: impl HandleMempoolData
            + IntoIterator<Item = (TxHash, Option<(u8, usize)>)>,
    ) -> RequestTxHashes {
        let mut acc_size_response = 0;
        let hashes_from_announcement_len = hashes_from_announcement.len();

        let mut hashes_from_announcement_iter = hashes_from_announcement.into_iter();

        if let Some((hash, Some((_ty, size)))) = hashes_from_announcement_iter.next() {
            hashes_to_request.insert(hash);

            // tx is really big, pack request with single tx
            if size >= self.info.soft_limit_byte_size_pooled_transactions_response_on_pack_request {
                return hashes_from_announcement_iter.collect::<RequestTxHashes>()
            } else {
                acc_size_response = size;
            }
        }

        let mut surplus_hashes = RequestTxHashes::with_capacity(hashes_from_announcement_len - 1);

        // folds size based on expected response size  and adds selected hashes to the request
        // list and the other hashes to the surplus list
        loop {
            let Some((hash, metadata)) = hashes_from_announcement_iter.next() else { break };

            let Some((_ty, size)) = metadata else {
                unreachable!("this method is called upon reception of an eth68 announcement")
            };

            let next_acc_size = acc_size_response + size;

            if next_acc_size <=
                self.info.soft_limit_byte_size_pooled_transactions_response_on_pack_request
            {
                // only update accumulated size of tx response if tx will fit in without exceeding
                // soft limit
                acc_size_response = next_acc_size;
                _ = hashes_to_request.insert(hash)
            } else {
                _ = surplus_hashes.insert(hash)
            }

            let free_space =
                self.info.soft_limit_byte_size_pooled_transactions_response_on_pack_request -
                    acc_size_response;

            if free_space < MEDIAN_BYTE_SIZE_SMALL_LEGACY_TX_ENCODED {
                break
            }
        }

        surplus_hashes.extend(hashes_from_announcement_iter.map(|(hash, _metadata)| hash));
        surplus_hashes.shrink_to_fit();
        hashes_to_request.shrink_to_fit();

        surplus_hashes
    }

    /// Packages hashes for a [`GetPooledTxRequest`] from an
    /// [`Eth66`](reth_eth_wire::EthVersion::Eth66) announcement up to limit as defined by
    /// protocol version 66. Takes a [`RequestTxHashes`] buffer as parameter for filling with
    /// hashes to request.
    ///
    /// Returns left over hashes.
    pub fn pack_request_eth66(
        &self,
        hashes_to_request: &mut RequestTxHashes,
        hashes_from_announcement: ValidAnnouncementData,
    ) -> RequestTxHashes {
        let (mut hashes, _version) = hashes_from_announcement.into_request_hashes();
        if hashes.len() <= SOFT_LIMIT_COUNT_HASHES_IN_GET_POOLED_TRANSACTIONS_REQUEST {
            *hashes_to_request = hashes;
            hashes_to_request.shrink_to_fit();

            RequestTxHashes::default()
        } else {
            let surplus_hashes =
                hashes.retain_count(SOFT_LIMIT_COUNT_HASHES_IN_GET_POOLED_TRANSACTIONS_REQUEST);
            *hashes_to_request = hashes;
            hashes_to_request.shrink_to_fit();

            surplus_hashes
        }
    }

    /// Tries to buffer hashes for retry.
    pub fn try_buffer_hashes_for_retry(
        &mut self,
        mut hashes: RequestTxHashes,
        peer_failed_to_serve: &PeerId,
    ) {
        // It could be that the txns have been received over broadcast in the time being. Remove
        // the peer as fallback peer so it isn't request again for these hashes.
        hashes.retain(|hash| {
            if let Some(entry) = self.hashes_fetch_inflight_and_pending_fetch.get(hash) {
                entry.fallback_peers_mut().remove(peer_failed_to_serve);
                return true
            }
            // tx has been seen over broadcast in the time it took for the request to resolve
            false
        });

        self.buffer_hashes(hashes, None)
    }

    /// Buffers hashes. Note: Only peers that haven't yet tried to request the hashes should be
    /// passed as `fallback_peer` parameter! For re-buffering hashes on failed request, use
    /// [`TransactionFetcher::try_buffer_hashes_for_retry`]. Hashes that have been re-requested
    /// [`DEFAULT_MAX_RETRIES`], are dropped.
    pub fn buffer_hashes(&mut self, hashes: RequestTxHashes, fallback_peer: Option<PeerId>) {
        let mut max_retried_and_evicted_hashes = vec![];

        for hash in hashes.into_iter() {
            // hash could have been evicted from bounded lru map
            if self.hashes_fetch_inflight_and_pending_fetch.peek(&hash).is_none() {
                continue
            }

            let Some(TxFetchMetadata { retries, fallback_peers, .. }) =
                self.hashes_fetch_inflight_and_pending_fetch.get(&hash)
            else {
                return
            };

            if let Some(peer_id) = fallback_peer {
                // peer has not yet requested hash
                fallback_peers.insert(peer_id);
            } else {
                if *retries >= DEFAULT_MAX_RETRIES {
                    trace!(target: "net::tx",
                        %hash,
                        retries,
                        "retry limit for `GetPooledTransactions` requests reached for hash, dropping hash"
                    );

                    max_retried_and_evicted_hashes.push(hash);
                    continue
                }
                *retries += 1;
            }
            if let (_, Some(evicted_hash)) = self.hashes_pending_fetch.insert_and_get_evicted(hash)
            {
                max_retried_and_evicted_hashes.push(evicted_hash);
            }
        }

        self.remove_hashes_from_transaction_fetcher(max_retried_and_evicted_hashes);
    }

    /// Tries to request hashes pending fetch.
    ///
    /// Finds the first buffered hash with a fallback peer that is idle, if any. Fills the rest of
    /// the request by checking the transactions seen by the peer against the buffer.
    pub fn on_fetch_pending_hashes(
        &mut self,
        peers: &HashMap<PeerId, PeerMetadata>,
        has_capacity_wrt_pending_pool_imports: impl Fn(usize) -> bool,
    ) {
        let init_capacity_req = approx_capacity_get_pooled_transactions_req_eth68(&self.info);
        let mut hashes_to_request = RequestTxHashes::with_capacity(init_capacity_req);
        let is_session_active = |peer_id: &PeerId| peers.contains_key(peer_id);

        let mut search_durations = TxFetcherSearchDurations::default();

        // budget to look for an idle peer before giving up
        let budget_find_idle_fallback_peer = self
            .search_breadth_budget_find_idle_fallback_peer(&has_capacity_wrt_pending_pool_imports);

        let acc = &mut search_durations.find_idle_peer;
        let peer_id = duration_metered_exec!(
            {
                let Some(peer_id) = self.find_any_idle_fallback_peer_for_any_pending_hash(
                    &mut hashes_to_request,
                    is_session_active,
                    budget_find_idle_fallback_peer,
                ) else {
                    // no peers are idle or budget is depleted
                    return
                };

                peer_id
            },
            acc
        );

        // peer should always exist since `is_session_active` already checked
        let Some(peer) = peers.get(&peer_id) else { return };
        let conn_eth_version = peer.version;

        // fill the request with more hashes pending fetch that have been announced by the peer.
        // the search for more hashes is done with respect to the given budget, which determines
        // how many hashes to loop through before giving up. if no more hashes are found wrt to
        // the budget, the single hash that was taken out of the cache above is sent in a request.
        let budget_fill_request = self
            .search_breadth_budget_find_intersection_pending_hashes_and_hashes_seen_by_peer(
                &has_capacity_wrt_pending_pool_imports,
            );

        let acc = &mut search_durations.fill_request;
        duration_metered_exec!(
            {
                self.fill_request_from_hashes_pending_fetch(
                    &mut hashes_to_request,
                    &peer.seen_transactions,
                    budget_fill_request,
                )
            },
            acc
        );

        // free unused memory
        hashes_to_request.shrink_to_fit();

        self.update_pending_fetch_cache_search_metrics(search_durations);

        trace!(target: "net::tx",
            peer_id=format!("{peer_id:#}"),
            hashes=?*hashes_to_request,
            %conn_eth_version,
            "requesting hashes that were stored pending fetch from peer"
        );

        // request the buffered missing transactions
        if let Some(failed_to_request_hashes) =
            self.request_transactions_from_peer(hashes_to_request, peer)
        {
            trace!(target: "net::tx",
                peer_id=format!("{peer_id:#}"),
                ?failed_to_request_hashes,
                %conn_eth_version,
                "failed sending request to peer's session, buffering hashes"
            );

            self.buffer_hashes(failed_to_request_hashes, Some(peer_id));
        }
    }

    /// Filters out hashes that have been seen before. For hashes that have already been seen, the
    /// peer is added as fallback peer.
    pub fn filter_unseen_and_pending_hashes(
        &mut self,
        new_announced_hashes: &mut ValidAnnouncementData,
        is_tx_bad_import: impl Fn(&TxHash) -> bool,
        peer_id: &PeerId,
        is_session_active: impl Fn(PeerId) -> bool,
        client_version: &str,
    ) {
        #[cfg(not(debug_assertions))]
        let mut previously_unseen_hashes_count = 0;
        #[cfg(debug_assertions)]
        let mut previously_unseen_hashes = Vec::with_capacity(new_announced_hashes.len() / 4);

        let msg_version = new_announced_hashes.msg_version();

        // filter out inflight hashes, and register the peer as fallback for all inflight hashes
        new_announced_hashes.retain(|hash, metadata| {

            // occupied entry

            if let Some(TxFetchMetadata{ref mut fallback_peers, tx_encoded_length: ref mut previously_seen_size, ..}) = self.hashes_fetch_inflight_and_pending_fetch.peek_mut(hash) {
                // update size metadata if available
                if let Some((_ty, size)) = metadata {
                    if let Some(prev_size) = previously_seen_size {
                        // check if this peer is announcing a different size than a previous peer
                        if size != prev_size {
                            trace!(target: "net::tx",
                                peer_id=format!("{peer_id:#}"),
                                %hash,
                                size,
                                previously_seen_size,
                                %client_version,
                                "peer announced a different size for tx, this is especially worrying if one size is much bigger..."
                            );
                        }
                    }
                    // believe the most recent peer to announce tx
                    *previously_seen_size = Some(*size);
                }

                // hash has been seen but is not inflight
                if self.hashes_pending_fetch.remove(hash) {
                    return true
                }
                // hash has been seen and is in flight. store peer as fallback peer.
                //
                // remove any ended sessions, so that in case of a full cache, alive peers aren't
                // removed in favour of lru dead peers
                let mut ended_sessions = vec![];
                for &peer_id in fallback_peers.iter() {
                    if is_session_active(peer_id) {
                        ended_sessions.push(peer_id);
                    }
                }
                for peer_id in ended_sessions {
                    fallback_peers.remove(&peer_id);
                }

                return false
            }

            // vacant entry

            if is_tx_bad_import(hash) {
                return false
            }

            #[cfg(not(debug_assertions))]
            {
                previously_unseen_hashes_count += 1;
            }
            #[cfg(debug_assertions)]
            previously_unseen_hashes.push(*hash);

            if self.hashes_fetch_inflight_and_pending_fetch.get_or_insert(*hash, ||
                TxFetchMetadata{retries: 0, fallback_peers: LruCache::new(DEFAULT_MAX_COUNT_FALLBACK_PEERS as u32), tx_encoded_length: None}
            ).is_none() {

                debug!(target: "net::tx",
                    peer_id=format!("{peer_id:#}"),
                    %hash,
                    ?msg_version,
                    %client_version,
                    "failed to cache new announced hash from peer in schnellru::LruMap, dropping hash"
                );

                return false
            }
            true
        });

        #[cfg(not(debug_assertions))]
        trace!(target: "net::tx",
            peer_id=format!("{peer_id:#}"),
            previously_unseen_hashes_count=previously_unseen_hashes_count,
            msg_version=?msg_version,
            client_version=%client_version,
            "received previously unseen hashes in announcement from peer"
        );

        #[cfg(debug_assertions)]
        trace!(target: "net::tx",
            peer_id=format!("{peer_id:#}"),
            ?msg_version,
            %client_version,
            previously_unseen_hashes_len=previously_unseen_hashes.len(),
            ?previously_unseen_hashes,
            "received previously unseen hashes in announcement from peer"
        );
    }

    /// Requests the missing transactions from the previously unseen announced hashes of the peer.
    /// Returns the requested hashes if the request concurrency limit is reached or if the request
    /// fails to send over the channel to the peer's session task.
    ///
    /// This filters all announced hashes that are already in flight, and requests the missing,
    /// while marking the given peer as an alternative peer for the hashes that are already in
    /// flight.
    pub fn request_transactions_from_peer(
        &mut self,
        new_announced_hashes: RequestTxHashes,
        peer: &PeerMetadata,
    ) -> Option<RequestTxHashes> {
        let peer_id: PeerId = peer.request_tx.peer_id;
        let conn_eth_version = peer.version;

        if self.active_peers.len() >= self.info.max_inflight_requests {
            trace!(target: "net::tx",
                peer_id=format!("{peer_id:#}"),
                hashes=?*new_announced_hashes,
                %conn_eth_version,
                max_inflight_transaction_requests=self.info.max_inflight_requests,
                "limit for concurrent `GetPooledTransactions` requests reached, dropping request for hashes to peer"
            );
            return Some(new_announced_hashes)
        }

        let Some(inflight_count) = self.active_peers.get_or_insert(peer_id, || 0) else {
            debug!(target: "net::tx",
                peer_id=format!("{peer_id:#}"),
                hashes=?*new_announced_hashes,
                conn_eth_version=%conn_eth_version,
                "failed to cache active peer in schnellru::LruMap, dropping request to peer"
            );
            return Some(new_announced_hashes)
        };

        if *inflight_count >= DEFAULT_MAX_COUNT_CONCURRENT_REQUESTS_PER_PEER {
            trace!(target: "net::tx",
                peer_id=format!("{peer_id:#}"),
                hashes=?*new_announced_hashes,
                %conn_eth_version,
                max_concurrent_tx_reqs_per_peer=DEFAULT_MAX_COUNT_CONCURRENT_REQUESTS_PER_PEER,
                "limit for concurrent `GetPooledTransactions` requests per peer reached"
            );
            return Some(new_announced_hashes)
        }

        *inflight_count += 1;

        #[cfg(debug_assertions)]
        {
            for hash in new_announced_hashes.iter() {
                if self.hashes_pending_fetch.contains(hash) {
                    debug!(target: "net::tx", "`{}` should have been taken out of buffer before packing in a request, breaks invariant `@hashes_pending_fetch` and `@inflight_requests`, `@hashes_fetch_inflight_and_pending_fetch` for `{}`: {:?}",
                        format!("{:?}", new_announced_hashes), // Assuming new_announced_hashes can be debug-printed directly
                        format!("{:?}", new_announced_hashes), 
                        new_announced_hashes.iter().map(|hash| {
                            let metadata = self.hashes_fetch_inflight_and_pending_fetch.get(hash);
                            // Assuming you only need `retries` and `tx_encoded_length` for debugging
                            (*hash, metadata.map(|m| (m.retries, m.tx_encoded_length)))
                        }).collect::<Vec<(TxHash, Option<(u8, Option<usize>)>)>>())
                }
            }
        }

        let (response, rx) = oneshot::channel();
        let req: PeerRequest = PeerRequest::GetPooledTransactions {
            request: GetPooledTransactions(
                new_announced_hashes.iter().copied().collect::<Vec<_>>(),
            ),
            response,
        };

        // try to send the request to the peer
        if let Err(err) = peer.request_tx.try_send(req) {
            // peer channel is full
            return match err {
                TrySendError::Full(_) | TrySendError::Closed(_) => {
                    self.metrics.egress_peer_channel_full.increment(1);
                    Some(new_announced_hashes)
                }
            }
        } else {
            // stores a new request future for the request
            self.inflight_requests.push(GetPooledTxRequestFut::new(
                peer_id,
                new_announced_hashes,
                rx,
            ))
        }

        None
    }

    /// Tries to fill request with hashes pending fetch so that the expected [`PooledTransactions`]
    /// response is full enough. A mutable reference to a list of hashes to request is passed as
    /// parameter. A budget is passed as parameter, this ensures that the node stops searching
    /// for more hashes after the budget is depleted. Under bad network conditions, the cache of
    /// hashes pending fetch may become very full for a while. As the node recovers, the hashes
    /// pending fetch cache should get smaller. The budget should aim to be big enough to loop
    /// through all buffered hashes in good network conditions.
    ///
    /// The request hashes buffer is filled as if it's an eth68 request, i.e. smartly assemble
    /// the request based on expected response size. For any hash missing size metadata, it is
    /// guessed at [`AVERAGE_BYTE_SIZE_TX_ENCODED`].
    ///
    /// Loops through hashes pending fetch and does:
    ///
    /// 1. Check if a hash pending fetch is seen by peer.
    /// 2. Optimistically include the hash in the request.
    /// 3. Accumulate expected total response size.
    /// 4. Check if acc size and hashes count is at limit, if so stop looping.
    /// 5. Remove hashes to request from cache of hashes pending fetch.
    pub fn fill_request_from_hashes_pending_fetch(
        &mut self,
        hashes_to_request: &mut RequestTxHashes,
        seen_hashes: &LruCache<TxHash>,
        mut budget_fill_request: Option<usize>, // check max `budget` lru pending hashes
    ) {
        let Some(hash) = hashes_to_request.iter().next() else { return };

        let mut acc_size_response = self
            .hashes_fetch_inflight_and_pending_fetch
            .get(hash)
            .and_then(|entry| entry.tx_encoded_len())
            .unwrap_or(AVERAGE_BYTE_SIZE_TX_ENCODED);

        // if request full enough already, we're satisfied, send request for single tx
        if acc_size_response >=
            DEFAULT_SOFT_LIMIT_BYTE_SIZE_POOLED_TRANSACTIONS_RESPONSE_ON_FETCH_PENDING_HASHES
        {
            return
        }

        // try to fill request by checking if any other hashes pending fetch (in lru order) are
        // also seen by peer
        for hash in self.hashes_pending_fetch.iter() {
            // 1. Check if a hash pending fetch is seen by peer.
            if !seen_hashes.contains(hash) {
                continue
            };

            // 2. Optimistically include the hash in the request.
            hashes_to_request.insert(*hash);

            // 3. Accumulate expected total response size.
            let size = self
                .hashes_fetch_inflight_and_pending_fetch
                .get(hash)
                .and_then(|entry| entry.tx_encoded_len())
                .unwrap_or(AVERAGE_BYTE_SIZE_TX_ENCODED);

            acc_size_response += size;

            // 4. Check if acc size or hashes count is at limit, if so stop looping.
            // if expected response is full enough or the number of hashes in the request is
            // enough, we're satisfied
            if acc_size_response >=
                DEFAULT_SOFT_LIMIT_BYTE_SIZE_POOLED_TRANSACTIONS_RESPONSE_ON_FETCH_PENDING_HASHES ||
                hashes_to_request.len() >
                    DEFAULT_SOFT_LIMIT_COUNT_HASHES_IN_GET_POOLED_TRANSACTIONS_REQUEST_ON_FETCH_PENDING_HASHES
            {
                break
            }

            if let Some(ref mut bud) = budget_fill_request {
                *bud = bud.saturating_sub(1);
                if *bud == 0 {
                    return
                }
            }
        }

        // 5. Remove hashes to request from cache of hashes pending fetch.
        for hash in hashes_to_request.iter() {
            self.hashes_pending_fetch.remove(hash);
        }
    }

    /// Returns `true` if [`TransactionFetcher`] has capacity to request pending hashes. Returns
    /// `false` if [`TransactionFetcher`] is operating close to full capacity.
    pub fn has_capacity_for_fetching_pending_hashes(&self) -> bool {
        let info = &self.info;

        self.has_capacity(info.max_inflight_requests)
    }

    /// Returns `true` if the number of inflight requests are under a given tolerated max.
    fn has_capacity(&self, max_inflight_requests: usize) -> bool {
        self.inflight_requests.len() <= max_inflight_requests
    }

    /// Returns the limit to enforce when looking for any pending hash with an idle fallback peer.
    ///
    /// Returns `Some(limit)` if [`TransactionFetcher`] and the
    /// [`TransactionPool`](reth_transaction_pool::TransactionPool) are operating close to full
    /// capacity. Returns `None`, unlimited, if they are not that busy.
    pub fn search_breadth_budget_find_idle_fallback_peer(
        &self,
        has_capacity_wrt_pending_pool_imports: impl Fn(usize) -> bool,
    ) -> Option<usize> {
        let info = &self.info;

        let tx_fetcher_has_capacity = self.has_capacity(
            info.max_inflight_requests /
                DEFAULT_DIVISOR_MAX_COUNT_INFLIGHT_REQUESTS_ON_FIND_IDLE_PEER,
        );
        let tx_pool_has_capacity = has_capacity_wrt_pending_pool_imports(
            DEFAULT_DIVISOR_MAX_COUNT_PENDING_POOL_IMPORTS_ON_FIND_IDLE_PEER,
        );

        if tx_fetcher_has_capacity && tx_pool_has_capacity {
            // unlimited search breadth
            None
        } else {
            // limited breadth of search for idle peer
            let limit = DEFAULT_BUDGET_FIND_IDLE_FALLBACK_PEER;

            trace!(target: "net::tx",
                inflight_requests=self.inflight_requests.len(),
                max_inflight_transaction_requests=info.max_inflight_requests,
                hashes_pending_fetch=self.hashes_pending_fetch.len(),
                limit,
                "search breadth limited in search for idle fallback peer for some hash pending fetch"
            );

            Some(limit)
        }
    }

    /// Returns the limit to enforce when looking for the intersection between hashes announced by
    /// peer and hashes pending fetch.
    ///
    /// Returns `Some(limit)` if [`TransactionFetcher`] and the
    /// [`TransactionPool`](reth_transaction_pool::TransactionPool) are operating close to full
    /// capacity. Returns `None`, unlimited, if they are not that busy.
    pub fn search_breadth_budget_find_intersection_pending_hashes_and_hashes_seen_by_peer(
        &self,
        has_capacity_wrt_pending_pool_imports: impl Fn(usize) -> bool,
    ) -> Option<usize> {
        let info = &self.info;

        let tx_fetcher_has_capacity = self.has_capacity(
            info.max_inflight_requests /
                DEFAULT_DIVISOR_MAX_COUNT_INFLIGHT_REQUESTS_ON_FIND_INTERSECTION,
        );
        let tx_pool_has_capacity = has_capacity_wrt_pending_pool_imports(
            DEFAULT_DIVISOR_MAX_COUNT_PENDING_POOL_IMPORTS_ON_FIND_INTERSECTION,
        );

        if tx_fetcher_has_capacity && tx_pool_has_capacity {
            // unlimited search breadth
            None
        } else {
            // limited breadth of search for idle peer
            let limit = DEFAULT_BUDGET_FIND_INTERSECTION_ANNOUNCED_BY_PEER_AND_PENDING_FETCH;

            trace!(target: "net::tx",
                inflight_requests=self.inflight_requests.len(),
                max_inflight_transaction_requests=self.info.max_inflight_requests,
                hashes_pending_fetch=self.hashes_pending_fetch.len(),
                limit=limit,
                "search breadth limited in search for intersection of hashes announced by peer and hashes pending fetch"
            );

            Some(limit)
        }
    }

    /// Returns the approx number of transactions that a [`GetPooledTransactions`] request will
    /// have capacity for w.r.t. the given version of the protocol.
    pub const fn approx_capacity_get_pooled_transactions_req(
        &self,
        announcement_version: EthVersion,
    ) -> usize {
        if announcement_version.is_eth68() {
            approx_capacity_get_pooled_transactions_req_eth68(&self.info)
        } else {
            approx_capacity_get_pooled_transactions_req_eth66()
        }
    }

    /// Processes a resolved [`GetPooledTransactions`] request. Queues the outcome as a
    /// [`FetchEvent`], which will then be streamed by
    /// [`TransactionsManager`](super::TransactionsManager).
    pub fn on_resolved_get_pooled_transactions_request_fut(
        &mut self,
        response: GetPooledTxResponse,
    ) -> FetchEvent {
        // update peer activity, requests for buffered hashes can only be made to idle
        // fallback peers
        let GetPooledTxResponse { peer_id, mut requested_hashes, result } = response;

        debug_assert!(
            self.active_peers.get(&peer_id).is_some(),
            "`{}` has been removed from `@active_peers` before inflight request(s) resolved, broken invariant `@active_peers` and `@inflight_requests`, `%peer_id`: {}, `@hashes_fetch_inflight_and_pending_fetch` for `%requested_hashes`: {:?}",
            peer_id,
            peer_id,
            requested_hashes.iter().map(|hash| {
                let metadata = self.hashes_fetch_inflight_and_pending_fetch.get(hash);
                (*hash, metadata.map(|m| (m.retries, m.tx_encoded_length)))
            }).collect::<Vec<(TxHash, Option<(u8, Option<usize>)>)>>()
        );

        self.decrement_inflight_request_count_for(&peer_id);

        match result {
            Ok(Ok(transactions)) => {
                //
                // 1. peer has failed to serve any of the hashes it has announced to us that we,
                // as a follow, have requested
                //
                if transactions.is_empty() {
                    trace!(target: "net::tx",
                        peer_id=format!("{peer_id:#}"),
                        requested_hashes_len=requested_hashes.len(),
                        "received empty `PooledTransactions` response from peer, peer failed to serve hashes it announced"
                    );

                    return FetchEvent::EmptyResponse { peer_id }
                }

                //
                // 2. filter out hashes that we didn't request
                //
                let payload = UnverifiedPooledTransactions::new(transactions);

                let unverified_len = payload.len();
                let (verification_outcome, verified_payload) =
                    payload.verify(&requested_hashes, &peer_id);

                let unsolicited = unverified_len - verified_payload.len();
                if unsolicited > 0 {
                    self.metrics.unsolicited_transactions.increment(unsolicited as u64);
                }
                if verification_outcome == VerificationOutcome::ReportPeer {
                    // todo: report peer for sending hashes that weren't requested
                    trace!(target: "net::tx",
                        peer_id=format!("{peer_id:#}"),
                        unverified_len,
                        verified_payload_len=verified_payload.len(),
                        "received `PooledTransactions` response from peer with entries that didn't verify against request, filtered out transactions"
                    );
                }
                // peer has only sent hashes that we didn't request
                if verified_payload.is_empty() {
                    return FetchEvent::FetchError { peer_id, error: RequestError::BadResponse }
                }

                //
                // 3. stateless validation of payload, e.g. dedup
                //
                let unvalidated_payload_len = verified_payload.len();

                let (validation_outcome, valid_payload) =
                    self.filter_valid_message.partially_filter_valid_entries(verified_payload);

                // todo: validate based on announced tx size/type and report peer for sending
                // invalid response <https://github.com/paradigmxyz/reth/issues/6529>. requires
                // passing the rlp encoded length down from active session along with the decoded
                // tx.

                if validation_outcome == FilterOutcome::ReportPeer {
                    trace!(target: "net::tx",
                        peer_id=format!("{peer_id:#}"),
                        unvalidated_payload_len,
                        valid_payload_len=valid_payload.len(),
                        "received invalid `PooledTransactions` response from peer, filtered out duplicate entries"
                    );
                }
                // valid payload will have at least one transaction at this point. even if the tx
                // size/type announced by the peer is different to the actual tx size/type, pass on
                // to pending pool imports pipeline for validation.

                //
                // 4. clear received hashes
                //
                let requested_hashes_len = requested_hashes.len();
                let mut fetched = Vec::with_capacity(valid_payload.len());
                requested_hashes.retain(|requested_hash| {
                    if valid_payload.contains_key(requested_hash) {
                        // hash is now known, stop tracking
                        fetched.push(*requested_hash);
                        return false
                    }
                    true
                });
                fetched.shrink_to_fit();
                self.metrics.fetched_transactions.increment(fetched.len() as u64);

                if fetched.len() < requested_hashes_len {
                    trace!(target: "net::tx",
                        peer_id=format!("{peer_id:#}"),
                        requested_hashes_len=requested_hashes_len,
                        fetched_len=fetched.len(),
                        "peer failed to serve hashes it announced"
                    );
                }

                //
                // 5. buffer left over hashes
                //
                self.try_buffer_hashes_for_retry(requested_hashes, &peer_id);

                let transactions =
                    valid_payload.into_data().into_values().collect::<PooledTransactions>();

                FetchEvent::TransactionsFetched { peer_id, transactions }
            }
            Ok(Err(req_err)) => {
                self.try_buffer_hashes_for_retry(requested_hashes, &peer_id);
                FetchEvent::FetchError { peer_id, error: req_err }
            }
            Err(_) => {
                self.try_buffer_hashes_for_retry(requested_hashes, &peer_id);
                // request channel closed/dropped
                FetchEvent::FetchError { peer_id, error: RequestError::ChannelClosed }
            }
        }
    }
}

impl Stream for TransactionFetcher {
    type Item = FetchEvent;

    /// Advances all inflight requests and returns the next event.
    fn poll_next(mut self: Pin<&mut Self>, cx: &mut Context<'_>) -> Poll<Option<Self::Item>> {
        // `FuturesUnordered` doesn't close when `None` is returned. so just return pending.
        // <https://play.rust-lang.org/?version=stable&mode=debug&edition=2021&gist=815be2b6c8003303757c3ced135f363e>
        if self.inflight_requests.is_empty() {
            return Poll::Pending
        }

        if let Some(resp) = ready!(self.inflight_requests.poll_next_unpin(cx)) {
            return Poll::Ready(Some(self.on_resolved_get_pooled_transactions_request_fut(resp)))
        }

        Poll::Pending
    }
}

impl Default for TransactionFetcher {
    fn default() -> Self {
        Self {
            active_peers: LruMap::new(DEFAULT_MAX_COUNT_CONCURRENT_REQUESTS),
            inflight_requests: Default::default(),
            hashes_pending_fetch: LruCache::new(DEFAULT_MAX_CAPACITY_CACHE_PENDING_FETCH),
            hashes_fetch_inflight_and_pending_fetch: LruMap::new(
                DEFAULT_MAX_CAPACITY_CACHE_INFLIGHT_AND_PENDING_FETCH,
            ),
            filter_valid_message: Default::default(),
            info: TransactionFetcherInfo::default(),
            metrics: Default::default(),
        }
    }
}

/// Metadata of a transaction hash that is yet to be fetched.
#[derive(Debug, Constructor)]
pub struct TxFetchMetadata {
    /// The number of times a request attempt has been made for the hash.
    retries: u8,
    /// Peers that have announced the hash, but to which a request attempt has not yet been made.
    fallback_peers: LruCache<PeerId>,
    /// Size metadata of the transaction if it has been seen in an eth68 announcement.
    // todo: store all seen sizes as a `(size, peer_id)` tuple to catch peers that respond with
    // another size tx than they announced. alt enter in request (won't catch peers announcing
    // wrong size for requests assembled from hashes pending fetch if stored in request fut)
    tx_encoded_length: Option<usize>,
}

impl TxFetchMetadata {
    /// Returns a mutable reference to the fallback peers cache for this transaction hash.
    pub fn fallback_peers_mut(&mut self) -> &mut LruCache<PeerId> {
        &mut self.fallback_peers
    }

    /// Returns the size of the transaction, if its hash has been received in any
    /// [`Eth68`](reth_eth_wire::EthVersion::Eth68) announcement. If the transaction hash has only
    /// been seen in [`Eth66`](reth_eth_wire::EthVersion::Eth66) announcements so far, this will
    /// return `None`.
    pub const fn tx_encoded_len(&self) -> Option<usize> {
        self.tx_encoded_length
    }
}

/// Represents possible events from fetching transactions.
#[derive(Debug)]
pub enum FetchEvent {
    /// Triggered when transactions are successfully fetched.
    TransactionsFetched {
        /// The ID of the peer from which transactions were fetched.
        peer_id: PeerId,
        /// The transactions that were fetched, if available.
        transactions: PooledTransactions,
    },
    /// Triggered when there is an error in fetching transactions.
    FetchError {
        /// The ID of the peer from which an attempt to fetch transactions resulted in an error.
        peer_id: PeerId,
        /// The specific error that occurred while fetching.
        error: RequestError,
    },
    /// An empty response was received.
    EmptyResponse {
        /// The ID of the sender.
        peer_id: PeerId,
    },
}

/// An inflight request for [`PooledTransactions`] from a peer.
#[derive(Debug)]
pub struct GetPooledTxRequest {
    peer_id: PeerId,
    /// Transaction hashes that were requested, for cleanup purposes
    requested_hashes: RequestTxHashes,
    response: oneshot::Receiver<RequestResult<PooledTransactions>>,
}

/// Upon reception of a response, a [`GetPooledTxRequest`] is deconstructed to form a
/// [`GetPooledTxResponse`].
#[derive(Debug)]
pub struct GetPooledTxResponse {
    peer_id: PeerId,
    /// Transaction hashes that were requested, for cleanup purposes, since peer may only return a
    /// subset of requested hashes.
    requested_hashes: RequestTxHashes,
    result: Result<RequestResult<PooledTransactions>, RecvError>,
}

/// Stores the response receiver made by sending a [`GetPooledTransactions`] request to a peer's
/// session.
#[must_use = "futures do nothing unless polled"]
#[pin_project::pin_project]
#[derive(Debug)]
pub struct GetPooledTxRequestFut {
    #[pin]
    inner: Option<GetPooledTxRequest>,
}

impl GetPooledTxRequestFut {
    #[inline]
    fn new(
        peer_id: PeerId,
        requested_hashes: RequestTxHashes,
        response: oneshot::Receiver<RequestResult<PooledTransactions>>,
    ) -> Self {
        Self { inner: Some(GetPooledTxRequest { peer_id, requested_hashes, response }) }
    }
}

impl Future for GetPooledTxRequestFut {
    type Output = GetPooledTxResponse;

    fn poll(mut self: Pin<&mut Self>, cx: &mut Context<'_>) -> Poll<Self::Output> {
        let mut req = self.as_mut().project().inner.take().expect("polled after completion");
        match req.response.poll_unpin(cx) {
            Poll::Ready(result) => Poll::Ready(GetPooledTxResponse {
                peer_id: req.peer_id,
                requested_hashes: req.requested_hashes,
                result,
            }),
            Poll::Pending => {
                self.project().inner.set(Some(req));
                Poll::Pending
            }
        }
    }
}

/// Wrapper of unverified [`PooledTransactions`].
#[derive(Debug, Constructor, Deref)]
pub struct UnverifiedPooledTransactions {
    txns: PooledTransactions,
}

/// [`PooledTransactions`] that have been successfully verified.
#[derive(Debug, Constructor, Deref)]
pub struct VerifiedPooledTransactions {
    txns: PooledTransactions,
}

impl DedupPayload for VerifiedPooledTransactions {
    type Value = PooledTransactionsElement;

    fn is_empty(&self) -> bool {
        self.txns.is_empty()
    }

    fn len(&self) -> usize {
        self.txns.len()
    }

    fn dedup(self) -> PartiallyValidData<Self::Value> {
        let Self { txns } = self;
        let unique_fetched = txns
            .into_iter()
            .map(|tx| (*tx.hash(), tx))
            .collect::<HashMap<TxHash, PooledTransactionsElement>>();

        PartiallyValidData::from_raw_data(unique_fetched, None)
    }
}

trait VerifyPooledTransactionsResponse {
    fn verify(
        self,
        requested_hashes: &RequestTxHashes,
        peer_id: &PeerId,
    ) -> (VerificationOutcome, VerifiedPooledTransactions);
}

impl VerifyPooledTransactionsResponse for UnverifiedPooledTransactions {
    fn verify(
        self,
        requested_hashes: &RequestTxHashes,
        _peer_id: &PeerId,
    ) -> (VerificationOutcome, VerifiedPooledTransactions) {
        let mut verification_outcome = VerificationOutcome::Ok;

        let Self { mut txns } = self;

        #[cfg(debug_assertions)]
        let mut tx_hashes_not_requested: SmallVec<[TxHash; 16]> = smallvec!();
        #[cfg(not(debug_assertions))]
        let mut tx_hashes_not_requested_count = 0;

        txns.0.retain(|tx| {
            if !requested_hashes.contains(tx.hash()) {
                verification_outcome = VerificationOutcome::ReportPeer;

                #[cfg(debug_assertions)]
                tx_hashes_not_requested.push(*tx.hash());
                #[cfg(not(debug_assertions))]
                {
                    tx_hashes_not_requested_count += 1;
                }

                return false
            }
            true
        });

        #[cfg(debug_assertions)]
        if !tx_hashes_not_requested.is_empty() {
            trace!(target: "net::tx",
                peer_id=format!("{_peer_id:#}"),
                ?tx_hashes_not_requested,
                "transactions in `PooledTransactions` response from peer were not requested"
            );
        }
        #[cfg(not(debug_assertions))]
        if tx_hashes_not_requested_count != 0 {
            trace!(target: "net::tx",
                peer_id=format!("{_peer_id:#}"),
                tx_hashes_not_requested_count,
                "transactions in `PooledTransactions` response from peer were not requested"
            );
        }

        (verification_outcome, VerifiedPooledTransactions::new(txns))
    }
}

/// Outcome from verifying a [`PooledTransactions`] response. Signals to caller whether to penalize
/// the sender of the response or not.
#[derive(Debug, Clone, Copy, PartialEq, Eq)]
pub enum VerificationOutcome {
    /// Peer behaves appropriately.
    Ok,
    /// A penalty should be flagged for the peer. Peer sent a response with unacceptably
    /// invalid entries.
    ReportPeer,
}

/// Tracks stats about the [`TransactionFetcher`].
#[derive(Debug)]
pub struct TransactionFetcherInfo {
    /// Max inflight [`GetPooledTransactions`] requests.
    pub max_inflight_requests: usize,
    /// Soft limit for the byte size of the expected [`PooledTransactions`] response, upon packing
    /// a [`GetPooledTransactions`] request with hashes (by default less than 2 MiB worth of
    /// transactions is requested).
    pub soft_limit_byte_size_pooled_transactions_response_on_pack_request: usize,
    /// Soft limit for the byte size of a [`PooledTransactions`] response, upon assembling the
    /// response. Spec'd at 2 MiB, but can be adjusted for research purpose.
    pub soft_limit_byte_size_pooled_transactions_response: usize,
}

impl TransactionFetcherInfo {
    /// Creates a new max
<<<<<<< HEAD
    pub fn new(
=======
    pub const fn new(
>>>>>>> 3d3f52b2
        max_inflight_requests: usize,
        soft_limit_byte_size_pooled_transactions_response_on_pack_request: usize,
        soft_limit_byte_size_pooled_transactions_response: usize,
    ) -> Self {
        Self {
            max_inflight_requests,
            soft_limit_byte_size_pooled_transactions_response_on_pack_request,
            soft_limit_byte_size_pooled_transactions_response,
        }
    }
}

impl Default for TransactionFetcherInfo {
    fn default() -> Self {
        Self::new(
            DEFAULT_MAX_COUNT_CONCURRENT_REQUESTS as usize * DEFAULT_MAX_COUNT_CONCURRENT_REQUESTS_PER_PEER as usize,
            DEFAULT_SOFT_LIMIT_BYTE_SIZE_POOLED_TRANSACTIONS_RESP_ON_PACK_GET_POOLED_TRANSACTIONS_REQ,
            SOFT_LIMIT_BYTE_SIZE_POOLED_TRANSACTIONS_RESPONSE
        )
    }
}

#[derive(Debug, Default)]
struct TxFetcherSearchDurations {
    find_idle_peer: Duration,
    fill_request: Duration,
}

#[cfg(test)]
mod test {
    use std::{collections::HashSet, str::FromStr};

    use alloy_rlp::Decodable;
    use derive_more::IntoIterator;
    use reth_primitives::{hex, TransactionSigned, B256};

    use crate::transactions::tests::{default_cache, new_mock_session};

    use super::*;

    #[derive(IntoIterator)]
    struct TestValidAnnouncementData(Vec<(TxHash, Option<(u8, usize)>)>);

    impl HandleMempoolData for TestValidAnnouncementData {
        fn is_empty(&self) -> bool {
            self.0.is_empty()
        }

        fn len(&self) -> usize {
            self.0.len()
        }

        fn retain_by_hash(&mut self, mut f: impl FnMut(&TxHash) -> bool) {
            self.0.retain(|(hash, _)| f(hash))
        }
    }

    impl HandleVersionedMempoolData for TestValidAnnouncementData {
        fn msg_version(&self) -> EthVersion {
            EthVersion::Eth68
        }
    }

    #[test]
    fn pack_eth68_request() {
        reth_tracing::init_test_tracing();

        // RIG TEST

        let tx_fetcher = &mut TransactionFetcher::default();

        let eth68_hashes = [
            B256::from_slice(&[1; 32]),
            B256::from_slice(&[2; 32]),
            B256::from_slice(&[3; 32]),
            B256::from_slice(&[4; 32]),
            B256::from_slice(&[5; 32]),
        ];
        let eth68_sizes = [
            DEFAULT_SOFT_LIMIT_BYTE_SIZE_POOLED_TRANSACTIONS_RESP_ON_PACK_GET_POOLED_TRANSACTIONS_REQ - MEDIAN_BYTE_SIZE_SMALL_LEGACY_TX_ENCODED - 1, // first will fit
            DEFAULT_SOFT_LIMIT_BYTE_SIZE_POOLED_TRANSACTIONS_RESP_ON_PACK_GET_POOLED_TRANSACTIONS_REQ, // second won't
            2, // free space > `MEDIAN_BYTE_SIZE_SMALL_LEGACY_TX_ENCODED`, third will fit, no more after this
            9,
            0,
        ];

        let expected_request_hashes =
            [eth68_hashes[0], eth68_hashes[2]].into_iter().collect::<HashSet<_>>();

        let expected_surplus_hashes =
            [eth68_hashes[1], eth68_hashes[3], eth68_hashes[4]].into_iter().collect::<HashSet<_>>();

        let mut eth68_hashes_to_request = RequestTxHashes::with_capacity(3);

        let valid_announcement_data = TestValidAnnouncementData(
            eth68_hashes
                .into_iter()
                .zip(eth68_sizes)
                .map(|(hash, size)| (hash, Some((0u8, size))))
                .collect::<Vec<_>>(),
        );

        // TEST

        let surplus_eth68_hashes =
            tx_fetcher.pack_request_eth68(&mut eth68_hashes_to_request, valid_announcement_data);

        let eth68_hashes_to_request = eth68_hashes_to_request.into_iter().collect::<HashSet<_>>();
        let surplus_eth68_hashes = surplus_eth68_hashes.into_iter().collect::<HashSet<_>>();

        assert_eq!(expected_request_hashes, eth68_hashes_to_request);
        assert_eq!(expected_surplus_hashes, surplus_eth68_hashes);
    }

    #[tokio::test]
    async fn test_on_fetch_pending_hashes() {
        reth_tracing::init_test_tracing();

        let tx_fetcher = &mut TransactionFetcher::default();

        // RIG TEST

        // hashes that will be fetched because they are stored as pending fetch
        let seen_hashes = [
            B256::from_slice(&[1; 32]),
            B256::from_slice(&[2; 32]),
            B256::from_slice(&[3; 32]),
            B256::from_slice(&[4; 32]),
        ];
        //
        // txns 1-3 are small, all will fit in request. no metadata has been made available for
        // hash 4, it has only been seen over eth66 conn, so average tx size will be assumed in
        // filling request.
        let seen_eth68_hashes_sizes = [120, 158, 116];

        // peer that will fetch seen hashes because they are pending fetch
        let peer_1 = PeerId::new([1; 64]);
        // second peer, won't do anything in this test
        let peer_2 = PeerId::new([2; 64]);

        // add seen hashes to peers seen transactions
        //
        // get handle for peer_1's session to receive request for pending hashes
        let (mut peer_1_data, mut peer_1_mock_session_rx) =
            new_mock_session(peer_1, EthVersion::Eth66);
        for hash in &seen_hashes {
            peer_1_data.seen_transactions.insert(*hash);
        }
        let (mut peer_2_data, _) = new_mock_session(peer_2, EthVersion::Eth66);
        for hash in &seen_hashes {
            peer_2_data.seen_transactions.insert(*hash);
        }
        let mut peers = HashMap::new();
        peers.insert(peer_1, peer_1_data);
        peers.insert(peer_2, peer_2_data);

        let mut backups = default_cache();
        backups.insert(peer_2);
        // insert seen_hashes into tx fetcher
        for i in 0..3 {
            // insert peer_2 as fallback peer for seen_hashes
            let mut backups = default_cache();
            backups.insert(peer_2);
            let meta = TxFetchMetadata::new(0, backups, Some(seen_eth68_hashes_sizes[i]));
            tx_fetcher.hashes_fetch_inflight_and_pending_fetch.insert(seen_hashes[i], meta);
        }
        let meta = TxFetchMetadata::new(0, backups, None);
        tx_fetcher.hashes_fetch_inflight_and_pending_fetch.insert(seen_hashes[3], meta);

        let mut backups = default_cache();
        backups.insert(peer_2);
        // insert pending hash without peer_1 as fallback peer, only with peer_2 as fallback peer
        let hash_other = B256::from_slice(&[5; 32]);
        tx_fetcher
            .hashes_fetch_inflight_and_pending_fetch
            .insert(hash_other, TxFetchMetadata::new(0, backups, None));
        tx_fetcher.hashes_pending_fetch.insert(hash_other);

        // add peer_1 as lru fallback peer for seen hashes
        for hash in &seen_hashes {
            tx_fetcher
                .hashes_fetch_inflight_and_pending_fetch
                .get(hash)
                .unwrap()
                .fallback_peers_mut()
                .insert(peer_1);
        }

        // mark seen hashes as pending fetch
        for hash in &seen_hashes {
            tx_fetcher.hashes_pending_fetch.insert(*hash);
        }

        // seen hashes and the random hash from peer_2 are pending fetch
        assert_eq!(tx_fetcher.hashes_pending_fetch.len(), 5);

        // TEST

        tx_fetcher.on_fetch_pending_hashes(&peers, |_| true);

        // mock session of peer_1 receives request
        let req = peer_1_mock_session_rx
            .recv()
            .await
            .expect("peer session should receive request with buffered hashes");
        let PeerRequest::GetPooledTransactions { request, .. } = req else { unreachable!() };
        let GetPooledTransactions(requested_hashes) = request;

        assert_eq!(
            requested_hashes.into_iter().collect::<HashSet<_>>(),
            seen_hashes.into_iter().collect::<HashSet<_>>()
        )
    }

    #[test]
    fn verify_response_hashes() {
        let input = hex!("02f871018302a90f808504890aef60826b6c94ddf4c5025d1a5742cf12f74eec246d4432c295e487e09c3bbcc12b2b80c080a0f21a4eacd0bf8fea9c5105c543be5a1d8c796516875710fafafdf16d16d8ee23a001280915021bb446d1973501a67f93d2b38894a514b976e7b46dc2fe54598daa");
        let signed_tx_1: PooledTransactionsElement =
            TransactionSigned::decode(&mut &input[..]).unwrap().try_into().unwrap();
        let input = hex!("02f871018302a90f808504890aef60826b6c94ddf4c5025d1a5742cf12f74eec246d4432c295e487e09c3bbcc12b2b80c080a0f21a4eacd0bf8fea9c5105c543be5a1d8c796516875710fafafdf16d16d8ee23a001280915021bb446d1973501a67f93d2b38894a514b976e7b46dc2fe54598d76");
        let signed_tx_2: PooledTransactionsElement =
            TransactionSigned::decode(&mut &input[..]).unwrap().try_into().unwrap();

        // only tx 1 is requested
        let request_hashes = [
            B256::from_str("0x3b9aca00f0671c9a2a1b817a0a78d3fe0c0f776cccb2a8c3c1b412a4f4e67890")
                .unwrap(),
            *signed_tx_1.hash(),
            B256::from_str("0x3b9aca00f0671c9a2a1b817a0a78d3fe0c0f776cccb2a8c3c1b412a4f4e12345")
                .unwrap(),
            B256::from_str("0x3b9aca00f0671c9a2a1b817a0a78d3fe0c0f776cccb2a8c3c1b412a4f4edabe3")
                .unwrap(),
        ];

        for hash in &request_hashes {
            assert_ne!(hash, signed_tx_2.hash())
        }

        let request_hashes =
            RequestTxHashes::new(request_hashes.into_iter().collect::<HashSet<_>>());

        // but response contains tx 1 + another tx
        let response_txns = PooledTransactions(vec![signed_tx_1.clone(), signed_tx_2]);
        let payload = UnverifiedPooledTransactions::new(response_txns);

        let (outcome, verified_payload) = payload.verify(&request_hashes, &PeerId::ZERO);

        assert_eq!(VerificationOutcome::ReportPeer, outcome);
        assert_eq!(1, verified_payload.len());
        assert!(verified_payload.contains(&signed_tx_1));
    }
}<|MERGE_RESOLUTION|>--- conflicted
+++ resolved
@@ -40,11 +40,7 @@
     DedupPayload, EthVersion, GetPooledTransactions, HandleMempoolData, HandleVersionedMempoolData,
     PartiallyValidData, RequestTxHashes, ValidAnnouncementData,
 };
-<<<<<<< HEAD
-use reth_interfaces::p2p::error::{RequestError, RequestResult};
-=======
 use reth_network_p2p::error::{RequestError, RequestResult};
->>>>>>> 3d3f52b2
 use reth_network_types::PeerId;
 use reth_primitives::{PooledTransactionsElement, TxHash};
 use schnellru::ByLength;
@@ -1307,11 +1303,7 @@
 
 impl TransactionFetcherInfo {
     /// Creates a new max
-<<<<<<< HEAD
-    pub fn new(
-=======
     pub const fn new(
->>>>>>> 3d3f52b2
         max_inflight_requests: usize,
         soft_limit_byte_size_pooled_transactions_response_on_pack_request: usize,
         soft_limit_byte_size_pooled_transactions_response: usize,
