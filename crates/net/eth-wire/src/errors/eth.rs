//! Error handling for (`EthStream`)[crate::EthStream]

use crate::{
    errors::P2PStreamError, message::MessageError, version::ParseVersionError, DisconnectReason,
};
use reth_primitives::{Chain, GotExpected, GotExpectedBoxed, ValidationError, B256};
use std::io;

/// Errors when sending/receiving messages
#[derive(thiserror::Error, Debug)]
pub enum EthStreamError {
    #[error(transparent)]
    /// Error of the underlying P2P connection.
    P2PStreamError(#[from] P2PStreamError),
    #[error(transparent)]
    /// Failed to parse peer's version.
    ParseVersionError(#[from] ParseVersionError),
    #[error(transparent)]
    /// Failed Ethereum handshake.
    EthHandshakeError(#[from] EthHandshakeError),
    /// Thrown when decoding a message message failed.
    #[error(transparent)]
    InvalidMessage(#[from] MessageError),
    #[error("message size ({0}) exceeds max length (10MB)")]
    /// Received a message whose size exceeds the standard limit.
    MessageTooBig(usize),
    #[error("TransactionHashes invalid len of fields: hashes_len={hashes_len} types_len={types_len} sizes_len={sizes_len}")]
    /// Received malformed transaction hashes message with discrepancies in field lengths.
    TransactionHashesInvalidLenOfFields {
        /// The number of transaction hashes.
        hashes_len: usize,
        /// The number of transaction types.
        types_len: usize,
        /// The number of transaction sizes.
        sizes_len: usize,
    },
    /// Error when data is not received from peer for a prolonged period.
    #[error("never received data from remote peer")]
    StreamTimeout,
}

// === impl EthStreamError ===

impl EthStreamError {
    /// Returns the [`DisconnectReason`] if the error is a disconnect message
<<<<<<< HEAD
    pub fn as_disconnected(&self) -> Option<DisconnectReason> {
        if let EthStreamError::P2PStreamError(err) = self {
=======
    pub const fn as_disconnected(&self) -> Option<DisconnectReason> {
        if let Self::P2PStreamError(err) = self {
>>>>>>> 3d3f52b2
            err.as_disconnected()
        } else {
            None
        }
    }

    /// Returns the [io::Error] if it was caused by IO
    pub const fn as_io(&self) -> Option<&io::Error> {
        if let Self::P2PStreamError(P2PStreamError::Io(io)) = self {
            return Some(io)
        }
        None
    }
}

impl From<io::Error> for EthStreamError {
    fn from(err: io::Error) -> Self {
        P2PStreamError::from(err).into()
    }
}

/// Error  that can occur during the `eth` sub-protocol handshake.
#[derive(thiserror::Error, Debug)]
pub enum EthHandshakeError {
    /// Status message received or sent outside of the handshake process.
    #[error("status message can only be recv/sent in handshake")]
    StatusNotInHandshake,
    /// Receiving a non-status message during the handshake phase.
    #[error("received non-status message when trying to handshake")]
    NonStatusMessageInHandshake,
    #[error("no response received when sending out handshake")]
    /// No response received during the handshake process.
    NoResponse,
    #[error(transparent)]
    /// Invalid fork data.
    InvalidFork(#[from] ValidationError),
    #[error("mismatched genesis in status message: {0}")]
    /// Mismatch in the genesis block during status exchange.
    MismatchedGenesis(GotExpectedBoxed<B256>),
    #[error("mismatched protocol version in status message: {0}")]
    /// Mismatched protocol versions in status messages.
    MismatchedProtocolVersion(GotExpected<u8>),
    #[error("mismatched chain in status message: {0}")]
    /// Mismatch in chain details in status messages.
    MismatchedChain(GotExpected<Chain>),
    #[error("total difficulty bitlen is too large: got {got}, maximum {maximum}")]
    /// Excessively large total difficulty bit lengths.
    TotalDifficultyBitLenTooLarge {
        /// The actual bit length of the total difficulty.
        got: usize,
        /// The maximum allowed bit length for the total difficulty.
        maximum: usize,
    },
}<|MERGE_RESOLUTION|>--- conflicted
+++ resolved
@@ -43,13 +43,8 @@
 
 impl EthStreamError {
     /// Returns the [`DisconnectReason`] if the error is a disconnect message
-<<<<<<< HEAD
-    pub fn as_disconnected(&self) -> Option<DisconnectReason> {
-        if let EthStreamError::P2PStreamError(err) = self {
-=======
     pub const fn as_disconnected(&self) -> Option<DisconnectReason> {
         if let Self::P2PStreamError(err) = self {
->>>>>>> 3d3f52b2
             err.as_disconnected()
         } else {
             None
