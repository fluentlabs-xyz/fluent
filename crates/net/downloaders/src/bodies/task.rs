use futures::Stream;
use futures_util::{FutureExt, StreamExt};
use pin_project::pin_project;
use reth_network_p2p::{
    bodies::downloader::{BodyDownloader, BodyDownloaderResult},
    error::DownloadResult,
};
use reth_primitives::BlockNumber;
use reth_tasks::{TaskSpawner, TokioTaskExecutor};
use std::{
    future::Future,
    ops::RangeInclusive,
    pin::Pin,
    task::{ready, Context, Poll},
};
use tokio::sync::{mpsc, mpsc::UnboundedSender};
use tokio_stream::wrappers::{ReceiverStream, UnboundedReceiverStream};
use tokio_util::sync::PollSender;

/// The maximum number of [BodyDownloaderResult]s to hold in the buffer.
pub const BODIES_TASK_BUFFER_SIZE: usize = 4;

/// A [BodyDownloader] that drives a spawned [BodyDownloader] on a spawned task.
#[derive(Debug)]
#[pin_project]
pub struct TaskDownloader {
    #[pin]
    from_downloader: ReceiverStream<BodyDownloaderResult>,
    to_downloader: UnboundedSender<RangeInclusive<BlockNumber>>,
}

// === impl TaskDownloader ===

impl TaskDownloader {
    /// Spawns the given `downloader` via [tokio::task::spawn] returns a [TaskDownloader] that's
    /// connected to that task.
    ///
    /// # Panics
    ///
    /// This method panics if called outside of a Tokio runtime
    ///
    /// # Example
    ///
    /// ```
    /// use reth_consensus::Consensus;
    /// use reth_downloaders::bodies::{bodies::BodiesDownloaderBuilder, task::TaskDownloader};
<<<<<<< HEAD
    /// use reth_interfaces::p2p::bodies::client::BodiesClient;
=======
    /// use reth_network_p2p::bodies::client::BodiesClient;
>>>>>>> 3d3f52b2
    /// use reth_provider::HeaderProvider;
    /// use std::sync::Arc;
    ///
    /// fn t<B: BodiesClient + 'static, Provider: HeaderProvider + Unpin + 'static>(
    ///     client: Arc<B>,
    ///     consensus: Arc<dyn Consensus>,
    ///     provider: Provider,
    /// ) {
    ///     let downloader = BodiesDownloaderBuilder::default().build(client, consensus, provider);
    ///     let downloader = TaskDownloader::spawn(downloader);
    /// }
    /// ```
    pub fn spawn<T>(downloader: T) -> Self
    where
        T: BodyDownloader + 'static,
    {
        Self::spawn_with(downloader, &TokioTaskExecutor::default())
    }

    /// Spawns the given `downloader` via the given [TaskSpawner] returns a [TaskDownloader] that's
    /// connected to that task.
    pub fn spawn_with<T, S>(downloader: T, spawner: &S) -> Self
    where
        T: BodyDownloader + 'static,
        S: TaskSpawner,
    {
        let (bodies_tx, bodies_rx) = mpsc::channel(BODIES_TASK_BUFFER_SIZE);
        let (to_downloader, updates_rx) = mpsc::unbounded_channel();

        let downloader = SpawnedDownloader {
            bodies_tx: PollSender::new(bodies_tx),
            updates: UnboundedReceiverStream::new(updates_rx),
            downloader,
        };

        spawner.spawn(downloader.boxed());

        Self { from_downloader: ReceiverStream::new(bodies_rx), to_downloader }
    }
}

impl BodyDownloader for TaskDownloader {
    fn set_download_range(&mut self, range: RangeInclusive<BlockNumber>) -> DownloadResult<()> {
        let _ = self.to_downloader.send(range);
        Ok(())
    }
}

impl Stream for TaskDownloader {
    type Item = BodyDownloaderResult;

    fn poll_next(self: Pin<&mut Self>, cx: &mut Context<'_>) -> Poll<Option<Self::Item>> {
        self.project().from_downloader.poll_next(cx)
    }
}

/// A [BodyDownloader] that runs on its own task
struct SpawnedDownloader<T> {
    updates: UnboundedReceiverStream<RangeInclusive<BlockNumber>>,
    bodies_tx: PollSender<BodyDownloaderResult>,
    downloader: T,
}

impl<T: BodyDownloader> Future for SpawnedDownloader<T> {
    type Output = ();

    fn poll(self: Pin<&mut Self>, cx: &mut Context<'_>) -> Poll<Self::Output> {
        let this = self.get_mut();

        loop {
            while let Poll::Ready(update) = this.updates.poll_next_unpin(cx) {
                if let Some(range) = update {
                    if let Err(err) = this.downloader.set_download_range(range) {
                        tracing::error!(target: "downloaders::bodies", %err, "Failed to set bodies download range");

                        // Clone the sender ensure its availability. See [PollSender::clone].
                        let mut bodies_tx = this.bodies_tx.clone();

                        let forward_error_result = ready!(bodies_tx.poll_reserve(cx))
                            .and_then(|_| bodies_tx.send_item(Err(err)));
                        if forward_error_result.is_err() {
                            // channel closed, this means [TaskDownloader] was dropped,
                            // so we can also exit
                            return Poll::Ready(())
                        }
                    }
                } else {
                    // channel closed, this means [TaskDownloader] was dropped, so we can also
                    // exit
                    return Poll::Ready(())
                }
            }

            match ready!(this.bodies_tx.poll_reserve(cx)) {
                Ok(()) => match ready!(this.downloader.poll_next_unpin(cx)) {
                    Some(bodies) => {
                        if this.bodies_tx.send_item(bodies).is_err() {
                            // channel closed, this means [TaskDownloader] was dropped, so we can
                            // also exit
                            return Poll::Ready(())
                        }
                    }
                    None => return Poll::Pending,
                },
                Err(_) => {
                    // channel closed, this means [TaskDownloader] was dropped, so we can also
                    // exit
                    return Poll::Ready(())
                }
            }
        }
    }
}

#[cfg(test)]
mod tests {
    use super::*;
    use crate::{
        bodies::{
            bodies::BodiesDownloaderBuilder,
            test_utils::{insert_headers, zip_blocks},
        },
        test_utils::{generate_bodies, TestBodiesClient},
    };
    use assert_matches::assert_matches;
    use reth_consensus::test_utils::TestConsensus;
<<<<<<< HEAD
    use reth_interfaces::p2p::error::DownloadError;
=======
    use reth_network_p2p::error::DownloadError;
>>>>>>> 3d3f52b2
    use reth_provider::test_utils::create_test_provider_factory;
    use std::sync::Arc;

    #[tokio::test(flavor = "multi_thread")]
    async fn download_one_by_one_on_task() {
        reth_tracing::init_test_tracing();

        let factory = create_test_provider_factory();
        let (headers, mut bodies) = generate_bodies(0..=19);

        insert_headers(factory.db_ref().db(), &headers);

        let client = Arc::new(
            TestBodiesClient::default().with_bodies(bodies.clone()).with_should_delay(true),
        );
        let downloader = BodiesDownloaderBuilder::default().build(
            client.clone(),
            Arc::new(TestConsensus::default()),
            factory,
        );
        let mut downloader = TaskDownloader::spawn(downloader);

        downloader.set_download_range(0..=19).expect("failed to set download range");

        assert_matches!(
            downloader.next().await,
            Some(Ok(res)) => assert_eq!(res, zip_blocks(headers.iter(), &mut bodies))
        );
        assert_eq!(client.times_requested(), 1);
    }

    #[tokio::test(flavor = "multi_thread")]
    #[allow(clippy::reversed_empty_ranges)]
    async fn set_download_range_error_returned() {
        reth_tracing::init_test_tracing();
        let factory = create_test_provider_factory();

        let downloader = BodiesDownloaderBuilder::default().build(
            Arc::new(TestBodiesClient::default()),
            Arc::new(TestConsensus::default()),
            factory,
        );
        let mut downloader = TaskDownloader::spawn(downloader);

        downloader.set_download_range(1..=0).expect("failed to set download range");
        assert_matches!(downloader.next().await, Some(Err(DownloadError::InvalidBodyRange { .. })));
    }
}<|MERGE_RESOLUTION|>--- conflicted
+++ resolved
@@ -44,11 +44,7 @@
     /// ```
     /// use reth_consensus::Consensus;
     /// use reth_downloaders::bodies::{bodies::BodiesDownloaderBuilder, task::TaskDownloader};
-<<<<<<< HEAD
-    /// use reth_interfaces::p2p::bodies::client::BodiesClient;
-=======
     /// use reth_network_p2p::bodies::client::BodiesClient;
->>>>>>> 3d3f52b2
     /// use reth_provider::HeaderProvider;
     /// use std::sync::Arc;
     ///
@@ -175,11 +171,7 @@
     };
     use assert_matches::assert_matches;
     use reth_consensus::test_utils::TestConsensus;
-<<<<<<< HEAD
-    use reth_interfaces::p2p::error::DownloadError;
-=======
     use reth_network_p2p::error::DownloadError;
->>>>>>> 3d3f52b2
     use reth_provider::test_utils::create_test_provider_factory;
     use std::sync::Arc;
 
