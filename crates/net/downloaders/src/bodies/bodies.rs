use super::queue::BodiesRequestQueue;
use crate::{bodies::task::TaskDownloader, metrics::BodyDownloaderMetrics};
use futures::Stream;
use futures_util::StreamExt;
use reth_config::BodiesConfig;
use reth_consensus::Consensus;
<<<<<<< HEAD
use reth_interfaces::p2p::{
=======
use reth_network_p2p::{
>>>>>>> 3d3f52b2
    bodies::{
        client::BodiesClient,
        downloader::{BodyDownloader, BodyDownloaderResult},
        response::BlockResponse,
    },
    error::{DownloadError, DownloadResult},
};
use reth_primitives::{BlockNumber, SealedHeader};
use reth_provider::HeaderProvider;
use reth_tasks::{TaskSpawner, TokioTaskExecutor};
use std::{
    cmp::Ordering,
    collections::BinaryHeap,
    mem,
    ops::RangeInclusive,
    pin::Pin,
    sync::Arc,
    task::{Context, Poll},
};
use tracing::info;

/// Downloads bodies in batches.
///
/// All blocks in a batch are fetched at the same time.
#[must_use = "Stream does nothing unless polled"]
#[derive(Debug)]
pub struct BodiesDownloader<B: BodiesClient, Provider> {
    /// The bodies client
    client: Arc<B>,
    /// The consensus client
    consensus: Arc<dyn Consensus>,
    /// The database handle
    provider: Provider,
    /// The maximum number of non-empty blocks per one request
    request_limit: u64,
    /// The maximum number of block bodies returned at once from the stream
    stream_batch_size: usize,
    /// The allowed range for number of concurrent requests.
    concurrent_requests_range: RangeInclusive<usize>,
    /// Maximum number of bytes of received blocks to buffer internally.
    max_buffered_blocks_size_bytes: usize,
    /// Current estimated size of buffered blocks in bytes.
    buffered_blocks_size_bytes: usize,
    /// The range of block numbers for body download.
    download_range: RangeInclusive<BlockNumber>,
    /// The latest block number returned.
    latest_queued_block_number: Option<BlockNumber>,
    /// Requests in progress
    in_progress_queue: BodiesRequestQueue<B>,
    /// Buffered responses
    buffered_responses: BinaryHeap<OrderedBodiesResponse>,
    /// Queued body responses that can be returned for insertion into the database.
    queued_bodies: Vec<BlockResponse>,
    /// The bodies downloader metrics.
    metrics: BodyDownloaderMetrics,
}

impl<B, Provider> BodiesDownloader<B, Provider>
where
    B: BodiesClient + 'static,
    Provider: HeaderProvider + Unpin + 'static,
{
    /// Returns the next contiguous request.
    fn next_headers_request(&self) -> DownloadResult<Option<Vec<SealedHeader>>> {
        let start_at = match self.in_progress_queue.last_requested_block_number {
            Some(num) => num + 1,
            None => *self.download_range.start(),
        };
        // as the range is inclusive, we need to add 1 to the end.
        let items_left = (self.download_range.end() + 1).saturating_sub(start_at);
        let limit = items_left.min(self.request_limit);
        self.query_headers(start_at..=*self.download_range.end(), limit)
    }

    /// Retrieve a batch of headers from the database starting from the provided block number.
    ///
    /// This method is going to return the batch as soon as one of the conditions below
    /// is fulfilled:
    ///     1. The number of non-empty headers in the batch equals requested.
    ///     2. The total number of headers in the batch (both empty and non-empty) is greater than
    ///        or equal to the stream batch size.
    ///     3. Downloader reached the end of the range
    ///
    /// NOTE: The batches returned have a variable length.
    fn query_headers(
        &self,
        range: RangeInclusive<BlockNumber>,
        max_non_empty: u64,
    ) -> DownloadResult<Option<Vec<SealedHeader>>> {
        if range.is_empty() || max_non_empty == 0 {
            return Ok(None)
        }

        // Collect headers while
        //      1. Current block number is in range
        //      2. The number of non empty headers is less than maximum
        //      3. The total number of headers is less than the stream batch size (this is only
        //         relevant if the range consists entirely of empty headers)
        let mut collected = 0;
        let mut non_empty_headers = 0;
        let headers = self.provider.sealed_headers_while(range.clone(), |header| {
            let should_take = range.contains(&header.number) &&
                non_empty_headers < max_non_empty &&
                collected < self.stream_batch_size;

            if should_take {
                collected += 1;
                if !header.is_empty() {
                    non_empty_headers += 1;
                }
                true
            } else {
                false
            }
        })?;

        Ok(Some(headers).filter(|h| !h.is_empty()))
    }

    /// Get the next expected block number for queueing.
    const fn next_expected_block_number(&self) -> BlockNumber {
        match self.latest_queued_block_number {
            Some(num) => num + 1,
            None => *self.download_range.start(),
        }
    }

    /// Max requests to handle at the same time
    ///
    /// This depends on the number of active peers but will always be
    /// [`min_concurrent_requests`..`max_concurrent_requests`]
    #[inline]
    fn concurrent_request_limit(&self) -> usize {
        let num_peers = self.client.num_connected_peers();

        let max_requests = num_peers.max(*self.concurrent_requests_range.start());

        // if we're only connected to a few peers, we keep it low
        if num_peers < *self.concurrent_requests_range.start() {
            return max_requests
        }

        max_requests.min(*self.concurrent_requests_range.end())
    }

    /// Returns true if the size of buffered blocks is lower than the configured maximum
    const fn has_buffer_capacity(&self) -> bool {
        self.buffered_blocks_size_bytes < self.max_buffered_blocks_size_bytes
    }

    // Check if the stream is terminated
    fn is_terminated(&self) -> bool {
        // There is nothing to request if the range is empty
        let nothing_to_request = self.download_range.is_empty() ||
            // or all blocks have already been requested.
            self.in_progress_queue
                .last_requested_block_number
                .map(|last| last == *self.download_range.end())
                .unwrap_or_default();

        nothing_to_request &&
            self.in_progress_queue.is_empty() &&
            self.buffered_responses.is_empty() &&
            self.queued_bodies.is_empty()
    }

    /// Clear all download related data.
    ///
    /// Should be invoked upon encountering fatal error.
    fn clear(&mut self) {
        self.download_range = RangeInclusive::new(1, 0);
        self.latest_queued_block_number.take();
        self.in_progress_queue.clear();
        self.queued_bodies = Vec::new();
        self.buffered_responses = BinaryHeap::new();
        self.buffered_blocks_size_bytes = 0;

        // reset metrics
        self.metrics.in_flight_requests.set(0.);
        self.metrics.buffered_responses.set(0.);
        self.metrics.buffered_blocks.set(0.);
        self.metrics.buffered_blocks_size_bytes.set(0.);
        self.metrics.queued_blocks.set(0.);
    }

    /// Queues bodies and sets the latest queued block number
    fn queue_bodies(&mut self, bodies: Vec<BlockResponse>) {
        self.latest_queued_block_number = Some(bodies.last().expect("is not empty").block_number());
        self.queued_bodies.extend(bodies);
        self.metrics.queued_blocks.set(self.queued_bodies.len() as f64);
    }

    /// Removes the next response from the buffer.
    fn pop_buffered_response(&mut self) -> Option<OrderedBodiesResponse> {
        let resp = self.buffered_responses.pop()?;
        self.metrics.buffered_responses.decrement(1.);
        self.buffered_blocks_size_bytes -= resp.size();
        self.metrics.buffered_blocks.decrement(resp.len() as f64);
        self.metrics.buffered_blocks_size_bytes.set(self.buffered_blocks_size_bytes as f64);
        Some(resp)
    }

    /// Adds a new response to the internal buffer
    fn buffer_bodies_response(&mut self, response: Vec<BlockResponse>) {
        // take into account capacity
        let size = response.iter().map(BlockResponse::size).sum::<usize>() +
            response.capacity() * mem::size_of::<BlockResponse>();

        let response = OrderedBodiesResponse { resp: response, size };
        let response_len = response.len();

        self.buffered_blocks_size_bytes += size;
        self.buffered_responses.push(response);

        self.metrics.buffered_blocks.increment(response_len as f64);
        self.metrics.buffered_blocks_size_bytes.set(self.buffered_blocks_size_bytes as f64);
        self.metrics.buffered_responses.set(self.buffered_responses.len() as f64);
    }

    /// Returns a response if it's first block number matches the next expected.
    fn try_next_buffered(&mut self) -> Option<Vec<BlockResponse>> {
        if let Some(next) = self.buffered_responses.peek() {
            let expected = self.next_expected_block_number();
            let next_block_range = next.block_range();

            if next_block_range.contains(&expected) {
                return self.pop_buffered_response().map(|buffered| {
                    buffered
                        .resp
                        .into_iter()
                        .skip_while(|b| b.block_number() < expected)
                        .take_while(|b| self.download_range.contains(&b.block_number()))
                        .collect()
                })
            }

            // Drop buffered response since we passed that range
            if *next_block_range.end() < expected {
                self.pop_buffered_response();
            }
        }
        None
    }

    /// Returns the next batch of block bodies that can be returned if we have enough buffered
    /// bodies
    fn try_split_next_batch(&mut self) -> Option<Vec<BlockResponse>> {
        if self.queued_bodies.len() >= self.stream_batch_size {
            let next_batch = self.queued_bodies.drain(..self.stream_batch_size).collect::<Vec<_>>();
            self.queued_bodies.shrink_to_fit();
            self.metrics.total_flushed.increment(next_batch.len() as u64);
            self.metrics.queued_blocks.set(self.queued_bodies.len() as f64);
            return Some(next_batch)
        }
        None
    }

    /// Check if a new request can be submitted, it implements back pressure to prevent overwhelming
    /// the system and causing memory overload.
    ///
    /// Returns true if a new request can be submitted
    fn can_submit_new_request(&self) -> bool {
        // requests are issued in order but not necessarily finished in order, so the queued bodies
        // can grow large if a certain request is slow, so we limit the followup requests if the
        // queued bodies grew too large
        self.queued_bodies.len() < 4 * self.stream_batch_size &&
            self.has_buffer_capacity() &&
            self.in_progress_queue.len() < self.concurrent_request_limit()
    }
}

impl<B, Provider> BodiesDownloader<B, Provider>
where
    B: BodiesClient + 'static,
    Provider: HeaderProvider + Unpin + 'static,
    Self: BodyDownloader + 'static,
{
    /// Spawns the downloader task via [tokio::task::spawn]
    pub fn into_task(self) -> TaskDownloader {
        self.into_task_with(&TokioTaskExecutor::default())
    }

    /// Convert the downloader into a [`TaskDownloader`] by spawning it via the given spawner.
    pub fn into_task_with<S>(self, spawner: &S) -> TaskDownloader
    where
        S: TaskSpawner,
    {
        TaskDownloader::spawn_with(self, spawner)
    }
}

impl<B, Provider> BodyDownloader for BodiesDownloader<B, Provider>
where
    B: BodiesClient + 'static,
    Provider: HeaderProvider + Unpin + 'static,
{
    /// Set a new download range (exclusive).
    ///
    /// This method will drain all queued bodies, filter out ones outside the range and put them
    /// back into the buffer.
    /// If there are any bodies between the range start and last queued body that have not been
    /// downloaded or are not in progress, they will be re-requested.
    fn set_download_range(&mut self, range: RangeInclusive<BlockNumber>) -> DownloadResult<()> {
        // Check if the range is valid.
        if range.is_empty() {
            tracing::error!(target: "downloaders::bodies", ?range, "Bodies download range is invalid (empty)");
            return Err(DownloadError::InvalidBodyRange { range })
        }

        // Check if the provided range is the subset of the existing range.
        let is_current_range_subset = self.download_range.contains(range.start()) &&
            *range.end() == *self.download_range.end();
        if is_current_range_subset {
            tracing::trace!(target: "downloaders::bodies", ?range, "Download range already in progress");
            // The current range already includes requested.
            return Ok(())
        }

        // Check if the provided range is the next expected range.
        let count = *range.end() - *range.start() + 1; // range is inclusive
        let is_next_consecutive_range = *range.start() == *self.download_range.end() + 1;
        if is_next_consecutive_range {
            // New range received.
            tracing::trace!(target: "downloaders::bodies", ?range, "New download range set");
            info!(target: "downloaders::bodies", count, ?range, "Downloading bodies");
            self.download_range = range;
            return Ok(())
        }

        // The block range is reset. This can happen either after unwind or after the bodies were
        // written by external services (e.g. BlockchainTree).
        tracing::trace!(target: "downloaders::bodies", ?range, prev_range = ?self.download_range, "Download range reset");
        info!(target: "downloaders::bodies", count, ?range, "Downloading bodies");
        self.clear();
        self.download_range = range;
        Ok(())
    }
}

impl<B, Provider> Stream for BodiesDownloader<B, Provider>
where
    B: BodiesClient + 'static,
    Provider: HeaderProvider + Unpin + 'static,
{
    type Item = BodyDownloaderResult;

    fn poll_next(self: Pin<&mut Self>, cx: &mut Context<'_>) -> Poll<Option<Self::Item>> {
        let this = self.get_mut();
        if this.is_terminated() {
            return Poll::Ready(None)
        }
        // Submit new requests and poll any in progress
        loop {
            // Yield next batch if ready
            if let Some(next_batch) = this.try_split_next_batch() {
                return Poll::Ready(Some(Ok(next_batch)))
            }

            // Poll requests
            while let Poll::Ready(Some(response)) = this.in_progress_queue.poll_next_unpin(cx) {
                this.metrics.in_flight_requests.decrement(1.);
                match response {
                    Ok(response) => {
                        this.buffer_bodies_response(response);
                    }
                    Err(error) => {
                        tracing::debug!(target: "downloaders::bodies", %error, "Request failed");
                        this.clear();
                        return Poll::Ready(Some(Err(error)))
                    }
                };
            }

            // Loop exit condition
            let mut new_request_submitted = false;
            // Submit new requests
            'inner: while this.can_submit_new_request() {
                match this.next_headers_request() {
                    Ok(Some(request)) => {
                        this.metrics.in_flight_requests.increment(1.);
                        this.in_progress_queue.push_new_request(
                            Arc::clone(&this.client),
                            Arc::clone(&this.consensus),
                            request,
                        );
                        new_request_submitted = true;
                    }
                    Ok(None) => break 'inner,
                    Err(error) => {
                        tracing::error!(target: "downloaders::bodies", %error, "Failed to download from next request");
                        this.clear();
                        return Poll::Ready(Some(Err(error)))
                    }
                };
            }

            while let Some(buf_response) = this.try_next_buffered() {
                this.queue_bodies(buf_response);
            }

            // shrink the buffer so that it doesn't grow indefinitely
            this.buffered_responses.shrink_to_fit();

            if !new_request_submitted {
                break
            }
        }

        // All requests are handled, stream is finished
        if this.in_progress_queue.is_empty() {
            if this.queued_bodies.is_empty() {
                return Poll::Ready(None)
            }
            let batch_size = this.stream_batch_size.min(this.queued_bodies.len());
            let next_batch = this.queued_bodies.drain(..batch_size).collect::<Vec<_>>();
            this.queued_bodies.shrink_to_fit();
            this.metrics.total_flushed.increment(next_batch.len() as u64);
            this.metrics.queued_blocks.set(this.queued_bodies.len() as f64);
            return Poll::Ready(Some(Ok(next_batch)))
        }

        Poll::Pending
    }
}

#[derive(Debug)]
struct OrderedBodiesResponse {
    resp: Vec<BlockResponse>,
    /// The total size of the response in bytes
    size: usize,
}

impl OrderedBodiesResponse {
    /// Returns the block number of the first element
    ///
    /// # Panics
    /// If the response vec is empty.
    fn first_block_number(&self) -> u64 {
        self.resp.first().expect("is not empty").block_number()
    }

    /// Returns the range of the block numbers in the response
    ///
    /// # Panics
    /// If the response vec is empty.
    fn block_range(&self) -> RangeInclusive<u64> {
        self.first_block_number()..=self.resp.last().expect("is not empty").block_number()
    }

    #[inline]
    fn len(&self) -> usize {
        self.resp.len()
    }

    /// Returns the size of the response in bytes
    ///
    /// See [BlockResponse::size]
    #[inline]
    const fn size(&self) -> usize {
        self.size
    }
}

impl PartialEq for OrderedBodiesResponse {
    fn eq(&self, other: &Self) -> bool {
        self.first_block_number() == other.first_block_number()
    }
}

impl Eq for OrderedBodiesResponse {}

impl PartialOrd for OrderedBodiesResponse {
    fn partial_cmp(&self, other: &Self) -> Option<Ordering> {
        Some(self.cmp(other))
    }
}

impl Ord for OrderedBodiesResponse {
    fn cmp(&self, other: &Self) -> Ordering {
        self.first_block_number().cmp(&other.first_block_number()).reverse()
    }
}

/// Builder for [BodiesDownloader].
#[derive(Debug, Clone)]
pub struct BodiesDownloaderBuilder {
    /// The batch size of non-empty blocks per one request
    pub request_limit: u64,
    /// The maximum number of block bodies returned at once from the stream
    pub stream_batch_size: usize,
    /// Maximum number of bytes of received bodies to buffer internally.
    pub max_buffered_blocks_size_bytes: usize,
    /// The maximum number of requests to send concurrently.
    pub concurrent_requests_range: RangeInclusive<usize>,
}

impl BodiesDownloaderBuilder {
    /// Creates a new [BodiesDownloaderBuilder] with configurations based on the provided
    /// [BodiesConfig].
    pub fn new(config: BodiesConfig) -> Self {
        Self::default()
            .with_stream_batch_size(config.downloader_stream_batch_size)
            .with_request_limit(config.downloader_request_limit)
            .with_max_buffered_blocks_size_bytes(config.downloader_max_buffered_blocks_size_bytes)
            .with_concurrent_requests_range(
                config.downloader_min_concurrent_requests..=
                    config.downloader_max_concurrent_requests,
            )
    }
}

impl Default for BodiesDownloaderBuilder {
    fn default() -> Self {
        Self {
            request_limit: 200,
            stream_batch_size: 1_000,
            max_buffered_blocks_size_bytes: 2 * 1024 * 1024 * 1024, // ~2GB
            concurrent_requests_range: 5..=100,
        }
    }
}

impl BodiesDownloaderBuilder {
    /// Set request batch size on the downloader.
    pub const fn with_request_limit(mut self, request_limit: u64) -> Self {
        self.request_limit = request_limit;
        self
    }

    /// Set stream batch size on the downloader.
    pub const fn with_stream_batch_size(mut self, stream_batch_size: usize) -> Self {
        self.stream_batch_size = stream_batch_size;
        self
    }

    /// Set concurrent requests range on the downloader.
    pub const fn with_concurrent_requests_range(
        mut self,
        concurrent_requests_range: RangeInclusive<usize>,
    ) -> Self {
        self.concurrent_requests_range = concurrent_requests_range;
        self
    }

    /// Set max buffered block bytes on the downloader.
    pub const fn with_max_buffered_blocks_size_bytes(
        mut self,
        max_buffered_blocks_size_bytes: usize,
    ) -> Self {
        self.max_buffered_blocks_size_bytes = max_buffered_blocks_size_bytes;
        self
    }

    /// Consume self and return the concurrent downloader.
    pub fn build<B, Provider>(
        self,
        client: B,
        consensus: Arc<dyn Consensus>,
        provider: Provider,
    ) -> BodiesDownloader<B, Provider>
    where
        B: BodiesClient + 'static,
        Provider: HeaderProvider,
    {
        let Self {
            request_limit,
            stream_batch_size,
            concurrent_requests_range,
            max_buffered_blocks_size_bytes,
        } = self;
        let metrics = BodyDownloaderMetrics::default();
        let in_progress_queue = BodiesRequestQueue::new(metrics.clone());
        BodiesDownloader {
            client: Arc::new(client),
            consensus,
            provider,
            request_limit,
            stream_batch_size,
            max_buffered_blocks_size_bytes,
            concurrent_requests_range,
            in_progress_queue,
            metrics,
            download_range: RangeInclusive::new(1, 0),
            latest_queued_block_number: None,
            buffered_responses: Default::default(),
            queued_bodies: Default::default(),
            buffered_blocks_size_bytes: 0,
        }
    }
}

#[cfg(test)]
mod tests {
    use super::*;
    use crate::{
        bodies::test_utils::{insert_headers, zip_blocks},
        test_utils::{generate_bodies, TestBodiesClient},
    };
    use assert_matches::assert_matches;
    use reth_consensus::test_utils::TestConsensus;
    use reth_db::test_utils::{create_test_rw_db, create_test_static_files_dir};
<<<<<<< HEAD
    use reth_interfaces::test_utils::{generators, generators::random_block_range};
=======
>>>>>>> 3d3f52b2
    use reth_primitives::{BlockBody, B256, MAINNET};
    use reth_provider::ProviderFactory;
    use reth_testing_utils::{generators, generators::random_block_range};
    use std::collections::HashMap;

    // Check that the blocks are emitted in order of block number, not in order of
    // first-downloaded
    #[tokio::test]
    async fn streams_bodies_in_order() {
        // Generate some random blocks
        let db = create_test_rw_db();
        let (headers, mut bodies) = generate_bodies(0..=19);

        insert_headers(db.db(), &headers);

        let client = Arc::new(
            TestBodiesClient::default().with_bodies(bodies.clone()).with_should_delay(true),
        );
        let (_static_dir, static_dir_path) = create_test_static_files_dir();

        let mut downloader = BodiesDownloaderBuilder::default().build(
            client.clone(),
            Arc::new(TestConsensus::default()),
            ProviderFactory::new(db, MAINNET.clone(), static_dir_path).unwrap(),
        );
        downloader.set_download_range(0..=19).expect("failed to set download range");

        assert_matches!(
            downloader.next().await,
            Some(Ok(res)) => assert_eq!(res, zip_blocks(headers.iter(), &mut bodies))
        );
        assert_eq!(client.times_requested(), 1);
    }

    // Check that the number of times requested equals to the number of headers divided by request
    // limit.
    #[tokio::test]
    async fn requests_correct_number_of_times() {
        // Generate some random blocks
        let db = create_test_rw_db();
        let mut rng = generators::rng();
        let blocks = random_block_range(&mut rng, 0..=199, B256::ZERO, 1..2);

        let headers = blocks.iter().map(|block| block.header.clone()).collect::<Vec<_>>();
        let bodies = blocks
            .into_iter()
            .map(|block| {
                (
                    block.hash(),
                    BlockBody {
                        transactions: block.body,
                        ommers: block.ommers,
                        withdrawals: None,
                        requests: None,
                    },
                )
            })
            .collect::<HashMap<_, _>>();

        insert_headers(db.db(), &headers);

        let request_limit = 10;
        let client = Arc::new(TestBodiesClient::default().with_bodies(bodies.clone()));
        let (_static_dir, static_dir_path) = create_test_static_files_dir();

        let mut downloader =
            BodiesDownloaderBuilder::default().with_request_limit(request_limit).build(
                client.clone(),
                Arc::new(TestConsensus::default()),
                ProviderFactory::new(db, MAINNET.clone(), static_dir_path).unwrap(),
            );
        downloader.set_download_range(0..=199).expect("failed to set download range");

        let _ = downloader.collect::<Vec<_>>().await;
        assert_eq!(client.times_requested(), 20);
    }

    // Check that bodies are returned in correct order
    // after resetting the download range multiple times.
    #[tokio::test]
    async fn streams_bodies_in_order_after_range_reset() {
        // Generate some random blocks
        let db = create_test_rw_db();
        let (headers, mut bodies) = generate_bodies(0..=99);

        insert_headers(db.db(), &headers);

        let stream_batch_size = 20;
        let request_limit = 10;
        let client = Arc::new(
            TestBodiesClient::default().with_bodies(bodies.clone()).with_should_delay(true),
        );
        let (_static_dir, static_dir_path) = create_test_static_files_dir();
        let mut downloader = BodiesDownloaderBuilder::default()
            .with_stream_batch_size(stream_batch_size)
            .with_request_limit(request_limit)
            .build(
                client.clone(),
                Arc::new(TestConsensus::default()),
                ProviderFactory::new(db, MAINNET.clone(), static_dir_path).unwrap(),
            );

        let mut range_start = 0;
        while range_start < 100 {
            downloader.set_download_range(range_start..=99).expect("failed to set download range");

            assert_matches!(
                downloader.next().await,
                Some(Ok(res)) => assert_eq!(res, zip_blocks(headers.iter().skip(range_start as usize).take(stream_batch_size), &mut bodies))
            );
            assert!(downloader.latest_queued_block_number >= Some(range_start));
            range_start += stream_batch_size as u64;
        }
    }

    // Check that the downloader picks up the new range and downloads bodies after previous range
    // was completed.
    #[tokio::test]
    async fn can_download_new_range_after_termination() {
        // Generate some random blocks
        let db = create_test_rw_db();
        let (headers, mut bodies) = generate_bodies(0..=199);

        insert_headers(db.db(), &headers);

        let client = Arc::new(TestBodiesClient::default().with_bodies(bodies.clone()));
        let (_static_dir, static_dir_path) = create_test_static_files_dir();

        let mut downloader = BodiesDownloaderBuilder::default().with_stream_batch_size(100).build(
            client.clone(),
            Arc::new(TestConsensus::default()),
            ProviderFactory::new(db, MAINNET.clone(), static_dir_path).unwrap(),
        );

        // Set and download the first range
        downloader.set_download_range(0..=99).expect("failed to set download range");
        assert_matches!(
            downloader.next().await,
            Some(Ok(res)) => assert_eq!(res, zip_blocks(headers.iter().take(100), &mut bodies))
        );

        // Check that the stream is terminated
        assert!(downloader.next().await.is_none());

        // Set and download the second range
        downloader.set_download_range(100..=199).expect("failed to set download range");
        assert_matches!(
            downloader.next().await,
            Some(Ok(res)) => assert_eq!(res, zip_blocks(headers.iter().skip(100), &mut bodies))
        );
    }

    // Check that the downloader continues after the size limit is reached.
    #[tokio::test]
    async fn can_download_after_exceeding_limit() {
        // Generate some random blocks
        let db = create_test_rw_db();
        let (headers, mut bodies) = generate_bodies(0..=199);

        insert_headers(db.db(), &headers);

        let client = Arc::new(TestBodiesClient::default().with_bodies(bodies.clone()));

        let (_static_dir, static_dir_path) = create_test_static_files_dir();
        // Set the max buffered block size to 1 byte, to make sure that every response exceeds the
        // limit
        let mut downloader = BodiesDownloaderBuilder::default()
            .with_stream_batch_size(10)
            .with_request_limit(1)
            .with_max_buffered_blocks_size_bytes(1)
            .build(
                client.clone(),
                Arc::new(TestConsensus::default()),
                ProviderFactory::new(db, MAINNET.clone(), static_dir_path).unwrap(),
            );

        // Set and download the entire range
        downloader.set_download_range(0..=199).expect("failed to set download range");
        let mut header = 0;
        while let Some(Ok(resp)) = downloader.next().await {
            assert_eq!(resp, zip_blocks(headers.iter().skip(header).take(resp.len()), &mut bodies));
            header += resp.len();
        }
    }

    // Check that the downloader can tolerate a few completely empty responses
    #[tokio::test]
    async fn can_tolerate_empty_responses() {
        // Generate some random blocks
        let db = create_test_rw_db();
        let (headers, mut bodies) = generate_bodies(0..=99);

        insert_headers(db.db(), &headers);

        // respond with empty bodies for every other request.
        let client = Arc::new(
            TestBodiesClient::default().with_bodies(bodies.clone()).with_empty_responses(2),
        );
        let (_static_dir, static_dir_path) = create_test_static_files_dir();

        let mut downloader = BodiesDownloaderBuilder::default()
            .with_request_limit(3)
            .with_stream_batch_size(100)
            .build(
                client.clone(),
                Arc::new(TestConsensus::default()),
                ProviderFactory::new(db, MAINNET.clone(), static_dir_path).unwrap(),
            );

        // Download the requested range
        downloader.set_download_range(0..=99).expect("failed to set download range");
        assert_matches!(
            downloader.next().await,
            Some(Ok(res)) => assert_eq!(res, zip_blocks(headers.iter().take(100), &mut bodies))
        );
    }
}<|MERGE_RESOLUTION|>--- conflicted
+++ resolved
@@ -4,11 +4,7 @@
 use futures_util::StreamExt;
 use reth_config::BodiesConfig;
 use reth_consensus::Consensus;
-<<<<<<< HEAD
-use reth_interfaces::p2p::{
-=======
 use reth_network_p2p::{
->>>>>>> 3d3f52b2
     bodies::{
         client::BodiesClient,
         downloader::{BodyDownloader, BodyDownloaderResult},
@@ -610,10 +606,6 @@
     use assert_matches::assert_matches;
     use reth_consensus::test_utils::TestConsensus;
     use reth_db::test_utils::{create_test_rw_db, create_test_static_files_dir};
-<<<<<<< HEAD
-    use reth_interfaces::test_utils::{generators, generators::random_block_range};
-=======
->>>>>>> 3d3f52b2
     use reth_primitives::{BlockBody, B256, MAINNET};
     use reth_provider::ProviderFactory;
     use reth_testing_utils::{generators, generators::random_block_range};
