--- conflicted
+++ resolved
@@ -1,11 +1,7 @@
 use crate::metrics::{BodyDownloaderMetrics, ResponseMetrics};
 use futures::{Future, FutureExt};
 use reth_consensus::Consensus;
-<<<<<<< HEAD
-use reth_interfaces::p2p::{
-=======
 use reth_network_p2p::{
->>>>>>> 3d3f52b2
     bodies::{client::BodiesClient, response::BlockResponse},
     error::{DownloadError, DownloadResult},
     priority::Priority,
@@ -259,11 +255,7 @@
         test_utils::{generate_bodies, TestBodiesClient},
     };
     use reth_consensus::test_utils::TestConsensus;
-<<<<<<< HEAD
-    use reth_interfaces::test_utils::{generators, generators::random_header_range};
-=======
     use reth_testing_utils::{generators, generators::random_header_range};
->>>>>>> 3d3f52b2
 
     /// Check if future returns empty bodies without dispatching any requests.
     #[tokio::test]
