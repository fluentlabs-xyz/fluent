//! Compatibility functions for rpc `Block` type.

use crate::transaction::from_recovered_with_block_context;
use alloy_rlp::Encodable;
use reth_primitives::{
    Block as PrimitiveBlock, BlockWithSenders, Header as PrimitiveHeader, Withdrawals, B256, U256,
};
use reth_rpc_types::{Block, BlockError, BlockTransactions, BlockTransactionsKind, Header};

/// Converts the given primitive block into a [Block] response with the given
/// [BlockTransactionsKind]
///
/// If a `block_hash` is provided, then this is used, otherwise the block hash is computed.
pub fn from_block(
    block: BlockWithSenders,
    total_difficulty: U256,
    kind: BlockTransactionsKind,
    block_hash: Option<B256>,
) -> Result<Block, BlockError> {
    match kind {
        BlockTransactionsKind::Hashes => {
            Ok(from_block_with_tx_hashes(block, total_difficulty, block_hash))
        }
        BlockTransactionsKind::Full => from_block_full(block, total_difficulty, block_hash),
    }
}

/// Create a new [Block] response from a [primitive block](reth_primitives::Block), using the
/// total difficulty to populate its field in the rpc response.
///
/// This will populate the `transactions` field with only the hashes of the transactions in the
/// block: [BlockTransactions::Hashes]
pub fn from_block_with_tx_hashes(
    block: BlockWithSenders,
    total_difficulty: U256,
    block_hash: Option<B256>,
) -> Block {
    let block_hash = block_hash.unwrap_or_else(|| block.header.hash_slow());
    let transactions = block.body.iter().map(|tx| tx.hash()).collect();

    from_block_with_transactions(
        block.length(),
        block_hash,
        block.block,
        total_difficulty,
        BlockTransactions::Hashes(transactions),
    )
}

/// Create a new [Block] response from a [primitive block](reth_primitives::Block), using the
/// total difficulty to populate its field in the rpc response.
///
/// This will populate the `transactions` field with the _full_
/// [Transaction](reth_rpc_types::Transaction) objects: [BlockTransactions::Full]
pub fn from_block_full(
    mut block: BlockWithSenders,
    total_difficulty: U256,
    block_hash: Option<B256>,
) -> Result<Block, BlockError> {
    let block_hash = block_hash.unwrap_or_else(|| block.block.header.hash_slow());
    let block_number = block.block.number;
    let base_fee_per_gas = block.block.base_fee_per_gas;

    // NOTE: we can safely remove the body here because not needed to finalize the `Block` in
    // `from_block_with_transactions`, however we need to compute the length before
    let block_length = block.block.length();
    let body = std::mem::take(&mut block.block.body);
    let transactions_with_senders = body.into_iter().zip(block.senders);
    let transactions = transactions_with_senders
        .enumerate()
        .map(|(idx, (tx, sender))| {
            let signed_tx_ec_recovered = tx.with_signer(sender);

            from_recovered_with_block_context(
                signed_tx_ec_recovered,
                block_hash,
                block_number,
                base_fee_per_gas,
                idx,
            )
        })
        .collect::<Vec<_>>();

    Ok(from_block_with_transactions(
        block_length,
        block_hash,
        block.block,
        total_difficulty,
        BlockTransactions::Full(transactions),
    ))
}

/// Converts from a [reth_primitives::SealedHeader] to a [reth_rpc_types::Header]
///
/// # Note
///
/// This does not set the `totalDifficulty` field.
pub fn from_primitive_with_hash(primitive_header: reth_primitives::SealedHeader) -> Header {
    let (header, hash) = primitive_header.split();
    let PrimitiveHeader {
        parent_hash,
        ommers_hash,
        beneficiary,
        state_root,
        transactions_root,
        receipts_root,
        logs_bloom,
        difficulty,
        number,
        gas_limit,
        gas_used,
        timestamp,
        mix_hash,
        nonce,
        base_fee_per_gas,
        extra_data,
        withdrawals_root,
        blob_gas_used,
        excess_blob_gas,
        parent_beacon_block_root,
        requests_root,
    } = header;

    Header {
        hash: Some(hash),
        parent_hash,
        uncles_hash: ommers_hash,
        miner: beneficiary,
        state_root,
        transactions_root,
        receipts_root,
        withdrawals_root,
        number: Some(number),
        gas_used: gas_used as u128,
        gas_limit: gas_limit as u128,
        extra_data,
        logs_bloom,
        timestamp,
        difficulty,
        mix_hash: Some(mix_hash),
        nonce: Some(nonce.to_be_bytes().into()),
        base_fee_per_gas: base_fee_per_gas.map(u128::from),
        blob_gas_used: blob_gas_used.map(u128::from),
        excess_blob_gas: excess_blob_gas.map(u128::from),
        parent_beacon_block_root,
        total_difficulty: None,
<<<<<<< HEAD
        requests_root: None,
=======
        requests_root,
>>>>>>> 3d3f52b2
    }
}

#[inline]
fn from_block_with_transactions(
    block_length: usize,
    block_hash: B256,
    block: PrimitiveBlock,
    total_difficulty: U256,
    transactions: BlockTransactions,
) -> Block {
    let uncles = block.ommers.into_iter().map(|h| h.hash_slow()).collect();
    let mut header = from_primitive_with_hash(block.header.seal(block_hash));
    header.total_difficulty = Some(total_difficulty);

    let withdrawals = header
        .withdrawals_root
        .is_some()
        .then(|| block.withdrawals.map(Withdrawals::into_inner))
        .flatten();

    Block {
        header,
        uncles,
        transactions,
        size: Some(U256::from(block_length)),
        withdrawals,
        other: Default::default(),
    }
}

/// Build an RPC block response representing
/// an Uncle from its header.
pub fn uncle_block_from_header(header: PrimitiveHeader) -> Block {
    let hash = header.hash_slow();
    let rpc_header = from_primitive_with_hash(header.clone().seal(hash));
    let uncle_block = PrimitiveBlock { header, ..Default::default() };
    let size = Some(U256::from(uncle_block.length()));
    Block {
        uncles: vec![],
        header: rpc_header,
        transactions: BlockTransactions::Uncle,
        withdrawals: Some(vec![]),
        size,
        other: Default::default(),
    }
}<|MERGE_RESOLUTION|>--- conflicted
+++ resolved
@@ -144,11 +144,7 @@
         excess_blob_gas: excess_blob_gas.map(u128::from),
         parent_beacon_block_root,
         total_difficulty: None,
-<<<<<<< HEAD
-        requests_root: None,
-=======
         requests_root,
->>>>>>> 3d3f52b2
     }
 }
 
