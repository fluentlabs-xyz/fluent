--- conflicted
+++ resolved
@@ -9,13 +9,8 @@
 use reth_rpc_types::{
     engine::{
         ClientVersionV1, ExecutionPayloadBodiesV1, ExecutionPayloadInputV2, ExecutionPayloadV1,
-<<<<<<< HEAD
-        ExecutionPayloadV3, ForkchoiceState, ForkchoiceUpdated, PayloadId, PayloadStatus,
-        TransitionConfiguration,
-=======
         ExecutionPayloadV3, ExecutionPayloadV4, ForkchoiceState, ForkchoiceUpdated, PayloadId,
         PayloadStatus, TransitionConfiguration,
->>>>>>> 3d3f52b2
     },
     state::StateOverride,
     BlockOverrides, Filter, Log, RichBlock, SyncStatus, TransactionRequest,
