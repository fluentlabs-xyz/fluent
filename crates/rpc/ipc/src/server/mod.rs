--- conflicted
+++ resolved
@@ -284,11 +284,7 @@
 
 impl Default for RpcServiceBuilder<Identity> {
     fn default() -> Self {
-<<<<<<< HEAD
-        RpcServiceBuilder(tower::ServiceBuilder::new())
-=======
         Self(tower::ServiceBuilder::new())
->>>>>>> 3d3f52b2
     }
 }
 
