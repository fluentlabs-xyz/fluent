--- conflicted
+++ resolved
@@ -703,46 +703,6 @@
         }
     }
 
-<<<<<<< HEAD
-    /// Creates a new [RpcModule] based on the configured reth modules.
-    ///
-    /// Note: This will always create new instance of the module handlers and is therefore only
-    /// recommended for launching standalone transports. If multiple transports need to be
-    /// configured it's recommended to use the [RpcModuleBuilder].
-    #[allow(clippy::too_many_arguments)]
-    pub fn standalone_module<Provider, Pool, Network, Tasks, Events, EvmConfig>(
-        &self,
-        provider: Provider,
-        pool: Pool,
-        network: Network,
-        executor: Tasks,
-        events: Events,
-        config: RpcModuleConfig,
-        evm_config: EvmConfig,
-    ) -> RpcModule<()>
-    where
-        Provider: BlockReaderIdExt
-            + AccountReader
-            + StateProviderFactory
-            + EvmEnvProvider
-            + ChainSpecProvider
-            + ChangeSetReader
-            + Clone
-            + Unpin
-            + 'static,
-        Pool: TransactionPool + Clone + 'static,
-        Network: NetworkInfo + Peers + Clone + 'static,
-        Tasks: TaskSpawner + Clone + 'static,
-        Events: CanonStateSubscriptions + Clone + 'static,
-        EvmConfig: ConfigureEvm + 'static,
-    {
-        let mut registry =
-            RethModuleRegistry::new(provider, pool, network, executor, events, config, evm_config);
-        registry.module_for(self)
-    }
-
-=======
->>>>>>> 3d3f52b2
     /// Returns an iterator over all configured [RethRpcModule]
     pub fn iter_selection(&self) -> Box<dyn Iterator<Item = RethRpcModule> + '_> {
         match self {
@@ -2014,11 +1974,7 @@
         let mut http_handle = None;
         let mut ws_handle = None;
         match self {
-<<<<<<< HEAD
-            WsHttpServers::SamePort(server) => {
-=======
             Self::SamePort(server) => {
->>>>>>> 3d3f52b2
                 // Make sure http and ws modules are identical, since we currently can't run
                 // different modules on same server
                 config.ensure_ws_http_identical()?;
@@ -2073,11 +2029,7 @@
         self.ws_http.http_local_addr
     }
     /// Return the JwtSecret of the server
-<<<<<<< HEAD
-    pub fn jwt(&self) -> Option<JwtSecret> {
-=======
     pub const fn jwt(&self) -> Option<JwtSecret> {
->>>>>>> 3d3f52b2
         self.ws_http.jwt_secret
     }
 
