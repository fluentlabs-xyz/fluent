--- conflicted
+++ resolved
@@ -90,11 +90,7 @@
 impl<S> RpcRequestMetricsService<S> {
     pub(crate) fn new(service: S, metrics: RpcRequestMetrics) -> Self {
         // this instance is kept alive for the duration of the connection
-<<<<<<< HEAD
-        metrics.inner.connection_metrics.connections_opened.increment(1);
-=======
         metrics.inner.connection_metrics.connections_opened_total.increment(1);
->>>>>>> 3d3f52b2
         Self { inner: service, metrics }
     }
 }
@@ -106,17 +102,10 @@
     type Future = MeteredRequestFuture<S::Future>;
 
     fn call(&self, req: Request<'a>) -> Self::Future {
-<<<<<<< HEAD
-        self.metrics.inner.connection_metrics.requests_started.increment(1);
-        let call_metrics = self.metrics.inner.call_metrics.get_key_value(req.method.as_ref());
-        if let Some((_, call_metrics)) = &call_metrics {
-            call_metrics.started.increment(1);
-=======
         self.metrics.inner.connection_metrics.requests_started_total.increment(1);
         let call_metrics = self.metrics.inner.call_metrics.get_key_value(req.method.as_ref());
         if let Some((_, call_metrics)) = &call_metrics {
             call_metrics.started_total.increment(1);
->>>>>>> 3d3f52b2
         }
         MeteredRequestFuture {
             fut: self.inner.call(req),
@@ -130,11 +119,7 @@
 impl<S> Drop for RpcRequestMetricsService<S> {
     fn drop(&mut self) {
         // update connection metrics, connection closed
-<<<<<<< HEAD
-        self.metrics.inner.connection_metrics.connections_closed.increment(1);
-=======
         self.metrics.inner.connection_metrics.connections_closed_total.increment(1);
->>>>>>> 3d3f52b2
     }
 }
 
@@ -168,11 +153,7 @@
             let elapsed = this.started_at.elapsed().as_secs_f64();
 
             // update transport metrics
-<<<<<<< HEAD
-            this.metrics.inner.connection_metrics.requests_finished.increment(1);
-=======
             this.metrics.inner.connection_metrics.requests_finished_total.increment(1);
->>>>>>> 3d3f52b2
             this.metrics.inner.connection_metrics.request_time_seconds.record(elapsed);
 
             // update call metrics
@@ -181,15 +162,9 @@
             {
                 call_metrics.time_seconds.record(elapsed);
                 if resp.is_success() {
-<<<<<<< HEAD
-                    call_metrics.successful.increment(1);
-                } else {
-                    call_metrics.failed.increment(1);
-=======
                     call_metrics.successful_total.increment(1);
                 } else {
                     call_metrics.failed_total.increment(1);
->>>>>>> 3d3f52b2
                 }
             }
         }
@@ -210,15 +185,9 @@
     /// Returns the string representation of the transport protocol.
     pub(crate) const fn as_str(&self) -> &'static str {
         match self {
-<<<<<<< HEAD
-            RpcTransport::Http => "http",
-            RpcTransport::WebSocket => "ws",
-            RpcTransport::Ipc => "ipc",
-=======
             Self::Http => "http",
             Self::WebSocket => "ws",
             Self::Ipc => "ipc",
->>>>>>> 3d3f52b2
         }
     }
 
