//! Optimism specific types.

use jsonrpsee::types::ErrorObject;
use reth_rpc_types::ToRpcError;

use crate::{eth::error::EthApiError, result::internal_rpc_err};

/// Eth Optimism Api Error
#[cfg(feature = "optimism")]
#[derive(Debug, thiserror::Error)]
pub enum OptimismEthApiError {
    /// Thrown when calculating L1 gas fee
    #[error("failed to calculate l1 gas fee")]
    L1BlockFeeError,
    /// Thrown when calculating L1 gas used
    #[error("failed to calculate l1 gas used")]
    L1BlockGasError,
}

impl ToRpcError for OptimismEthApiError {
    fn to_rpc_error(&self) -> ErrorObject<'static> {
        match self {
<<<<<<< HEAD
            OptimismEthApiError::L1BlockFeeError | OptimismEthApiError::L1BlockGasError => {
                internal_rpc_err(self.to_string())
            }
=======
            Self::L1BlockFeeError | Self::L1BlockGasError => internal_rpc_err(self.to_string()),
>>>>>>> 3d3f52b2
        }
    }
}

impl From<OptimismEthApiError> for EthApiError {
    fn from(err: OptimismEthApiError) -> Self {
        Self::other(err)
    }
}<|MERGE_RESOLUTION|>--- conflicted
+++ resolved
@@ -20,13 +20,7 @@
 impl ToRpcError for OptimismEthApiError {
     fn to_rpc_error(&self) -> ErrorObject<'static> {
         match self {
-<<<<<<< HEAD
-            OptimismEthApiError::L1BlockFeeError | OptimismEthApiError::L1BlockGasError => {
-                internal_rpc_err(self.to_string())
-            }
-=======
             Self::L1BlockFeeError | Self::L1BlockGasError => internal_rpc_err(self.to_string()),
->>>>>>> 3d3f52b2
         }
     }
 }
