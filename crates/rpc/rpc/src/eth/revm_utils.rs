--- conflicted
+++ resolved
@@ -25,10 +25,7 @@
     Database,
 };
 use std::cmp::min;
-<<<<<<< HEAD
 use std::iter;
-=======
->>>>>>> 3d3f52b2
 use tracing::trace;
 
 /// Helper type that bundles various overrides for EVM Execution.
@@ -120,12 +117,9 @@
 /// Returns the addresses of the precompiles corresponding to the SpecId.
 #[inline]
 pub(crate) fn get_precompiles(spec_id: SpecId) -> impl IntoIterator<Item = Address> {
-<<<<<<< HEAD
     iter::empty()
-=======
-    let spec = PrecompileSpecId::from_spec_id(spec_id);
-    Precompiles::new(spec).addresses().copied().map(Address::from)
->>>>>>> 3d3f52b2
+    // let spec = PrecompileSpecId::from_spec_id(spec_id);
+    // Precompiles::new(spec).addresses().copied().map(Address::from)
 }
 
 /// Prepares the [EnvWithHandlerCfg] for execution.
@@ -280,9 +274,6 @@
         max_fee_per_blob_gas,
         #[cfg(feature = "optimism")]
         optimism: OptimismFields { enveloped_tx: Some(Bytes::new()), ..Default::default() },
-        // TODO(EOF)
-        eof_initcodes: Default::default(),
-        eof_initcodes_hashed: Default::default(),
     };
 
     Ok(env)
