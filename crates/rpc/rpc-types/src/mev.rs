--- conflicted
+++ resolved
@@ -47,21 +47,13 @@
 
 impl Inclusion {
     /// Creates a new inclusion with the given min block..
-<<<<<<< HEAD
-    pub fn at_block(block: u64) -> Self {
-=======
     pub const fn at_block(block: u64) -> Self {
->>>>>>> 3d3f52b2
         Self { block, max_block: None }
     }
 
     /// Returns the block number of the first block the bundle is valid for.
     #[inline]
-<<<<<<< HEAD
-    pub fn block_number(&self) -> u64 {
-=======
     pub const fn block_number(&self) -> u64 {
->>>>>>> 3d3f52b2
         self.block
     }
 
