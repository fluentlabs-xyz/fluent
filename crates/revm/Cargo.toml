--- conflicted
+++ resolved
@@ -14,25 +14,18 @@
 [dependencies]
 # reth
 reth-primitives.workspace = true
-<<<<<<< HEAD
-reth-provider.workspace = true
-reth-storage-errors.workspace = true
-reth-execution-errors.workspace = true
-reth-consensus-common.workspace = true
-reth-trie = { workspace = true, optional = true }
 
 # fluentbase
 fluentbase-sdk.workspace = true
 fluentbase-runtime.workspace = true
 fluentbase-core.workspace = true
 fluentbase-types.workspace = true
-=======
+
 reth-storage-errors.workspace = true
 reth-execution-errors.workspace = true
 reth-consensus-common.workspace = true
 reth-storage-api.workspace = true
 reth-trie = { workspace = true, optional = true }
->>>>>>> 3d3f52b2
 
 # revm
 revm.workspace = true
