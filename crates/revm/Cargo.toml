--- conflicted
+++ resolved
@@ -35,14 +35,10 @@
 alloy-primitives.workspace = true
 
 [features]
-<<<<<<< HEAD
-test-utils = ["dep:reth-trie"]
-rwasm = ["reth-primitives/rwasm"]
-=======
 default = ["std", "c-kzg"]
 std = []
 c-kzg = ["revm/c-kzg"]
 test-utils = ["dep:reth-trie"]
 optimism = ["revm/optimism"]
 serde = ["revm/serde"]
->>>>>>> 1ba631ba
+rwasm = ["reth-primitives/rwasm"]