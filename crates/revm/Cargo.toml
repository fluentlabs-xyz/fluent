--- conflicted
+++ resolved
@@ -55,8 +55,5 @@
     "reth-ethereum-forks/serde",
     "reth-primitives-traits/serde",
 ]
-<<<<<<< HEAD
-rwasm = ["reth-primitives-traits/rwasm"]
-=======
 portable = ["revm/portable"]
->>>>>>> 127595e2
+rwasm = ["reth-primitives-traits/rwasm"]