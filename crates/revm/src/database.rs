use crate::primitives::alloy_primitives::{BlockNumber, StorageKey, StorageValue};
use alloy_primitives::{Address, B256, U256};
use core::ops::{Deref, DerefMut};
use reth_primitives::Account;
use reth_storage_errors::provider::{ProviderError, ProviderResult};
use revm::{
    db::DatabaseRef,
    primitives::{AccountInfo, Bytecode},
    Database,
};
<<<<<<< HEAD
use std::ops::{Deref, DerefMut};
use fluentbase_sdk::POSEIDON_EMPTY;
=======
>>>>>>> 1ba631ba

/// A helper trait responsible for providing state necessary for EVM execution.
///
/// This serves as the data layer for [`Database`].
pub trait EvmStateProvider: Send + Sync {
    /// Get basic account information.
    ///
    /// Returns [`None`] if the account doesn't exist.
    fn basic_account(&self, address: Address) -> ProviderResult<Option<Account>>;

    /// Get the hash of the block with the given number. Returns [`None`] if no block with this
    /// number exists.
    fn block_hash(&self, number: BlockNumber) -> ProviderResult<Option<B256>>;

    /// Get account code by hash.
    fn bytecode_by_hash(
        &self,
        code_hash: B256,
    ) -> ProviderResult<Option<reth_primitives::Bytecode>>;

    /// Get storage of the given account.
    fn storage(
        &self,
        account: Address,
        storage_key: StorageKey,
    ) -> ProviderResult<Option<StorageValue>>;
}

// Blanket implementation of EvmStateProvider for any type that implements StateProvider.
impl<T: reth_storage_api::StateProvider> EvmStateProvider for T {
    fn basic_account(&self, address: Address) -> ProviderResult<Option<Account>> {
        <T as reth_storage_api::AccountReader>::basic_account(self, address)
    }

    fn block_hash(&self, number: BlockNumber) -> ProviderResult<Option<B256>> {
        <T as reth_storage_api::BlockHashReader>::block_hash(self, number)
    }

    fn bytecode_by_hash(
        &self,
        code_hash: B256,
    ) -> ProviderResult<Option<reth_primitives::Bytecode>> {
        <T as reth_storage_api::StateProvider>::bytecode_by_hash(self, code_hash)
    }

    fn storage(
        &self,
        account: Address,
        storage_key: StorageKey,
    ) -> ProviderResult<Option<StorageValue>> {
        <T as reth_storage_api::StateProvider>::storage(self, account, storage_key)
    }
}

/// A [Database] and [`DatabaseRef`] implementation that uses [`EvmStateProvider`] as the underlying
/// data source.
#[derive(Debug, Clone)]
pub struct StateProviderDatabase<DB>(pub DB);

impl<DB> StateProviderDatabase<DB> {
    /// Create new State with generic `StateProvider`.
    pub const fn new(db: DB) -> Self {
        Self(db)
    }

    /// Consume State and return inner `StateProvider`.
    pub fn into_inner(self) -> DB {
        self.0
    }
}

impl<DB> Deref for StateProviderDatabase<DB> {
    type Target = DB;

    fn deref(&self) -> &Self::Target {
        &self.0
    }
}

impl<DB> DerefMut for StateProviderDatabase<DB> {
    fn deref_mut(&mut self) -> &mut Self::Target {
        &mut self.0
    }
}

impl<DB: EvmStateProvider> Database for StateProviderDatabase<DB> {
    type Error = ProviderError;

    /// Retrieves basic account information for a given address.
    ///
    /// Returns `Ok` with `Some(AccountInfo)` if the account exists,
    /// `None` if it doesn't, or an error if encountered.
    fn basic(&mut self, address: Address) -> Result<Option<AccountInfo>, Self::Error> {
        DatabaseRef::basic_ref(self, address)
    }

    /// Retrieves the bytecode associated with a given code hash.
    ///
    /// Returns `Ok` with the bytecode if found, or the default bytecode otherwise.
    fn code_by_hash(&mut self, code_hash: B256) -> Result<Bytecode, Self::Error> {
        DatabaseRef::code_by_hash_ref(self, code_hash)
    }

    /// Retrieves the storage value at a specific index for a given address.
    ///
    /// Returns `Ok` with the storage value, or the default value if not found.
    fn storage(&mut self, address: Address, index: U256) -> Result<U256, Self::Error> {
        DatabaseRef::storage_ref(self, address, index)
    }

    /// Retrieves the block hash for a given block number.
    ///
    /// Returns `Ok` with the block hash if found, or the default hash otherwise.
    /// Note: It safely casts the `number` to `u64`.
    fn block_hash(&mut self, number: u64) -> Result<B256, Self::Error> {
        DatabaseRef::block_hash_ref(self, number)
    }
}

impl<DB: EvmStateProvider> DatabaseRef for StateProviderDatabase<DB> {
    type Error = <Self as Database>::Error;

    /// Retrieves basic account information for a given address.
    ///
    /// Returns `Ok` with `Some(AccountInfo)` if the account exists,
    /// `None` if it doesn't, or an error if encountered.
    fn basic_ref(&self, address: Address) -> Result<Option<AccountInfo>, Self::Error> {
<<<<<<< HEAD
        Ok(self.basic_account(address)?.map(|account| AccountInfo {
            balance: account.balance,
            nonce: account.nonce,
            code_hash: account.bytecode_hash.unwrap_or(if cfg!(feature = "rwasm") {
                POSEIDON_EMPTY
            } else {
                KECCAK_EMPTY
            }),
            code: None,
        }))
=======
        Ok(self.basic_account(address)?.map(Into::into))
>>>>>>> 1ba631ba
    }

    /// Retrieves the bytecode associated with a given code hash.
    ///
    /// Returns `Ok` with the bytecode if found, or the default bytecode otherwise.
    fn code_by_hash_ref(&self, code_hash: B256) -> Result<Bytecode, Self::Error> {
        Ok(self.bytecode_by_hash(code_hash)?.unwrap_or_default().0)
    }

    /// Retrieves the storage value at a specific index for a given address.
    ///
    /// Returns `Ok` with the storage value, or the default value if not found.
    fn storage_ref(&self, address: Address, index: U256) -> Result<U256, Self::Error> {
        Ok(self.0.storage(address, B256::new(index.to_be_bytes()))?.unwrap_or_default())
    }

    /// Retrieves the block hash for a given block number.
    ///
    /// Returns `Ok` with the block hash if found, or the default hash otherwise.
    fn block_hash_ref(&self, number: u64) -> Result<B256, Self::Error> {
        // Get the block hash or default hash with an attempt to convert U256 block number to u64
        Ok(self.0.block_hash(number)?.unwrap_or_default())
    }
}<|MERGE_RESOLUTION|>--- conflicted
+++ resolved
@@ -8,11 +8,6 @@
     primitives::{AccountInfo, Bytecode},
     Database,
 };
-<<<<<<< HEAD
-use std::ops::{Deref, DerefMut};
-use fluentbase_sdk::POSEIDON_EMPTY;
-=======
->>>>>>> 1ba631ba
 
 /// A helper trait responsible for providing state necessary for EVM execution.
 ///
@@ -140,20 +135,7 @@
     /// Returns `Ok` with `Some(AccountInfo)` if the account exists,
     /// `None` if it doesn't, or an error if encountered.
     fn basic_ref(&self, address: Address) -> Result<Option<AccountInfo>, Self::Error> {
-<<<<<<< HEAD
-        Ok(self.basic_account(address)?.map(|account| AccountInfo {
-            balance: account.balance,
-            nonce: account.nonce,
-            code_hash: account.bytecode_hash.unwrap_or(if cfg!(feature = "rwasm") {
-                POSEIDON_EMPTY
-            } else {
-                KECCAK_EMPTY
-            }),
-            code: None,
-        }))
-=======
         Ok(self.basic_account(address)?.map(Into::into))
->>>>>>> 1ba631ba
     }
 
     /// Retrieves the bytecode associated with a given code hash.
