--- conflicted
+++ resolved
@@ -1,21 +1,13 @@
-<<<<<<< HEAD
-use reth_primitives::{Address, B256, KECCAK_EMPTY, U256};
-use reth_provider::StateProvider;
-use reth_storage_errors::provider::ProviderError;
-=======
 use crate::primitives::alloy_primitives::{BlockNumber, StorageKey, StorageValue};
 use reth_primitives::{Account, Address, B256, KECCAK_EMPTY, U256};
 use reth_storage_errors::provider::{ProviderError, ProviderResult};
->>>>>>> 3d3f52b2
 use revm::{
     db::DatabaseRef,
     primitives::{AccountInfo, Bytecode},
     Database,
 };
 use std::ops::{Deref, DerefMut};
-<<<<<<< HEAD
 use fluentbase_types::POSEIDON_EMPTY;
-=======
 
 /// A helper trait responsible for providing that necessary state for the EVM execution.
 ///
@@ -69,7 +61,6 @@
         <T as reth_storage_api::StateProvider>::storage(self, account, storage_key)
     }
 }
->>>>>>> 3d3f52b2
 
 /// A [Database] and [DatabaseRef] implementation that uses [EvmStateProvider] as the underlying
 /// data source.
