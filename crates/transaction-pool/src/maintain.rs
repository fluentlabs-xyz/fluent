//! Support for maintaining the state of the transaction pool

use crate::{
    blobstore::{BlobStoreCanonTracker, BlobStoreUpdates},
    error::PoolError,
    metrics::MaintainPoolMetrics,
    traits::{CanonicalStateUpdate, TransactionPool, TransactionPoolExt},
    BlockInfo, PoolTransaction,
};
use alloy_primitives::{Address, BlockHash, BlockNumber, Sealable};
use futures_util::{
    future::{BoxFuture, Fuse, FusedFuture},
    FutureExt, Stream, StreamExt,
};
use reth_chain_state::CanonStateNotification;
use reth_chainspec::{ChainSpecProvider, EthChainSpec};
use reth_execution_types::ChangedAccount;
use reth_fs_util::FsPathError;
use reth_primitives::{
    BlockNumberOrTag, PooledTransactionsElementEcRecovered, SealedHeader, TransactionSigned,
    TransactionSignedEcRecovered,
};
use reth_storage_api::{errors::provider::ProviderError, BlockReaderIdExt, StateProviderFactory};
use reth_tasks::TaskSpawner;
use std::{
    borrow::Borrow,
    collections::HashSet,
    hash::{Hash, Hasher},
    path::{Path, PathBuf},
};
use tokio::sync::oneshot;
use tracing::{debug, error, info, trace, warn};

/// Additional settings for maintaining the transaction pool
#[derive(Debug, Clone, Copy, PartialEq, Eq)]
pub struct MaintainPoolConfig {
    /// Maximum (reorg) depth we handle when updating the transaction pool: `new.number -
    /// last_seen.number`
    ///
    /// Default: 64 (2 epochs)
    pub max_update_depth: u64,
    /// Maximum number of accounts to reload from state at once when updating the transaction pool.
    ///
    /// Default: 100
    pub max_reload_accounts: usize,
}

impl Default for MaintainPoolConfig {
    fn default() -> Self {
        Self { max_update_depth: 64, max_reload_accounts: 100 }
    }
}

/// Settings for local transaction backup task
#[derive(Debug, Clone, Default)]
pub struct LocalTransactionBackupConfig {
    /// Path to transactions backup file
    pub transactions_path: Option<PathBuf>,
}

impl LocalTransactionBackupConfig {
    /// Receive path to transactions backup and return initialized config
    pub const fn with_local_txs_backup(transactions_path: PathBuf) -> Self {
        Self { transactions_path: Some(transactions_path) }
    }
}

/// Returns a spawnable future for maintaining the state of the transaction pool.
pub fn maintain_transaction_pool_future<Client, P, St, Tasks>(
    client: Client,
    pool: P,
    events: St,
    task_spawner: Tasks,
    config: MaintainPoolConfig,
) -> BoxFuture<'static, ()>
where
    Client: StateProviderFactory + BlockReaderIdExt + ChainSpecProvider + Clone + Send + 'static,
    P: TransactionPoolExt + 'static,
    St: Stream<Item = CanonStateNotification> + Send + Unpin + 'static,
    Tasks: TaskSpawner + 'static,
{
    async move {
        maintain_transaction_pool(client, pool, events, task_spawner, config).await;
    }
    .boxed()
}

/// Maintains the state of the transaction pool by handling new blocks and reorgs.
///
/// This listens for any new blocks and reorgs and updates the transaction pool's state accordingly
pub async fn maintain_transaction_pool<Client, P, St, Tasks>(
    client: Client,
    pool: P,
    mut events: St,
    task_spawner: Tasks,
    config: MaintainPoolConfig,
) where
    Client: StateProviderFactory + BlockReaderIdExt + ChainSpecProvider + Clone + Send + 'static,
    P: TransactionPoolExt + 'static,
    St: Stream<Item = CanonStateNotification> + Send + Unpin + 'static,
    Tasks: TaskSpawner + 'static,
{
    let metrics = MaintainPoolMetrics::default();
    let MaintainPoolConfig { max_update_depth, max_reload_accounts, .. } = config;
    // ensure the pool points to latest state
    if let Ok(Some(latest)) = client.header_by_number_or_tag(BlockNumberOrTag::Latest) {
        let sealed = latest.seal_slow();
        let (header, seal) = sealed.into_parts();
        let latest = SealedHeader::new(header, seal);
        let chain_spec = client.chain_spec();
        let info = BlockInfo {
            block_gas_limit: latest.gas_limit,
            last_seen_block_hash: latest.hash(),
            last_seen_block_number: latest.number,
            pending_basefee: latest
                .next_block_base_fee(chain_spec.base_fee_params_at_timestamp(latest.timestamp + 12))
                .unwrap_or_default(),
            pending_blob_fee: latest.next_block_blob_fee(),
        };
        pool.set_block_info(info);
    }

    // keeps track of mined blob transaction so we can clean finalized transactions
    let mut blob_store_tracker = BlobStoreCanonTracker::default();

    // keeps track of the latest finalized block
    let mut last_finalized_block =
        FinalizedBlockTracker::new(client.finalized_block_number().ok().flatten());

    // keeps track of any dirty accounts that we know of are out of sync with the pool
    let mut dirty_addresses = HashSet::default();

    // keeps track of the state of the pool wrt to blocks
    let mut maintained_state = MaintainedPoolState::InSync;

    // the future that reloads accounts from state
    let mut reload_accounts_fut = Fuse::terminated();

    // The update loop that waits for new blocks and reorgs and performs pool updated
    // Listen for new chain events and derive the update action for the pool
    loop {
        trace!(target: "txpool", state=?maintained_state, "awaiting new block or reorg");

        metrics.set_dirty_accounts_len(dirty_addresses.len());
        let pool_info = pool.block_info();

        // after performing a pool update after a new block we have some time to properly update
        // dirty accounts and correct if the pool drifted from current state, for example after
        // restart or a pipeline run
        if maintained_state.is_drifted() {
            metrics.inc_drift();
            // assuming all senders are dirty
            dirty_addresses = pool.unique_senders();
            // make sure we toggle the state back to in sync
            maintained_state = MaintainedPoolState::InSync;
        }

        // if we have accounts that are out of sync with the pool, we reload them in chunks
        if !dirty_addresses.is_empty() && reload_accounts_fut.is_terminated() {
            let (tx, rx) = oneshot::channel();
            let c = client.clone();
            let at = pool_info.last_seen_block_hash;
            let fut = if dirty_addresses.len() > max_reload_accounts {
                // need to chunk accounts to reload
                let accs_to_reload =
                    dirty_addresses.iter().copied().take(max_reload_accounts).collect::<Vec<_>>();
                for acc in &accs_to_reload {
                    // make sure we remove them from the dirty set
                    dirty_addresses.remove(acc);
                }
                async move {
                    let res = load_accounts(c, at, accs_to_reload.into_iter());
                    let _ = tx.send(res);
                }
                .boxed()
            } else {
                // can fetch all dirty accounts at once
                let accs_to_reload = std::mem::take(&mut dirty_addresses);
                async move {
                    let res = load_accounts(c, at, accs_to_reload.into_iter());
                    let _ = tx.send(res);
                }
                .boxed()
            };
            reload_accounts_fut = rx.fuse();
            task_spawner.spawn_blocking(fut);
        }

        // check if we have a new finalized block
        if let Some(finalized) =
            last_finalized_block.update(client.finalized_block_number().ok().flatten())
        {
            if let BlobStoreUpdates::Finalized(blobs) =
                blob_store_tracker.on_finalized_block(finalized)
            {
                metrics.inc_deleted_tracked_blobs(blobs.len());
                // remove all finalized blobs from the blob store
                pool.delete_blobs(blobs);
                // and also do periodic cleanup
                let pool = pool.clone();
                task_spawner.spawn_blocking(Box::pin(async move {
                    debug!(target: "txpool", finalized_block = %finalized, "cleaning up blob store");
                    pool.cleanup_blobs();
                }));
            }
        }

        // outcomes of the futures we are waiting on
        let mut event = None;
        let mut reloaded = None;

        // select of account reloads and new canonical state updates which should arrive at the rate
        // of the block time (12s)
        tokio::select! {
            res = &mut reload_accounts_fut =>  {
                reloaded = Some(res);
            }
            ev = events.next() =>  {
                 if ev.is_none() {
                    // the stream ended, we are done
                    break;
                }
                event = ev;
            }
        }

        // handle the result of the account reload
        match reloaded {
            Some(Ok(Ok(LoadedAccounts { accounts, failed_to_load }))) => {
                // reloaded accounts successfully
                // extend accounts we failed to load from database
                dirty_addresses.extend(failed_to_load);
                // update the pool with the loaded accounts
                pool.update_accounts(accounts);
            }
            Some(Ok(Err(res))) => {
                // Failed to load accounts from state
                let (accs, err) = *res;
                debug!(target: "txpool", %err, "failed to load accounts");
                dirty_addresses.extend(accs);
            }
            Some(Err(_)) => {
                // failed to receive the accounts, sender dropped, only possible if task panicked
                maintained_state = MaintainedPoolState::Drifted;
            }
            None => {}
        }

        // handle the new block or reorg
        let Some(event) = event else { continue };
        match event {
            CanonStateNotification::Reorg { old, new } => {
                let (old_blocks, old_state) = old.inner();
                let (new_blocks, new_state) = new.inner();
                let new_tip = new_blocks.tip();
                let new_first = new_blocks.first();
                let old_first = old_blocks.first();

                // check if the reorg is not canonical with the pool's block
                if !(old_first.parent_hash == pool_info.last_seen_block_hash ||
                    new_first.parent_hash == pool_info.last_seen_block_hash)
                {
                    // the new block points to a higher block than the oldest block in the old chain
                    maintained_state = MaintainedPoolState::Drifted;
                }

                let chain_spec = client.chain_spec();

                // fees for the next block: `new_tip+1`
                let pending_block_base_fee = new_tip
                    .next_block_base_fee(
                        chain_spec.base_fee_params_at_timestamp(new_tip.timestamp + 12),
                    )
                    .unwrap_or_default();
                let pending_block_blob_fee = new_tip.next_block_blob_fee();

                // we know all changed account in the new chain
                let new_changed_accounts: HashSet<_> =
                    new_state.changed_accounts().map(ChangedAccountEntry).collect();

                // find all accounts that were changed in the old chain but _not_ in the new chain
                let missing_changed_acc = old_state
                    .accounts_iter()
                    .map(|(a, _)| a)
                    .filter(|addr| !new_changed_accounts.contains(addr));

                // for these we need to fetch the nonce+balance from the db at the new tip
                let mut changed_accounts =
                    match load_accounts(client.clone(), new_tip.hash(), missing_changed_acc) {
                        Ok(LoadedAccounts { accounts, failed_to_load }) => {
                            // extend accounts we failed to load from database
                            dirty_addresses.extend(failed_to_load);

                            accounts
                        }
                        Err(err) => {
                            let (addresses, err) = *err;
                            debug!(
                                target: "txpool",
                                %err,
                                "failed to load missing changed accounts at new tip: {:?}",
                                new_tip.hash()
                            );
                            dirty_addresses.extend(addresses);
                            vec![]
                        }
                    };

                // also include all accounts from new chain
                // we can use extend here because they are unique
                changed_accounts.extend(new_changed_accounts.into_iter().map(|entry| entry.0));

                // all transactions mined in the new chain
                let new_mined_transactions: HashSet<_> = new_blocks.transaction_hashes().collect();

                // update the pool then re-inject the pruned transactions
                // find all transactions that were mined in the old chain but not in the new chain
                let pruned_old_transactions = old_blocks
                    .transactions_ecrecovered()
                    .filter(|tx| !new_mined_transactions.contains(&tx.hash))
                    .filter_map(|tx| {
                        if tx.is_eip4844() {
                            // reorged blobs no longer include the blob, which is necessary for
                            // validating the transaction. Even though the transaction could have
                            // been validated previously, we still need the blob in order to
                            // accurately set the transaction's
                            // encoded-length which is propagated over the network.
                            pool.get_blob(tx.hash)
                                .ok()
                                .flatten()
                                .and_then(|sidecar| {
                                    PooledTransactionsElementEcRecovered::try_from_blob_transaction(
                                        tx, sidecar,
                                    )
                                    .ok()
                                })
                                .map(|tx| {
                                    <P as TransactionPool>::Transaction::from_pooled(tx.into())
                                })
                        } else {
                            <P as TransactionPool>::Transaction::try_from_consensus(tx.into()).ok()
                        }
                    })
                    .collect::<Vec<_>>();

                // update the pool first
                let update = CanonicalStateUpdate {
                    new_tip: &new_tip.block,
                    pending_block_base_fee,
                    pending_block_blob_fee,
                    changed_accounts,
                    // all transactions mined in the new chain need to be removed from the pool
                    mined_transactions: new_blocks.transaction_hashes().collect(),
                };
                pool.on_canonical_state_change(update);

                // all transactions that were mined in the old chain but not in the new chain need
                // to be re-injected
                //
                // Note: we no longer know if the tx was local or external
                // Because the transactions are not finalized, the corresponding blobs are still in
                // blob store (if we previously received them from the network)
                metrics.inc_reinserted_transactions(pruned_old_transactions.len());
                let _ = pool.add_external_transactions(pruned_old_transactions).await;

                // keep track of new mined blob transactions
                blob_store_tracker.add_new_chain_blocks(&new_blocks);
            }
            CanonStateNotification::Commit { new } => {
                let (blocks, state) = new.inner();
                let tip = blocks.tip();
                let chain_spec = client.chain_spec();

                // fees for the next block: `tip+1`
                let pending_block_base_fee = tip
                    .next_block_base_fee(
                        chain_spec.base_fee_params_at_timestamp(tip.timestamp + 12),
                    )
                    .unwrap_or_default();
                let pending_block_blob_fee = tip.next_block_blob_fee();

                let first_block = blocks.first();
                trace!(
                    target: "txpool",
                    first = first_block.number,
                    tip = tip.number,
                    pool_block = pool_info.last_seen_block_number,
                    "update pool on new commit"
                );

                // check if the depth is too large and should be skipped, this could happen after
                // initial sync or long re-sync
                let depth = tip.number.abs_diff(pool_info.last_seen_block_number);
                if depth > max_update_depth {
                    maintained_state = MaintainedPoolState::Drifted;
                    debug!(target: "txpool", ?depth, "skipping deep canonical update");
                    let info = BlockInfo {
                        block_gas_limit: tip.gas_limit,
                        last_seen_block_hash: tip.hash(),
                        last_seen_block_number: tip.number,
                        pending_basefee: pending_block_base_fee,
                        pending_blob_fee: pending_block_blob_fee,
                    };
                    pool.set_block_info(info);

                    // keep track of mined blob transactions
                    blob_store_tracker.add_new_chain_blocks(&blocks);

                    continue
                }

                let mut changed_accounts = Vec::with_capacity(state.state().len());
                for acc in state.changed_accounts() {
                    // we can always clear the dirty flag for this account
                    dirty_addresses.remove(&acc.address);
                    changed_accounts.push(acc);
                }

                let mined_transactions = blocks.transaction_hashes().collect();

                // check if the range of the commit is canonical with the pool's block
                if first_block.parent_hash != pool_info.last_seen_block_hash {
                    // we received a new canonical chain commit but the commit is not canonical with
                    // the pool's block, this could happen after initial sync or
                    // long re-sync
                    maintained_state = MaintainedPoolState::Drifted;
                }

                // Canonical update
                let update = CanonicalStateUpdate {
                    new_tip: &tip.block,
                    pending_block_base_fee,
                    pending_block_blob_fee,
                    changed_accounts,
                    mined_transactions,
                };
                pool.on_canonical_state_change(update);

                // keep track of mined blob transactions
                blob_store_tracker.add_new_chain_blocks(&blocks);
            }
        }
    }
}

struct FinalizedBlockTracker {
    last_finalized_block: Option<BlockNumber>,
}

impl FinalizedBlockTracker {
    const fn new(last_finalized_block: Option<BlockNumber>) -> Self {
        Self { last_finalized_block }
    }

    /// Updates the tracked finalized block and returns the new finalized block if it changed
    fn update(&mut self, finalized_block: Option<BlockNumber>) -> Option<BlockNumber> {
        match (self.last_finalized_block, finalized_block) {
            (Some(last), Some(finalized)) => {
                self.last_finalized_block = Some(finalized);
                if last < finalized {
                    Some(finalized)
                } else {
                    None
                }
            }
            (None, Some(finalized)) => {
                self.last_finalized_block = Some(finalized);
                Some(finalized)
            }
            _ => None,
        }
    }
}

/// Keeps track of the pool's state, whether the accounts in the pool are in sync with the actual
/// state.
#[derive(Debug, PartialEq, Eq)]
enum MaintainedPoolState {
    /// Pool is assumed to be in sync with the current state
    InSync,
    /// Pool could be out of sync with the state
    Drifted,
}

impl MaintainedPoolState {
    /// Returns `true` if the pool is assumed to be out of sync with the current state.
    #[inline]
    const fn is_drifted(&self) -> bool {
        matches!(self, Self::Drifted)
    }
}

/// A unique `ChangedAccount` identified by its address that can be used for deduplication
#[derive(Eq)]
struct ChangedAccountEntry(ChangedAccount);

impl PartialEq for ChangedAccountEntry {
    fn eq(&self, other: &Self) -> bool {
        self.0.address == other.0.address
    }
}

impl Hash for ChangedAccountEntry {
    fn hash<H: Hasher>(&self, state: &mut H) {
        self.0.address.hash(state);
    }
}

impl Borrow<Address> for ChangedAccountEntry {
    fn borrow(&self) -> &Address {
        &self.0.address
    }
}

#[derive(Default)]
struct LoadedAccounts {
    /// All accounts that were loaded
    accounts: Vec<ChangedAccount>,
    /// All accounts that failed to load
    failed_to_load: Vec<Address>,
}

/// Loads all accounts at the given state
///
/// Returns an error with all given addresses if the state is not available.
///
/// Note: this expects _unique_ addresses
fn load_accounts<Client, I>(
    client: Client,
    at: BlockHash,
    addresses: I,
) -> Result<LoadedAccounts, Box<(HashSet<Address>, ProviderError)>>
where
    I: IntoIterator<Item = Address>,

    Client: StateProviderFactory,
{
    let addresses = addresses.into_iter();
    let mut res = LoadedAccounts::default();
    let state = match client.history_by_block_hash(at) {
        Ok(state) => state,
        Err(err) => return Err(Box::new((addresses.collect(), err))),
    };
    for addr in addresses {
        if let Ok(maybe_acc) = state.basic_account(addr) {
            let acc = maybe_acc
                .map(|acc| ChangedAccount { address: addr, nonce: acc.nonce, balance: acc.balance })
                .unwrap_or_else(|| ChangedAccount::empty(addr));
            res.accounts.push(acc)
        } else {
            // failed to load account.
            res.failed_to_load.push(addr);
        }
    }
    Ok(res)
}

/// Loads transactions from a file, decodes them from the RLP format, and inserts them
/// into the transaction pool on node boot up.
/// The file is removed after the transactions have been successfully processed.
async fn load_and_reinsert_transactions<P>(
    pool: P,
    file_path: &Path,
) -> Result<(), TransactionsBackupError>
where
    P: TransactionPool,
{
    if !file_path.exists() {
        return Ok(())
    }

    debug!(target: "txpool", txs_file =?file_path, "Check local persistent storage for saved transactions");
    let data = reth_fs_util::read(file_path)?;

    if data.is_empty() {
        return Ok(())
    }

    let txs_signed: Vec<TransactionSigned> = alloy_rlp::Decodable::decode(&mut data.as_slice())?;

    let pool_transactions = txs_signed
        .into_iter()
        .filter_map(|tx| tx.try_ecrecovered())
        .filter_map(|tx| {
            // Filter out errors
            <P::Transaction as PoolTransaction>::try_from_consensus(tx.into()).ok()
        })
        .collect::<Vec<_>>();

    let outcome = pool.add_transactions(crate::TransactionOrigin::Local, pool_transactions).await;

    info!(target: "txpool", txs_file =?file_path, num_txs=%outcome.len(), "Successfully reinserted local transactions from file");
    reth_fs_util::remove_file(file_path)?;
    Ok(())
}

fn save_local_txs_backup<P>(pool: P, file_path: &Path)
where
    P: TransactionPool,
{
    let local_transactions = pool.get_local_transactions();
    if local_transactions.is_empty() {
        trace!(target: "txpool", "no local transactions to save");
        return
    }

    let local_transactions = local_transactions
        .into_iter()
        .map(|tx| {
            let recovered: TransactionSignedEcRecovered =
                tx.transaction.clone().into_consensus().into();
            recovered.into_signed()
        })
        .collect::<Vec<_>>();

    let num_txs = local_transactions.len();
    let mut buf = Vec::new();
    alloy_rlp::encode_list(&local_transactions, &mut buf);
    info!(target: "txpool", txs_file =?file_path, num_txs=%num_txs, "Saving current local transactions");
    let parent_dir = file_path.parent().map(std::fs::create_dir_all).transpose();

    match parent_dir.map(|_| reth_fs_util::write(file_path, buf)) {
        Ok(_) => {
            info!(target: "txpool", txs_file=?file_path, "Wrote local transactions to file");
        }
        Err(err) => {
            warn!(target: "txpool", %err, txs_file=?file_path, "Failed to write local transactions to file");
        }
    }
}

/// Errors possible during txs backup load and decode
#[derive(thiserror::Error, Debug)]
pub enum TransactionsBackupError {
    /// Error during RLP decoding of transactions
    #[error("failed to apply transactions backup. Encountered RLP decode error: {0}")]
    Decode(#[from] alloy_rlp::Error),
    /// Error during file upload
    #[error("failed to apply transactions backup. Encountered file error: {0}")]
    FsPath(#[from] FsPathError),
    /// Error adding transactions to the transaction pool
    #[error("failed to insert transactions to the transactions pool. Encountered pool error: {0}")]
    Pool(#[from] PoolError),
}

/// Task which manages saving local transactions to the persistent file in case of shutdown.
/// Reloads the transactions from the file on the boot up and inserts them into the pool.
pub async fn backup_local_transactions_task<P>(
    shutdown: reth_tasks::shutdown::GracefulShutdown,
    pool: P,
    config: LocalTransactionBackupConfig,
) where
    P: TransactionPool + Clone,
{
    let Some(transactions_path) = config.transactions_path else {
        // nothing to do
        return
    };

    if let Err(err) = load_and_reinsert_transactions(pool.clone(), &transactions_path).await {
        error!(target: "txpool", "{}", err)
    }

    let graceful_guard = shutdown.await;

    // write transactions to disk
    save_local_txs_backup(pool, &transactions_path);

    drop(graceful_guard)
}

#[cfg(test)]
mod tests {
    use super::*;
    use crate::{
        blobstore::InMemoryBlobStore, validate::EthTransactionValidatorBuilder,
        CoinbaseTipOrdering, EthPooledTransaction, Pool, TransactionOrigin,
    };
<<<<<<< HEAD
    use reth_chainspec::{DEV, MAINNET};
=======
    use alloy_eips::eip2718::Decodable2718;
    use alloy_primitives::{hex, U256};
    use reth_chainspec::MAINNET;
>>>>>>> 1ba631ba
    use reth_fs_util as fs;
    use reth_primitives::PooledTransactionsElement;
    use reth_provider::test_utils::{ExtendedAccount, MockEthProvider};
    use reth_tasks::TaskManager;

    #[test]
    fn changed_acc_entry() {
        let changed_acc = ChangedAccountEntry(ChangedAccount::empty(Address::random()));
        let mut copy = changed_acc.0;
        copy.nonce = 10;
        assert!(changed_acc.eq(&ChangedAccountEntry(copy)));
    }

    const EXTENSION: &str = "rlp";
    const FILENAME: &str = "test_transactions_backup";

    #[tokio::test(flavor = "multi_thread")]
    async fn test_save_local_txs_backup() {
        let temp_dir = tempfile::tempdir().unwrap();
        let transactions_path = temp_dir.path().join(FILENAME).with_extension(EXTENSION);
        let tx_bytes = hex!("02f87201830655c2808505ef61f08482565f94388c818ca8b9251b393131c08a736a67ccb192978801049e39c4b5b1f580c001a01764ace353514e8abdfb92446de356b260e3c1225b73fc4c8876a6258d12a129a04f02294aa61ca7676061cd99f29275491218b4754b46a0248e5e42bc5091f507");
        let tx = PooledTransactionsElement::decode_2718(&mut &tx_bytes[..]).unwrap();
        let provider = MockEthProvider::default();
        let transaction: EthPooledTransaction = tx.try_into_ecrecovered().unwrap().into();
        let tx_to_cmp = transaction.clone();
        let sender = hex!("1f9090aaE28b8a3dCeaDf281B0F12828e676c326").into();
        provider.add_account(sender, ExtendedAccount::new(42, U256::MAX));
        let blob_store = InMemoryBlobStore::default();
        let validator = EthTransactionValidatorBuilder::new(MAINNET.clone())
            .build(provider, blob_store.clone());

        let txpool = Pool::new(
            validator.clone(),
            CoinbaseTipOrdering::default(),
            blob_store.clone(),
            Default::default(),
        );

        txpool.add_transaction(TransactionOrigin::Local, transaction.clone()).await.unwrap();

        let handle = tokio::runtime::Handle::current();
        let manager = TaskManager::new(handle);
        let config = LocalTransactionBackupConfig::with_local_txs_backup(transactions_path.clone());
        manager.executor().spawn_critical_with_graceful_shutdown_signal("test task", |shutdown| {
            backup_local_transactions_task(shutdown, txpool.clone(), config)
        });

        let mut txns = txpool.get_local_transactions();
        let tx_on_finish = txns.pop().expect("there should be 1 transaction");

        assert_eq!(*tx_to_cmp.hash(), *tx_on_finish.hash());

        // shutdown the executor
        manager.graceful_shutdown();

        let data = fs::read(transactions_path).unwrap();

        let txs: Vec<TransactionSigned> =
            alloy_rlp::Decodable::decode(&mut data.as_slice()).unwrap();
        assert_eq!(txs.len(), 1);

        temp_dir.close().unwrap();
    }

<<<<<<< HEAD
    #[tokio::test(flavor = "multi_thread")]
    async fn test_save_local_txs_backup_fluent() {
        let temp_dir = tempfile::tempdir().unwrap();
        let transactions_path = temp_dir.path().join(FILENAME).with_extension(EXTENSION);
        let tx_bytes = hex!("52f901b400b901b0000000000000000000000000000000000000000000000000000000000000000000000000000000000000000000000000000000000000000400000000000000000000000000000008000000000000000100000000000000010000000000000001240400000000000000000000000000000000000000000000ca41dab08590eda44231b6fcf4bb110c852b24f030bf996a89f02cccc57eb5f10000000000006a13f5bd94297364b371180b42da369f74918912b80c9947d6a174c0c6e2c95fae1d0000000000000064000000000000000000000000000000000000000000000000000000000000000000000000000000000000000000000000000000000000000000000000000000000000000000000000000000000000000000000000000000028f974f02ef30fe9ee3e62b50f24a56d9042b4bc0251f23248d92990408afa49f000000000000000000000000000000000000000000000000000000000000000000000000000000000000000000000040f8f6ccbd3005a7900db1de6987e439e09c37ea2ac56eb6c2d82eeb37c3d6450bbf7514dceee2d94dc24f6f610d10f13fc4e6f6dbca6a0d3864b77a2bc7e6f384");
        let tx = PooledTransactionsElement::decode_enveloped(&mut &tx_bytes[..]).unwrap();
        let provider = MockEthProvider::default();
        let transaction = EthPooledTransaction::from_recovered_pooled_transaction(
            tx.try_into_ecrecovered().unwrap(),
        );
        let tx_to_cmp = transaction.clone();
        let sender = hex!("1f9090aaE28b8a3dCeaDf281B0F12828e676c326").into();
        provider.add_account(sender, ExtendedAccount::new(42, U256::MAX));
        let blob_store = InMemoryBlobStore::default();
        let validator =
            EthTransactionValidatorBuilder::new(DEV.clone()).build(provider, blob_store.clone());

        let pool_config = Default::default();
        let txpool = Pool::new(
            validator.clone(),
            CoinbaseTipOrdering::default(),
            blob_store.clone(),
            pool_config,
        );

        txpool.add_transaction(TransactionOrigin::Local, transaction.clone()).await.unwrap();

        let handle = tokio::runtime::Handle::current();
        let manager = TaskManager::new(handle);
        let config = LocalTransactionBackupConfig::with_local_txs_backup(transactions_path.clone());
        manager.executor().spawn_critical_with_graceful_shutdown_signal("test task", |shutdown| {
            backup_local_transactions_task(shutdown, txpool.clone(), config)
        });

        let mut txns = txpool.get_local_transactions();
        let tx_on_finish = txns.pop().expect("there should be 1 transaction");

        assert_eq!(*tx_to_cmp.hash(), *tx_on_finish.hash());

        // shutdown the executor
        manager.graceful_shutdown();

        let data = fs::read(transactions_path).unwrap();

        let txs: Vec<TransactionSigned> =
            alloy_rlp::Decodable::decode(&mut data.as_slice()).unwrap();
        assert_eq!(txs.len(), 1);

        temp_dir.close().unwrap();
=======
    #[test]
    fn test_update_with_higher_finalized_block() {
        let mut tracker = FinalizedBlockTracker::new(Some(10));
        assert_eq!(tracker.update(Some(15)), Some(15));
        assert_eq!(tracker.last_finalized_block, Some(15));
    }

    #[test]
    fn test_update_with_lower_finalized_block() {
        let mut tracker = FinalizedBlockTracker::new(Some(20));
        assert_eq!(tracker.update(Some(15)), None);
        assert_eq!(tracker.last_finalized_block, Some(15));
    }

    #[test]
    fn test_update_with_equal_finalized_block() {
        let mut tracker = FinalizedBlockTracker::new(Some(20));
        assert_eq!(tracker.update(Some(20)), None);
        assert_eq!(tracker.last_finalized_block, Some(20));
    }

    #[test]
    fn test_update_with_no_last_finalized_block() {
        let mut tracker = FinalizedBlockTracker::new(None);
        assert_eq!(tracker.update(Some(10)), Some(10));
        assert_eq!(tracker.last_finalized_block, Some(10));
    }

    #[test]
    fn test_update_with_no_new_finalized_block() {
        let mut tracker = FinalizedBlockTracker::new(Some(10));
        assert_eq!(tracker.update(None), None);
        assert_eq!(tracker.last_finalized_block, Some(10));
    }

    #[test]
    fn test_update_with_no_finalized_blocks() {
        let mut tracker = FinalizedBlockTracker::new(None);
        assert_eq!(tracker.update(None), None);
        assert_eq!(tracker.last_finalized_block, None);
>>>>>>> 1ba631ba
    }
}<|MERGE_RESOLUTION|>--- conflicted
+++ resolved
@@ -676,13 +676,9 @@
         blobstore::InMemoryBlobStore, validate::EthTransactionValidatorBuilder,
         CoinbaseTipOrdering, EthPooledTransaction, Pool, TransactionOrigin,
     };
-<<<<<<< HEAD
-    use reth_chainspec::{DEV, MAINNET};
-=======
     use alloy_eips::eip2718::Decodable2718;
     use alloy_primitives::{hex, U256};
-    use reth_chainspec::MAINNET;
->>>>>>> 1ba631ba
+    use reth_chainspec::{DEV, MAINNET};
     use reth_fs_util as fs;
     use reth_primitives::PooledTransactionsElement;
     use reth_provider::test_utils::{ExtendedAccount, MockEthProvider};
@@ -747,7 +743,6 @@
         temp_dir.close().unwrap();
     }
 
-<<<<<<< HEAD
     #[tokio::test(flavor = "multi_thread")]
     async fn test_save_local_txs_backup_fluent() {
         let temp_dir = tempfile::tempdir().unwrap();
@@ -797,7 +792,8 @@
         assert_eq!(txs.len(), 1);
 
         temp_dir.close().unwrap();
-=======
+    }
+
     #[test]
     fn test_update_with_higher_finalized_block() {
         let mut tracker = FinalizedBlockTracker::new(Some(10));
@@ -838,6 +834,5 @@
         let mut tracker = FinalizedBlockTracker::new(None);
         assert_eq!(tracker.update(None), None);
         assert_eq!(tracker.last_finalized_block, None);
->>>>>>> 1ba631ba
     }
 }