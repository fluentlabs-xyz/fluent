--- conflicted
+++ resolved
@@ -190,12 +190,7 @@
         maybe_state: &mut Option<Box<dyn StateProvider>>,
     ) -> TransactionValidationOutcome<Tx> {
         // Checks for tx_type
-<<<<<<< HEAD
-        let tx_type = transaction.tx_type();
-        match tx_type {
-=======
         match transaction.ty() {
->>>>>>> 1e965caf
             LEGACY_TX_TYPE_ID => {
                 // Accept legacy transactions
             }
@@ -295,8 +290,7 @@
 
         // Checks for chainid
         if let Some(chain_id) = transaction.chain_id() {
-            let node_chain_id = self.chain_id();
-            if chain_id != node_chain_id {
+            if chain_id != self.chain_id() {
                 return TransactionValidationOutcome::Invalid(
                     transaction,
                     InvalidTransactionError::ChainIdMismatch.into(),
