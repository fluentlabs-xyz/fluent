[package]
name = "reth-transaction-pool"
version.workspace = true
edition.workspace = true
rust-version.workspace = true
license.workspace = true
homepage.workspace = true
repository.workspace = true
description = "Transaction pool implementation"

[lints]
workspace = true

[dependencies]
# reth
reth-eth-wire-types.workspace = true
reth-primitives.workspace = true
reth-fs-util.workspace = true
reth-provider.workspace = true
reth-tasks.workspace = true

# ethereum
alloy-rlp.workspace = true
<<<<<<< HEAD
reth-revm = { workspace = true, optional = true }
reth-network-types.workspace = true
=======
>>>>>>> 3d3f52b2

# async/futures
futures-util.workspace = true
parking_lot.workspace = true
tokio = { workspace = true, default-features = false, features = ["sync"] }
tokio-stream.workspace = true

# metrics
reth-metrics.workspace = true
metrics.workspace = true

# misc
aquamarine.workspace = true
thiserror.workspace = true
tracing.workspace = true
rustc-hash.workspace = true
schnellru.workspace = true
serde = { workspace = true, features = ["derive", "rc"], optional = true }
bitflags.workspace = true
auto_impl.workspace = true
smallvec.workspace = true
itertools.workspace = true

# testing
rand = { workspace = true, optional = true }
paste = { workspace = true, optional = true }
proptest = { workspace = true, optional = true }

[dev-dependencies]
reth-primitives = { workspace = true, features = ["arbitrary"] }
reth-provider = { workspace = true, features = ["test-utils"] }
reth-tracing.workspace = true
paste.workspace = true
rand.workspace = true
proptest.workspace = true
criterion.workspace = true
pprof = { workspace = true, features = ["criterion", "flamegraph"] }
assert_matches.workspace = true
tempfile.workspace = true
serde_json.workspace = true

[features]
default = ["serde"]
serde = ["dep:serde"]
test-utils = ["rand", "paste", "serde"]
arbitrary = ["proptest", "reth-primitives/arbitrary"]

[[bench]]
name = "truncate"
required-features = ["test-utils", "arbitrary"]
harness = false

[[bench]]
name = "reorder"
required-features = ["test-utils", "arbitrary"]
harness = false

[[bench]]
name = "priority"
required-features = ["arbitrary"]
harness = false<|MERGE_RESOLUTION|>--- conflicted
+++ resolved
@@ -21,11 +21,6 @@
 
 # ethereum
 alloy-rlp.workspace = true
-<<<<<<< HEAD
-reth-revm = { workspace = true, optional = true }
-reth-network-types.workspace = true
-=======
->>>>>>> 3d3f52b2
 
 # async/futures
 futures-util.workspace = true
