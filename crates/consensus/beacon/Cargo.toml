[package]
name = "reth-beacon-consensus"
version.workspace = true
edition.workspace = true
rust-version.workspace = true
license.workspace = true
homepage.workspace = true
repository.workspace = true

[lints]
workspace = true

[dependencies]
# reth
reth-ethereum-consensus.workspace = true
<<<<<<< HEAD
reth-primitives.workspace = true
reth-interfaces.workspace = true
reth-stages-api.workspace = true
=======
reth-blockchain-tree-api.workspace = true
reth-primitives.workspace = true
reth-stages-api.workspace = true
reth-errors.workspace = true
>>>>>>> 3d3f52b2
reth-db.workspace = true
reth-provider.workspace = true
reth-rpc-types.workspace = true
reth-tasks.workspace = true
reth-payload-builder.workspace = true
reth-payload-validator.workspace = true
reth-prune.workspace = true
reth-static-file.workspace = true
reth-tokio-util.workspace = true
reth-engine-primitives.workspace = true
<<<<<<< HEAD
=======
reth-network-p2p.workspace = true

>>>>>>> 3d3f52b2

# async
tokio = { workspace = true, features = ["sync"] }
tokio-stream.workspace = true
futures.workspace = true

# metrics
reth-metrics.workspace = true
metrics.workspace = true

# misc
tracing.workspace = true
thiserror.workspace = true
schnellru.workspace = true

[dev-dependencies]
# reth
reth-payload-builder = { workspace = true, features = ["test-utils"] }
reth-primitives = { workspace = true, features = ["test-utils"] }
reth-consensus = { workspace = true, features = ["test-utils"] }
<<<<<<< HEAD
reth-interfaces = { workspace = true, features = ["test-utils"] }
=======
>>>>>>> 3d3f52b2
reth-stages = { workspace = true, features = ["test-utils"] }
reth-blockchain-tree = { workspace = true, features = ["test-utils"] }
reth-db = { workspace = true, features = ["test-utils"] }
reth-provider = { workspace = true, features = ["test-utils"] }
reth-evm = { workspace = true, features = ["test-utils"] }
<<<<<<< HEAD
=======
reth-network-p2p = { workspace = true, features = ["test-utils"] }
>>>>>>> 3d3f52b2
reth-rpc-types-compat.workspace = true
reth-rpc.workspace = true
reth-tracing.workspace = true
reth-revm.workspace = true
reth-downloaders.workspace = true
reth-evm-ethereum.workspace = true
reth-ethereum-engine-primitives.workspace = true
reth-config.workspace = true
reth-testing-utils.workspace = true

assert_matches.workspace = true

[features]
optimism = [
    "reth-primitives/optimism",
    "reth-provider/optimism",
    "reth-blockchain-tree/optimism",
    "reth-ethereum-consensus/optimism",
    "reth-rpc/optimism"
]<|MERGE_RESOLUTION|>--- conflicted
+++ resolved
@@ -13,16 +13,10 @@
 [dependencies]
 # reth
 reth-ethereum-consensus.workspace = true
-<<<<<<< HEAD
-reth-primitives.workspace = true
-reth-interfaces.workspace = true
-reth-stages-api.workspace = true
-=======
 reth-blockchain-tree-api.workspace = true
 reth-primitives.workspace = true
 reth-stages-api.workspace = true
 reth-errors.workspace = true
->>>>>>> 3d3f52b2
 reth-db.workspace = true
 reth-provider.workspace = true
 reth-rpc-types.workspace = true
@@ -33,11 +27,8 @@
 reth-static-file.workspace = true
 reth-tokio-util.workspace = true
 reth-engine-primitives.workspace = true
-<<<<<<< HEAD
-=======
 reth-network-p2p.workspace = true
 
->>>>>>> 3d3f52b2
 
 # async
 tokio = { workspace = true, features = ["sync"] }
@@ -58,19 +49,12 @@
 reth-payload-builder = { workspace = true, features = ["test-utils"] }
 reth-primitives = { workspace = true, features = ["test-utils"] }
 reth-consensus = { workspace = true, features = ["test-utils"] }
-<<<<<<< HEAD
-reth-interfaces = { workspace = true, features = ["test-utils"] }
-=======
->>>>>>> 3d3f52b2
 reth-stages = { workspace = true, features = ["test-utils"] }
 reth-blockchain-tree = { workspace = true, features = ["test-utils"] }
 reth-db = { workspace = true, features = ["test-utils"] }
 reth-provider = { workspace = true, features = ["test-utils"] }
 reth-evm = { workspace = true, features = ["test-utils"] }
-<<<<<<< HEAD
-=======
 reth-network-p2p = { workspace = true, features = ["test-utils"] }
->>>>>>> 3d3f52b2
 reth-rpc-types-compat.workspace = true
 reth-rpc.workspace = true
 reth-tracing.workspace = true
