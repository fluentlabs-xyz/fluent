--- conflicted
+++ resolved
@@ -6,10 +6,6 @@
         eip4844::{DATA_GAS_PER_BLOB, MAX_DATA_GAS_PER_BLOCK},
         MAXIMUM_EXTRA_DATA_SIZE,
     },
-<<<<<<< HEAD
-    op_mainnet::is_dup_tx,
-=======
->>>>>>> 3d3f52b2
     ChainSpec, GotExpected, Hardfork, Header, SealedBlock, SealedHeader,
 };
 
@@ -55,8 +51,6 @@
         return Err(ConsensusError::ParentBeaconBlockRootUnexpected)
     }
 
-<<<<<<< HEAD
-=======
     if chain_spec.is_prague_active_at_timestamp(header.timestamp) {
         if header.requests_root.is_none() {
             return Err(ConsensusError::RequestsRootMissing)
@@ -65,7 +59,6 @@
         return Err(ConsensusError::RequestsRootUnexpected)
     }
 
->>>>>>> 3d3f52b2
     Ok(())
 }
 
@@ -88,10 +81,8 @@
     }
 
     // Check transaction root
-    if !chain_spec.is_optimism_mainnet() || !is_dup_tx(block.number) {
-        if let Err(error) = block.ensure_transaction_root_valid() {
-            return Err(ConsensusError::BodyTransactionRootDiff(error.into()))
-        }
+    if let Err(error) = block.ensure_transaction_root_valid() {
+        return Err(ConsensusError::BodyTransactionRootDiff(error.into()))
     }
 
     // EIP-4895: Beacon chain push withdrawals as operations
@@ -122,8 +113,6 @@
         }
     }
 
-<<<<<<< HEAD
-=======
     // EIP-7685: General purpose execution layer requests
     if chain_spec.is_prague_active_at_timestamp(block.timestamp) {
         let requests = block.requests.as_ref().ok_or(ConsensusError::BodyRequestsMissing)?;
@@ -137,7 +126,6 @@
         }
     }
 
->>>>>>> 3d3f52b2
     Ok(())
 }
 
@@ -204,14 +192,10 @@
         hex_literal::hex, proofs, Account, Address, BlockBody, BlockHash, BlockHashOrNumber,
         BlockNumber, Bytes, ChainSpecBuilder, Signature, Transaction, TransactionSigned, TxEip4844,
         Withdrawal, Withdrawals, U256,
-<<<<<<< HEAD
-=======
     };
     use reth_storage_api::{
         errors::provider::ProviderResult, AccountReader, HeaderProvider, WithdrawalsProvider,
->>>>>>> 3d3f52b2
     };
-    use reth_provider::{AccountReader, HeaderProvider, WithdrawalsProvider};
     use std::ops::RangeBounds;
 
     mock! {
@@ -373,9 +357,6 @@
         let ommers = Vec::new();
         let body = Vec::new();
 
-<<<<<<< HEAD
-        (SealedBlock { header: header.seal_slow(), body, ommers, withdrawals: None }, parent)
-=======
         (
             SealedBlock {
                 header: header.seal_slow(),
@@ -386,7 +367,6 @@
             },
             parent,
         )
->>>>>>> 3d3f52b2
     }
 
     #[test]
