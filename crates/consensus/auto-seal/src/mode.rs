--- conflicted
+++ resolved
@@ -65,15 +65,9 @@
 impl fmt::Display for MiningMode {
     fn fmt(&self, f: &mut fmt::Formatter<'_>) -> fmt::Result {
         let kind = match self {
-<<<<<<< HEAD
-            MiningMode::None => "None",
-            MiningMode::Auto(_) => "Auto",
-            MiningMode::FixedBlockTime(_) => "FixedBlockTime",
-=======
             Self::None => "None",
             Self::Auto(_) => "Auto",
             Self::FixedBlockTime(_) => "FixedBlockTime",
->>>>>>> 3d3f52b2
         };
         write!(f, "{kind}")
     }
