use crate::{mode::MiningMode, Storage};
use futures_util::{future::BoxFuture, FutureExt};
use reth_beacon_consensus::{BeaconEngineMessage, ForkchoiceStatus};
use reth_engine_primitives::EngineTypes;
use reth_evm::execute::BlockExecutorProvider;
use reth_primitives::{
<<<<<<< HEAD
    Block, ChainSpec, IntoRecoveredTransaction, SealedBlockWithSenders, Withdrawals,
=======
    Block, ChainSpec, IntoRecoveredTransaction, Requests, SealedBlockWithSenders, Withdrawals,
>>>>>>> 3d3f52b2
};
use reth_provider::{CanonChainTracker, CanonStateNotificationSender, Chain, StateProviderFactory};
use reth_rpc_types::engine::ForkchoiceState;
use reth_stages_api::PipelineEvent;
use reth_tokio_util::EventStream;
use reth_transaction_pool::{TransactionPool, ValidPoolTransaction};
use std::{
    collections::VecDeque,
    future::Future,
    pin::Pin,
    sync::Arc,
    task::{Context, Poll},
};
use tokio::sync::{mpsc::UnboundedSender, oneshot};
use tracing::{debug, error, warn};

/// A Future that listens for new ready transactions and puts new blocks into storage
pub struct MiningTask<Client, Pool: TransactionPool, Executor, Engine: EngineTypes> {
    /// The configured chain spec
    chain_spec: Arc<ChainSpec>,
    /// The client used to interact with the state
    client: Client,
    /// The active miner
    miner: MiningMode,
    /// Single active future that inserts a new block into `storage`
    insert_task: Option<BoxFuture<'static, Option<EventStream<PipelineEvent>>>>,
    /// Shared storage to insert new blocks
    storage: Storage,
    /// Pool where transactions are stored
    pool: Pool,
    /// backlog of sets of transactions ready to be mined
    queued: VecDeque<Vec<Arc<ValidPoolTransaction<<Pool as TransactionPool>::Transaction>>>>,
    // TODO: ideally this would just be a sender of hashes
    to_engine: UnboundedSender<BeaconEngineMessage<Engine>>,
    /// Used to notify consumers of new blocks
    canon_state_notification: CanonStateNotificationSender,
    /// The pipeline events to listen on
    pipe_line_events: Option<EventStream<PipelineEvent>>,
    /// The type used for block execution
    block_executor: Executor,
}

// === impl MiningTask ===

impl<Executor, Client, Pool: TransactionPool, Engine: EngineTypes>
    MiningTask<Client, Pool, Executor, Engine>
{
    /// Creates a new instance of the task
    #[allow(clippy::too_many_arguments)]
    pub(crate) fn new(
        chain_spec: Arc<ChainSpec>,
        miner: MiningMode,
        to_engine: UnboundedSender<BeaconEngineMessage<Engine>>,
        canon_state_notification: CanonStateNotificationSender,
        storage: Storage,
        client: Client,
        pool: Pool,
        block_executor: Executor,
    ) -> Self {
        Self {
            chain_spec,
            client,
            miner,
            insert_task: None,
            storage,
            pool,
            to_engine,
            canon_state_notification,
            queued: Default::default(),
            pipe_line_events: None,
            block_executor,
        }
    }

    /// Sets the pipeline events to listen on.
    pub fn set_pipeline_events(&mut self, events: EventStream<PipelineEvent>) {
        self.pipe_line_events = Some(events);
    }
}

impl<Executor, Client, Pool, Engine> Future for MiningTask<Client, Pool, Executor, Engine>
where
    Client: StateProviderFactory + CanonChainTracker + Clone + Unpin + 'static,
    Pool: TransactionPool + Unpin + 'static,
    <Pool as TransactionPool>::Transaction: IntoRecoveredTransaction,
    Engine: EngineTypes + 'static,
    Executor: BlockExecutorProvider,
{
    type Output = ();

    fn poll(self: Pin<&mut Self>, cx: &mut Context<'_>) -> Poll<Self::Output> {
        let this = self.get_mut();

        // this drives block production and
        loop {
            if let Poll::Ready(transactions) = this.miner.poll(&this.pool, cx) {
                // miner returned a set of transaction that we feed to the producer
                this.queued.push_back(transactions);
            }

            if this.insert_task.is_none() {
                if this.queued.is_empty() {
                    // nothing to insert
                    break
                }

                // ready to queue in new insert task
                let storage = this.storage.clone();
                let transactions = this.queued.pop_front().expect("not empty");

                let to_engine = this.to_engine.clone();
                let client = this.client.clone();
                let chain_spec = Arc::clone(&this.chain_spec);
                let pool = this.pool.clone();
                let events = this.pipe_line_events.take();
                let canon_state_notification = this.canon_state_notification.clone();
                let executor = this.block_executor.clone();

                // Create the mining future that creates a block, notifies the engine that drives
                // the pipeline
                this.insert_task = Some(Box::pin(async move {
                    let mut storage = storage.write().await;

                    let (transactions, senders): (Vec<_>, Vec<_>) = transactions
                        .into_iter()
                        .map(|tx| {
                            let recovered = tx.to_recovered_transaction();
                            let signer = recovered.signer();
                            (recovered.into_signed(), signer)
                        })
                        .unzip();
                    let ommers = vec![];
<<<<<<< HEAD
                    let withdrawals = Some(Withdrawals::default());
=======
                    // todo(onbjerg): these two dont respect chainspec
                    let withdrawals = Some(Withdrawals::default());
                    let requests = Some(Requests::default());
>>>>>>> 3d3f52b2

                    match storage.build_and_execute(
                        transactions.clone(),
                        ommers.clone(),
                        withdrawals.clone(),
<<<<<<< HEAD
=======
                        requests.clone(),
>>>>>>> 3d3f52b2
                        &client,
                        chain_spec,
                        &executor,
                    ) {
                        Ok((new_header, bundle_state)) => {
                            // clear all transactions from pool
                            pool.remove_transactions(
                                transactions.iter().map(|tx| tx.hash()).collect(),
                            );

                            let state = ForkchoiceState {
                                head_block_hash: new_header.hash(),
                                finalized_block_hash: new_header.hash(),
                                safe_block_hash: new_header.hash(),
                            };
                            drop(storage);

                            // TODO: make this a future
                            // await the fcu call rx for SYNCING, then wait for a VALID response
                            loop {
                                // send the new update to the engine, this will trigger the engine
                                // to download and execute the block we just inserted
                                let (tx, rx) = oneshot::channel();
                                let _ = to_engine.send(BeaconEngineMessage::ForkchoiceUpdated {
                                    state,
                                    payload_attrs: None,
                                    tx,
                                });
                                debug!(target: "consensus::auto", ?state, "Sent fork choice update");

                                match rx.await.unwrap() {
                                    Ok(fcu_response) => {
                                        match fcu_response.forkchoice_status() {
                                            ForkchoiceStatus::Valid => break,
                                            ForkchoiceStatus::Invalid => {
                                                error!(target: "consensus::auto", ?fcu_response, "Forkchoice update returned invalid response");
                                                return None
                                            }
                                            ForkchoiceStatus::Syncing => {
                                                debug!(target: "consensus::auto", ?fcu_response, "Forkchoice update returned SYNCING, waiting for VALID");
                                                // wait for the next fork choice update
                                                continue
                                            }
                                        }
                                    }
                                    Err(err) => {
                                        error!(target: "consensus::auto", %err, "Autoseal fork choice update failed");
                                        return None
                                    }
                                }
                            }

                            // seal the block
                            let block = Block {
                                header: new_header.clone().unseal(),
                                body: transactions,
                                ommers,
                                withdrawals,
<<<<<<< HEAD
=======
                                requests,
>>>>>>> 3d3f52b2
                            };
                            let sealed_block = block.seal_slow();

                            let sealed_block_with_senders =
                                SealedBlockWithSenders::new(sealed_block, senders)
                                    .expect("senders are valid");

                            // update canon chain for rpc
                            client.set_canonical_head(new_header.clone());
                            client.set_safe(new_header.clone());
                            client.set_finalized(new_header.clone());

                            debug!(target: "consensus::auto", header=?sealed_block_with_senders.hash(), "sending block notification");

                            let chain = Arc::new(Chain::new(
                                vec![sealed_block_with_senders],
                                bundle_state,
                                None,
                            ));

                            // send block notification
                            let _ = canon_state_notification
                                .send(reth_provider::CanonStateNotification::Commit { new: chain });
                        }
                        Err(err) => {
                            warn!(target: "consensus::auto", %err, "failed to execute block")
                        }
                    }

                    events
                }));
            }

            if let Some(mut fut) = this.insert_task.take() {
                match fut.poll_unpin(cx) {
                    Poll::Ready(events) => {
                        this.pipe_line_events = events;
                    }
                    Poll::Pending => {
                        this.insert_task = Some(fut);
                        break
                    }
                }
            }
        }

        Poll::Pending
    }
}

impl<Client, Pool: TransactionPool, EvmConfig: std::fmt::Debug, Engine: EngineTypes> std::fmt::Debug
    for MiningTask<Client, Pool, EvmConfig, Engine>
{
    fn fmt(&self, f: &mut std::fmt::Formatter<'_>) -> std::fmt::Result {
        f.debug_struct("MiningTask").finish_non_exhaustive()
    }
}<|MERGE_RESOLUTION|>--- conflicted
+++ resolved
@@ -4,11 +4,7 @@
 use reth_engine_primitives::EngineTypes;
 use reth_evm::execute::BlockExecutorProvider;
 use reth_primitives::{
-<<<<<<< HEAD
-    Block, ChainSpec, IntoRecoveredTransaction, SealedBlockWithSenders, Withdrawals,
-=======
     Block, ChainSpec, IntoRecoveredTransaction, Requests, SealedBlockWithSenders, Withdrawals,
->>>>>>> 3d3f52b2
 };
 use reth_provider::{CanonChainTracker, CanonStateNotificationSender, Chain, StateProviderFactory};
 use reth_rpc_types::engine::ForkchoiceState;
@@ -141,22 +137,15 @@
                         })
                         .unzip();
                     let ommers = vec![];
-<<<<<<< HEAD
-                    let withdrawals = Some(Withdrawals::default());
-=======
                     // todo(onbjerg): these two dont respect chainspec
                     let withdrawals = Some(Withdrawals::default());
                     let requests = Some(Requests::default());
->>>>>>> 3d3f52b2
 
                     match storage.build_and_execute(
                         transactions.clone(),
                         ommers.clone(),
                         withdrawals.clone(),
-<<<<<<< HEAD
-=======
                         requests.clone(),
->>>>>>> 3d3f52b2
                         &client,
                         chain_spec,
                         &executor,
@@ -215,10 +204,7 @@
                                 body: transactions,
                                 ommers,
                                 withdrawals,
-<<<<<<< HEAD
-=======
                                 requests,
->>>>>>> 3d3f52b2
                             };
                             let sealed_block = block.seal_slow();
 
