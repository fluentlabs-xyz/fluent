--- conflicted
+++ resolved
@@ -20,19 +20,7 @@
 use reth_consensus::{Consensus, ConsensusError, PostExecutionInput};
 use reth_engine_primitives::EngineTypes;
 use reth_execution_errors::{BlockExecutionError, BlockValidationError};
-<<<<<<< HEAD
-use reth_primitives::{constants::{EMPTY_TRANSACTIONS, ETHEREUM_BLOCK_GAS_LIMIT}, eip4844::calculate_excess_blob_gas, proofs, Block, BlockBody, BlockHash, BlockHashOrNumber, BlockNumber, BlockWithSenders, ChainSpec, Header, Receipts, Requests, SealedBlock, SealedHeader, TransactionSigned, Withdrawals, B256, U256, ReceiptWithBloom, Bloom};
-use reth_provider::{
-    BlockReaderIdExt, BundleStateWithReceipts, CanonStateNotificationSender, StateProviderFactory,
-    StateRootProvider,
-=======
-use reth_primitives::{
-    constants::{EMPTY_TRANSACTIONS, ETHEREUM_BLOCK_GAS_LIMIT},
-    eip4844::calculate_excess_blob_gas,
-    proofs, Block, BlockBody, BlockHash, BlockHashOrNumber, BlockNumber, BlockWithSenders, Header,
-    Requests, SealedBlock, SealedHeader, TransactionSigned, Withdrawals, B256, U256,
->>>>>>> d786b459
-};
+use reth_primitives::{constants::{EMPTY_TRANSACTIONS, ETHEREUM_BLOCK_GAS_LIMIT}, eip4844::calculate_excess_blob_gas, proofs, Block, BlockBody, BlockHash, BlockHashOrNumber, BlockNumber, BlockWithSenders, Header, Requests, SealedBlock, SealedHeader, TransactionSigned, Withdrawals, B256, U256, Receipt, Bloom};
 use reth_provider::{BlockReaderIdExt, ExecutionOutcome, StateProviderFactory, StateRootProvider};
 use reth_revm::database::StateProviderDatabase;
 use reth_transaction_pool::TransactionPool;
@@ -51,7 +39,6 @@
 pub use crate::client::AutoSealClient;
 pub use mode::{FixedBlockTimeMiner, MiningMode, ReadyTransactionMiner};
 use reth_evm::execute::{BlockExecutionOutput, BlockExecutorProvider, Executor};
-use reth_primitives::constants::EMPTY_RECEIPTS;
 pub use task::MiningTask;
 
 /// A consensus implementation intended for local development and testing purposes.
@@ -395,11 +382,7 @@
         );
 
         // execute the block
-<<<<<<< HEAD
-        let BlockExecutionOutput { state, receipts, gas_used, .. } =
-=======
-        let BlockExecutionOutput { state, receipts, requests: block_execution_requests, .. } =
->>>>>>> d786b459
+        let BlockExecutionOutput { state, receipts, requests: block_execution_requests, gas_used, .. } =
             executor.executor(&mut db).execute((&block, U256::ZERO).into())?;
         let execution_outcome = ExecutionOutcome::new(
             state,
@@ -417,26 +400,26 @@
 
         trace!(target: "consensus::auto", ?execution_outcome, ?header, ?body, "executed block, calculating state root and completing header");
 
-<<<<<<< HEAD
         // update header fields
-        header.state_root = db.state_root(bundle_state.state())?;
-        let receipts = bundle_state.receipts_by_block(header.number);
-        header.receipts_root = if receipts.is_empty() {
-            EMPTY_RECEIPTS
-        } else {
-            let receipts_with_bloom = receipts
-                .iter()
-                .map(|r| (*r).clone().expect("receipts have not been pruned").into())
-                .collect::<Vec<ReceiptWithBloom>>();
+        header.state_root = db.state_root(execution_outcome.state())?;
+        let receipts: &[Option<Receipt>] = execution_outcome.receipts_by_block(header.number);
+        header.receipts_root = {
+            let receipts_with_bloom =
+                receipts.iter().map(|r| r.clone().unwrap().bloom_slow()).collect::<Vec<Bloom>>();
             header.logs_bloom =
-                receipts_with_bloom.iter().fold(Bloom::ZERO, |bloom, r| bloom | r.bloom);
-            proofs::calculate_receipt_root(&receipts_with_bloom)
+                receipts_with_bloom.iter().fold(Bloom::ZERO, |bloom, r| bloom | r.clone());
+            #[cfg(feature = "optimism")]
+            let receipts_root = execution_outcome
+                .optimism_receipts_root_slow(header.number, &chain_spec, header.timestamp)
+                .expect("Receipts is present");
+
+            #[cfg(not(feature = "optimism"))]
+            let receipts_root =
+                execution_outcome.receipts_root_slow(header.number).expect("Receipts is present");
+
+            receipts_root
         };
         header.gas_used = gas_used;
-=======
-        // calculate the state root
-        header.state_root = db.state_root(execution_outcome.state())?;
->>>>>>> d786b459
         trace!(target: "consensus::auto", root=?header.state_root, ?body, "calculated root");
 
         // finally insert into storage
