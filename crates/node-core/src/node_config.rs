--- conflicted
+++ resolved
@@ -14,13 +14,8 @@
 use once_cell::sync::Lazy;
 use reth_config::{config::PruneConfig, Config};
 use reth_db::{database::Database, database_metrics::DatabaseMetrics};
-<<<<<<< HEAD
-use reth_interfaces::{p2p::headers::client::HeadersClient, RethResult};
-use reth_network::{NetworkBuilder, NetworkConfig, NetworkManager};
-=======
 use reth_network::{NetworkBuilder, NetworkConfig, NetworkManager};
 use reth_network_p2p::headers::client::HeadersClient;
->>>>>>> 3d3f52b2
 use reth_primitives::{
     constants::eip4844::MAINNET_KZG_TRUSTED_SETUP, kzg::KzgSettings, stage::StageId,
     BlockHashOrNumber, BlockNumber, ChainSpec, Head, SealedHeader, B256, MAINNET,
@@ -29,10 +24,7 @@
     providers::StaticFileProvider, BlockHashReader, BlockNumReader, HeaderProvider,
     ProviderFactory, StageCheckpointReader,
 };
-<<<<<<< HEAD
-=======
 use reth_storage_errors::provider::ProviderResult;
->>>>>>> 3d3f52b2
 use reth_tasks::TaskExecutor;
 use secp256k1::SecretKey;
 use std::{
@@ -443,11 +435,7 @@
             match get_single_header(&client, tip).await {
                 Ok(tip_header) => {
                     info!(target: "reth::cli", ?tip, "Successfully fetched tip");
-<<<<<<< HEAD
-                    return Ok(tip_header)
-=======
                     return tip_header
->>>>>>> 3d3f52b2
                 }
                 Err(error) => {
                     fetch_failures += 1;
