[package]
name = "reth-node-core"
version.workspace = true
edition.workspace = true
rust-version.workspace = true
license.workspace = true
homepage.workspace = true
repository.workspace = true

[lints]
workspace = true

[dependencies]
# reth
reth-chainspec.workspace = true
reth-primitives.workspace = true
reth-fs-util.workspace = true
reth-db = { workspace = true, features = ["mdbx"] }
reth-db-api.workspace = true
reth-storage-errors.workspace = true
reth-provider.workspace = true
reth-network = { workspace = true, features = ["serde"] }
reth-network-p2p.workspace = true
reth-rpc.workspace = true
reth-rpc-server-types.workspace = true
reth-rpc-types.workspace = true
reth-rpc-types-compat.workspace = true
reth-rpc-api = { workspace = true, features = ["client"] }
reth-transaction-pool.workspace = true
reth-tracing.workspace = true
reth-config.workspace = true
reth-discv4.workspace = true
reth-discv5.workspace = true
reth-net-nat.workspace = true
reth-network-peers.workspace = true
reth-engine-primitives.workspace = true
reth-tasks.workspace = true
reth-consensus-common.workspace = true
reth-beacon-consensus.workspace = true
reth-prune-types.workspace = true
reth-stages-types.workspace = true

# ethereum
alloy-rpc-types-engine.workspace = true

<<<<<<< HEAD
# fluent
fluentbase-poseidon.workspace = true
fluentbase-genesis.workspace = true

# ethereum
discv5.workspace = true

=======
>>>>>>> d786b459
# async
tokio.workspace = true
tokio-util.workspace = true
pin-project.workspace = true

# metrics
reth-metrics.workspace = true
metrics.workspace = true
metrics-exporter-prometheus.workspace = true
metrics-process.workspace = true
metrics-util.workspace = true

# misc
eyre.workspace = true
clap = { workspace = true, features = ["derive"] }
humantime.workspace = true
thiserror.workspace = true
const-str = "0.5.6"
rand.workspace = true
derive_more.workspace = true
once_cell.workspace = true

# io
dirs-next = "2.0.0"
shellexpand = "3.0.0"
serde.workspace = true
serde_json.workspace = true

# http/rpc
http.workspace = true
jsonrpsee.workspace = true
tower.workspace = true

# tracing
tracing.workspace = true

# crypto
secp256k1 = { workspace = true, features = [
    "global-context",
    "rand-std",
    "recovery",
] }

# async
futures.workspace = true

[target.'cfg(unix)'.dependencies]
tikv-jemalloc-ctl = { version = "0.5.0", optional = true }

[target.'cfg(target_os = "linux")'.dependencies]
procfs = "0.16.0"

[dev-dependencies]
# test vectors generation
proptest.workspace = true

[features]
optimism = [
    "reth-primitives/optimism",
    "reth-rpc/optimism",
    "reth-provider/optimism",
    "reth-rpc-types-compat/optimism",
    "reth-beacon-consensus/optimism",
]

jemalloc = ["dep:tikv-jemalloc-ctl"]

[build-dependencies]
vergen = { version = "8.0.0", features = ["build", "cargo", "git", "gitcl"] }<|MERGE_RESOLUTION|>--- conflicted
+++ resolved
@@ -43,16 +43,10 @@
 # ethereum
 alloy-rpc-types-engine.workspace = true
 
-<<<<<<< HEAD
 # fluent
 fluentbase-poseidon.workspace = true
 fluentbase-genesis.workspace = true
 
-# ethereum
-discv5.workspace = true
-
-=======
->>>>>>> d786b459
 # async
 tokio.workspace = true
 tokio-util.workspace = true
