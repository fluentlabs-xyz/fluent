# Generated by Cargo
# will have compiled files and executables
./debug/
target/

# These are backup files generated by rustfmt
**/*.rs.bk

# MSVC Windows builds of rustc generate these, which store debugging information
*.pdb

# Generated by Intellij-based IDEs.
.idea

# Generated by MacOS
.DS_Store

# Generated test-vectors for DB
testdata/micro/db

# Generated data for stage benchmarks
crates/stages/testdata

# Prometheus data dir
data/

# Proptest data
proptest-regressions/

# Release artifacts
dist/

# Database debugging tools
db-tools/

# VSCode
.vscode

# Coverage report
lcov.info

# Generated by ./etc/generate-jwt.sh
jwttoken/

# Cache directory for CCLS, if using it with MDBX sources
.ccls-cache/

# Generated by CMake due to MDBX sources
crates/storage/libmdbx-rs/mdbx-sys/libmdbx/cmake-build-debug

# Rust bug report
rustc-ice-*

<<<<<<< HEAD
datadir
libzktrie.so

/tmp
=======
# Book sources should be able to build with the latest version
book/sources/Cargo.lock
>>>>>>> 1ba631ba
<|MERGE_RESOLUTION|>--- conflicted
+++ resolved
@@ -51,12 +51,11 @@
 # Rust bug report
 rustc-ice-*
 
-<<<<<<< HEAD
+# Book sources should be able to build with the latest version
+book/sources/Cargo.lock
+
+
 datadir
 libzktrie.so
 
-/tmp
-=======
-# Book sources should be able to build with the latest version
-book/sources/Cargo.lock
->>>>>>> 1ba631ba
+/tmp