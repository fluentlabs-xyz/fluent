--- conflicted
+++ resolved
@@ -3,25 +3,19 @@
 FROM lukemathwalker/cargo-chef:latest-rust-1 AS chef
 WORKDIR /app
 
-LABEL org.opencontainers.image.source=https://github.com/fluentlabs-xyz/fuent
+LABEL org.opencontainers.image.source=https://github.com/fluentlabs-xyz/reth
 LABEL org.opencontainers.image.licenses="MIT OR Apache-2.0"
 
 # Install system dependencies
 RUN apt-get update && apt-get -y upgrade && apt-get install -y libclang-dev pkg-config
 
 # Builds a cargo-chef plan
-<<<<<<< HEAD
-#FROM chef AS planner
-#COPY . .
-#RUN cargo chef prepare --recipe-path recipe.json
-=======
 FROM chef AS planner
 COPY --exclude=.git --exclude=dist . .
 RUN cargo chef prepare --recipe-path recipe.json
->>>>>>> 127595e2
 
 FROM chef AS builder
-#COPY --from=planner /app/recipe.json recipe.json
+COPY --from=planner /app/recipe.json recipe.json
 
 # Build profile, release by default
 ARG BUILD_PROFILE=release
@@ -36,16 +30,12 @@
 ENV FEATURES=$FEATURES
 
 # Builds dependencies
-#RUN cargo chef cook --profile $BUILD_PROFILE --features "$FEATURES" --recipe-path recipe.json
+RUN cargo chef cook --profile $BUILD_PROFILE --features "$FEATURES" --recipe-path recipe.json
 
 # Build application
-<<<<<<< HEAD
-COPY . .
+COPY --exclude=.git --exclude=dist . .
 # Make sure wasm32 target is installed
 RUN rustup target add wasm32-unknown-unknown
-=======
-COPY --exclude=.git --exclude=dist . .
->>>>>>> 127595e2
 RUN cargo build --profile $BUILD_PROFILE --features "$FEATURES" --locked --bin reth
 
 # ARG is not resolved in COPY so we have to hack around it by copying the
