{
  "__inputs": [
    {
      "name": "DS_PROMETHEUS",
      "label": "Prometheus",
      "description": "",
      "type": "datasource",
      "pluginId": "prometheus",
      "pluginName": "Prometheus"
    }
  ],
  "__elements": {},
  "__requires": [
    {
      "type": "grafana",
      "id": "grafana",
      "name": "Grafana",
      "version": "10.3.3"
    },
    {
      "type": "panel",
      "id": "piechart",
      "name": "Pie chart",
      "version": ""
    },
    {
      "type": "datasource",
      "id": "prometheus",
      "name": "Prometheus",
      "version": "1.0.0"
    },
    {
      "type": "panel",
      "id": "stat",
      "name": "Stat",
      "version": ""
    },
    {
      "type": "panel",
      "id": "timeseries",
      "name": "Time series",
      "version": ""
    }
  ],
  "annotations": {
    "list": [
      {
        "builtIn": 1,
        "datasource": {
          "type": "grafana",
          "uid": "-- Grafana --"
        },
        "enable": true,
        "hide": true,
        "iconColor": "rgba(0, 211, 255, 1)",
        "name": "Annotations & Alerts",
        "type": "dashboard"
      }
    ]
  },
  "description": "Metrics for transaction P2P gossip and the local view of mempool data",
  "editable": true,
  "fiscalYearStartMonth": 0,
  "graphTooltip": 0,
  "id": null,
  "links": [],
  "liveNow": false,
  "panels": [
    {
      "collapsed": false,
      "gridPos": {
        "h": 1,
        "w": 24,
        "x": 0,
        "y": 0
      },
      "id": 96,
      "panels": [],
      "repeat": "instance",
      "repeatDirection": "h",
      "title": "Overview",
      "type": "row"
    },
    {
      "datasource": {
        "type": "prometheus",
        "uid": "${DS_PROMETHEUS}"
      },
      "fieldConfig": {
        "defaults": {
          "color": {
            "mode": "thresholds"
          },
          "mappings": [],
          "thresholds": {
            "mode": "absolute",
            "steps": [
              {
                "color": "green",
                "value": null
              }
            ]
          },
          "unitScale": true
        },
        "overrides": []
      },
      "gridPos": {
        "h": 3,
        "w": 3,
        "x": 0,
        "y": 1
      },
      "id": 22,
      "options": {
        "colorMode": "value",
        "graphMode": "area",
        "justifyMode": "auto",
        "orientation": "auto",
        "reduceOptions": {
          "calcs": [
            "lastNotNull"
          ],
          "fields": "",
          "values": false
        },
        "showPercentChange": false,
        "text": {
          "valueSize": 20
        },
        "textMode": "name",
        "wideLayout": true
      },
      "pluginVersion": "10.3.3",
      "targets": [
        {
          "datasource": {
            "type": "prometheus",
            "uid": "${DS_PROMETHEUS}"
          },
          "editorMode": "builder",
          "exemplar": false,
          "expr": "reth_info{instance=~\"$instance\"}",
          "instant": true,
          "legendFormat": "{{version}}",
          "range": false,
          "refId": "A"
        }
      ],
      "title": "Version",
      "transparent": true,
      "type": "stat"
    },
    {
      "datasource": {
        "type": "prometheus",
        "uid": "${DS_PROMETHEUS}"
      },
      "fieldConfig": {
        "defaults": {
          "color": {
            "mode": "thresholds"
          },
          "mappings": [],
          "thresholds": {
            "mode": "absolute",
            "steps": [
              {
                "color": "green",
                "value": null
              }
            ]
          },
          "unitScale": true
        },
        "overrides": []
      },
      "gridPos": {
        "h": 3,
        "w": 6,
        "x": 3,
        "y": 1
      },
      "id": 192,
      "options": {
        "colorMode": "value",
        "graphMode": "area",
        "justifyMode": "auto",
        "orientation": "auto",
        "reduceOptions": {
          "calcs": [
            "lastNotNull"
          ],
          "fields": "",
          "values": false
        },
        "showPercentChange": false,
        "text": {
          "valueSize": 20
        },
        "textMode": "name",
        "wideLayout": true
      },
      "pluginVersion": "10.3.3",
      "targets": [
        {
          "datasource": {
            "type": "prometheus",
            "uid": "${DS_PROMETHEUS}"
          },
          "editorMode": "builder",
          "exemplar": false,
          "expr": "reth_info{instance=~\"$instance\"}",
          "instant": true,
          "legendFormat": "{{build_timestamp}}",
          "range": false,
          "refId": "A"
        }
      ],
      "title": "Build Timestamp",
      "transparent": true,
      "type": "stat"
    },
    {
      "datasource": {
        "type": "prometheus",
        "uid": "${DS_PROMETHEUS}"
      },
      "fieldConfig": {
        "defaults": {
          "color": {
            "mode": "thresholds"
          },
          "mappings": [],
          "thresholds": {
            "mode": "absolute",
            "steps": [
              {
                "color": "green",
                "value": null
              }
            ]
          },
          "unitScale": true
        },
        "overrides": []
      },
      "gridPos": {
        "h": 3,
        "w": 3,
        "x": 9,
        "y": 1
      },
      "id": 193,
      "options": {
        "colorMode": "value",
        "graphMode": "area",
        "justifyMode": "auto",
        "orientation": "auto",
        "reduceOptions": {
          "calcs": [
            "lastNotNull"
          ],
          "fields": "",
          "values": false
        },
        "showPercentChange": false,
        "text": {
          "valueSize": 20
        },
        "textMode": "name",
        "wideLayout": true
      },
      "pluginVersion": "10.3.3",
      "targets": [
        {
          "datasource": {
            "type": "prometheus",
            "uid": "${DS_PROMETHEUS}"
          },
          "editorMode": "builder",
          "exemplar": false,
          "expr": "reth_info{instance=~\"$instance\"}",
          "instant": true,
          "legendFormat": "{{git_sha}}",
          "range": false,
          "refId": "A"
        }
      ],
      "title": "Git SHA",
      "transparent": true,
      "type": "stat"
    },
    {
      "datasource": {
        "type": "prometheus",
        "uid": "${DS_PROMETHEUS}"
      },
      "fieldConfig": {
        "defaults": {
          "color": {
            "mode": "thresholds"
          },
          "mappings": [],
          "thresholds": {
            "mode": "absolute",
            "steps": [
              {
                "color": "green",
                "value": null
              }
            ]
          },
          "unitScale": true
        },
        "overrides": []
      },
      "gridPos": {
        "h": 3,
        "w": 2,
        "x": 12,
        "y": 1
      },
      "id": 195,
      "options": {
        "colorMode": "value",
        "graphMode": "area",
        "justifyMode": "auto",
        "orientation": "auto",
        "reduceOptions": {
          "calcs": [
            "lastNotNull"
          ],
          "fields": "",
          "values": false
        },
        "showPercentChange": false,
        "text": {
          "valueSize": 20
        },
        "textMode": "name",
        "wideLayout": true
      },
      "pluginVersion": "10.3.3",
      "targets": [
        {
          "datasource": {
            "type": "prometheus",
            "uid": "${DS_PROMETHEUS}"
          },
          "editorMode": "builder",
          "exemplar": false,
          "expr": "reth_info{instance=~\"$instance\"}",
          "instant": true,
          "legendFormat": "{{build_profile}}",
          "range": false,
          "refId": "A"
        }
      ],
      "title": "Build Profile",
      "transparent": true,
      "type": "stat"
    },
    {
      "datasource": {
        "type": "prometheus",
        "uid": "${DS_PROMETHEUS}"
      },
      "fieldConfig": {
        "defaults": {
          "color": {
            "mode": "thresholds"
          },
          "mappings": [],
          "thresholds": {
            "mode": "absolute",
            "steps": [
              {
                "color": "green",
                "value": null
              }
            ]
          },
          "unitScale": true
        },
        "overrides": []
      },
      "gridPos": {
        "h": 3,
        "w": 5,
        "x": 14,
        "y": 1
      },
      "id": 196,
      "options": {
        "colorMode": "value",
        "graphMode": "area",
        "justifyMode": "auto",
        "orientation": "auto",
        "reduceOptions": {
          "calcs": [
            "lastNotNull"
          ],
          "fields": "",
          "values": false
        },
        "showPercentChange": false,
        "text": {
          "valueSize": 20
        },
        "textMode": "name",
        "wideLayout": true
      },
      "pluginVersion": "10.3.3",
      "targets": [
        {
          "datasource": {
            "type": "prometheus",
            "uid": "${DS_PROMETHEUS}"
          },
          "editorMode": "builder",
          "exemplar": false,
          "expr": "reth_info{instance=~\"$instance\"}",
          "instant": true,
          "legendFormat": "{{target_triple}}",
          "range": false,
          "refId": "A"
        }
      ],
      "title": "Target Triple",
      "transparent": true,
      "type": "stat"
    },
    {
      "datasource": {
        "type": "prometheus",
        "uid": "${DS_PROMETHEUS}"
      },
      "fieldConfig": {
        "defaults": {
          "color": {
            "mode": "thresholds"
          },
          "mappings": [],
          "thresholds": {
            "mode": "absolute",
            "steps": [
              {
                "color": "green",
                "value": null
              }
            ]
          },
          "unitScale": true
        },
        "overrides": []
      },
      "gridPos": {
        "h": 3,
        "w": 5,
        "x": 19,
        "y": 1
      },
      "id": 197,
      "options": {
        "colorMode": "value",
        "graphMode": "area",
        "justifyMode": "auto",
        "orientation": "auto",
        "reduceOptions": {
          "calcs": [
            "lastNotNull"
          ],
          "fields": "",
          "values": false
        },
        "showPercentChange": false,
        "text": {
          "valueSize": 20
        },
        "textMode": "name",
        "wideLayout": true
      },
      "pluginVersion": "10.3.3",
      "targets": [
        {
          "datasource": {
            "type": "prometheus",
            "uid": "${DS_PROMETHEUS}"
          },
          "editorMode": "builder",
          "exemplar": false,
          "expr": "reth_info{instance=~\"$instance\"}",
          "instant": true,
          "legendFormat": "{{cargo_features}}",
          "range": false,
          "refId": "A"
        }
      ],
      "title": "Cargo Features",
      "transparent": true,
      "type": "stat"
    },
    {
      "collapsed": false,
      "gridPos": {
        "h": 1,
        "w": 24,
        "x": 0,
        "y": 4
      },
      "id": 89,
      "panels": [],
      "repeat": "instance",
      "repeatDirection": "h",
      "title": "Transaction Pool",
      "type": "row"
    },
    {
      "datasource": {
        "type": "prometheus",
        "uid": "${DS_PROMETHEUS}"
      },
      "description": "Tracks the entries, byte size, failed inserts and file deletes of the blob store",
      "fieldConfig": {
        "defaults": {
          "color": {
            "mode": "palette-classic"
          },
          "custom": {
            "axisBorderShow": false,
            "axisCenteredZero": false,
            "axisColorMode": "text",
            "axisLabel": "",
            "axisPlacement": "auto",
            "barAlignment": 0,
            "drawStyle": "line",
            "fillOpacity": 0,
            "gradientMode": "none",
            "hideFrom": {
              "legend": false,
              "tooltip": false,
              "viz": false
            },
            "insertNulls": false,
            "lineInterpolation": "linear",
            "lineWidth": 1,
            "pointSize": 5,
            "scaleDistribution": {
              "type": "linear"
            },
            "showPoints": "auto",
            "spanNulls": false,
            "stacking": {
              "group": "A",
              "mode": "none"
            },
            "thresholdsStyle": {
              "mode": "off"
            }
          },
          "mappings": [],
          "thresholds": {
            "mode": "absolute",
            "steps": [
              {
                "color": "green",
                "value": null
              },
              {
                "color": "red",
                "value": 80
              }
            ]
          },
          "unit": "bytes",
          "unitScale": true
        },
        "overrides": []
      },
      "gridPos": {
        "h": 8,
        "w": 12,
        "x": 0,
        "y": 5
      },
      "id": 115,
      "options": {
        "legend": {
          "calcs": [],
          "displayMode": "list",
          "placement": "bottom",
          "showLegend": true
        },
        "tooltip": {
          "mode": "single",
          "sort": "none"
        }
      },
      "targets": [
        {
          "datasource": {
            "type": "prometheus",
            "uid": "${DS_PROMETHEUS}"
          },
          "disableTextWrap": false,
          "editorMode": "builder",
          "expr": "reth_transaction_pool_blobstore_entries{instance=~\"$instance\"}",
          "fullMetaSearch": false,
          "includeNullMetadata": true,
          "instant": false,
          "legendFormat": "Entries",
          "range": true,
          "refId": "A",
          "useBackend": false
        },
        {
          "datasource": {
            "type": "prometheus",
            "uid": "${DS_PROMETHEUS}"
          },
          "disableTextWrap": false,
          "editorMode": "builder",
          "expr": "reth_transaction_pool_blobstore_byte_size{instance=~\"$instance\"}",
          "fullMetaSearch": false,
          "hide": false,
          "includeNullMetadata": true,
          "instant": false,
          "legendFormat": "Bytesize",
          "range": true,
          "refId": "B",
          "useBackend": false
        },
        {
          "datasource": {
            "type": "prometheus",
            "uid": "${DS_PROMETHEUS}"
          },
          "disableTextWrap": false,
          "editorMode": "builder",
          "expr": "reth_transaction_pool_blobstore_failed_inserts{instance=~\"$instance\"}",
          "fullMetaSearch": false,
          "hide": false,
          "includeNullMetadata": true,
          "instant": false,
          "legendFormat": "Failed Inserts",
          "range": true,
          "refId": "C",
          "useBackend": false
        },
        {
          "datasource": {
            "type": "prometheus",
            "uid": "${DS_PROMETHEUS}"
          },
          "disableTextWrap": false,
          "editorMode": "builder",
          "expr": "reth_transaction_pool_blobstore_failed_deletes{instance=~\"$instance\"}",
          "fullMetaSearch": false,
          "hide": false,
          "includeNullMetadata": true,
          "instant": false,
          "legendFormat": "Failed Deletes",
          "range": true,
          "refId": "D",
          "useBackend": false
        }
      ],
      "title": "Blob store",
      "type": "timeseries"
    },
    {
      "datasource": {
        "type": "prometheus",
        "uid": "${DS_PROMETHEUS}"
      },
      "description": "Tracks a heuristic of the memory footprint of the various transaction pool sub-pools",
      "fieldConfig": {
        "defaults": {
          "color": {
            "mode": "palette-classic"
          },
          "custom": {
            "axisBorderShow": false,
            "axisCenteredZero": false,
            "axisColorMode": "text",
            "axisLabel": "",
            "axisPlacement": "auto",
            "barAlignment": 0,
            "drawStyle": "line",
            "fillOpacity": 0,
            "gradientMode": "none",
            "hideFrom": {
              "legend": false,
              "tooltip": false,
              "viz": false
            },
            "insertNulls": false,
            "lineInterpolation": "linear",
            "lineWidth": 1,
            "pointSize": 5,
            "scaleDistribution": {
              "type": "linear"
            },
            "showPoints": "auto",
            "spanNulls": false,
            "stacking": {
              "group": "A",
              "mode": "none"
            },
            "thresholdsStyle": {
              "mode": "off"
            }
          },
          "mappings": [],
          "thresholds": {
            "mode": "absolute",
            "steps": [
              {
                "color": "green",
                "value": null
              },
              {
                "color": "red",
                "value": 80
              }
            ]
          },
          "unit": "bytes",
          "unitScale": true
        },
        "overrides": []
      },
      "gridPos": {
        "h": 8,
        "w": 12,
        "x": 12,
        "y": 5
      },
      "id": 210,
      "options": {
        "legend": {
          "calcs": [],
          "displayMode": "list",
          "placement": "bottom",
          "showLegend": true
        },
        "tooltip": {
          "mode": "single",
          "sort": "none"
        }
      },
      "targets": [
        {
          "datasource": {
            "type": "prometheus",
            "uid": "${DS_PROMETHEUS}"
          },
          "editorMode": "builder",
          "expr": "reth_transaction_pool_basefee_pool_size_bytes{instance=~\"$instance\"}",
          "legendFormat": "Base Fee Pool Size",
          "range": true,
          "refId": "A"
        },
        {
          "datasource": {
            "type": "prometheus",
            "uid": "${DS_PROMETHEUS}"
          },
          "editorMode": "builder",
          "expr": "reth_transaction_pool_pending_pool_size_bytes{instance=~\"$instance\"}",
          "hide": false,
          "legendFormat": "Pending Pool Size",
          "range": true,
          "refId": "B"
        },
        {
          "datasource": {
            "type": "prometheus",
            "uid": "${DS_PROMETHEUS}"
          },
          "editorMode": "builder",
          "expr": "reth_transaction_pool_queued_pool_size_bytes{instance=~\"$instance\"}",
          "hide": false,
          "legendFormat": "Queued Pool Size",
          "range": true,
          "refId": "C"
        },
        {
          "datasource": {
            "type": "prometheus",
            "uid": "${DS_PROMETHEUS}"
          },
          "editorMode": "builder",
          "expr": "reth_transaction_pool_blob_pool_size_bytes{instance=~\"$instance\"}",
          "legendFormat": "Blob Pool Size",
          "range": true,
          "refId": "D"
        }
      ],
      "title": "Subpool Sizes in Bytes",
      "type": "timeseries"
    },
    {
      "datasource": {
        "type": "prometheus",
        "uid": "${DS_PROMETHEUS}"
      },
      "description": "Transaction pool maintenance metrics",
      "fieldConfig": {
        "defaults": {
          "color": {
            "mode": "palette-classic"
          },
          "custom": {
            "axisBorderShow": false,
            "axisCenteredZero": false,
            "axisColorMode": "text",
            "axisLabel": "",
            "axisPlacement": "auto",
            "barAlignment": 0,
            "drawStyle": "line",
            "fillOpacity": 0,
            "gradientMode": "none",
            "hideFrom": {
              "legend": false,
              "tooltip": false,
              "viz": false
            },
            "insertNulls": false,
            "lineInterpolation": "linear",
            "lineWidth": 1,
            "pointSize": 5,
            "scaleDistribution": {
              "type": "linear"
            },
            "showPoints": "auto",
            "spanNulls": false,
            "stacking": {
              "group": "A",
              "mode": "none"
            },
            "thresholdsStyle": {
              "mode": "off"
            }
          },
          "mappings": [],
          "thresholds": {
            "mode": "absolute",
            "steps": [
              {
                "color": "green",
                "value": null
              },
              {
                "color": "red",
                "value": 80
              }
            ]
          },
          "unit": "bytes",
          "unitScale": true
        },
        "overrides": []
      },
      "gridPos": {
        "h": 8,
        "w": 12,
        "x": 0,
        "y": 13
      },
      "id": 91,
      "options": {
        "legend": {
          "calcs": [],
          "displayMode": "list",
          "placement": "bottom",
          "showLegend": true
        },
        "tooltip": {
          "mode": "single",
          "sort": "none"
        }
      },
      "targets": [
        {
          "datasource": {
            "type": "prometheus",
            "uid": "${DS_PROMETHEUS}"
          },
          "disableTextWrap": false,
          "editorMode": "builder",
          "expr": "reth_transaction_pool_dirty_accounts{instance=~\"$instance\"}",
          "fullMetaSearch": false,
          "includeNullMetadata": true,
          "instant": false,
          "legendFormat": "Dirty Accounts",
          "range": true,
          "refId": "A",
          "useBackend": false
        },
        {
          "datasource": {
            "type": "prometheus",
            "uid": "${DS_PROMETHEUS}"
          },
          "disableTextWrap": false,
          "editorMode": "builder",
          "expr": "reth_transaction_pool_drift_count{instance=~\"$instance\"}",
          "fullMetaSearch": false,
          "hide": false,
          "includeNullMetadata": true,
          "instant": false,
          "legendFormat": "Drift Count",
          "range": true,
          "refId": "B",
          "useBackend": false
        },
        {
          "datasource": {
            "type": "prometheus",
            "uid": "${DS_PROMETHEUS}"
          },
          "disableTextWrap": false,
          "editorMode": "builder",
          "expr": "reth_transaction_pool_reinserted_transactions{instance=~\"$instance\"}",
          "fullMetaSearch": false,
          "hide": false,
          "includeNullMetadata": true,
          "instant": false,
          "legendFormat": "Reinserted Transactions",
          "range": true,
          "refId": "C",
          "useBackend": false
        },
        {
          "datasource": {
            "type": "prometheus",
            "uid": "${DS_PROMETHEUS}"
          },
          "disableTextWrap": false,
          "editorMode": "builder",
          "expr": "reth_transaction_pool_deleted_tracked_finalized_blobs{instance=~\"$instance\"}",
          "fullMetaSearch": false,
          "hide": false,
          "includeNullMetadata": true,
          "instant": false,
          "legendFormat": "Deleted Tracked Finalized Blobs",
          "range": true,
          "refId": "D",
          "useBackend": false
        }
      ],
      "title": "TxPool Maintenance",
      "type": "timeseries"
    },
    {
      "datasource": {
        "type": "prometheus",
        "uid": "${DS_PROMETHEUS}"
      },
      "description": "Tracks the number of transactions in the various transaction pool sub-pools",
      "fieldConfig": {
        "defaults": {
          "color": {
            "mode": "palette-classic"
          },
          "custom": {
            "axisBorderShow": false,
            "axisCenteredZero": false,
            "axisColorMode": "text",
            "axisLabel": "",
            "axisPlacement": "auto",
            "barAlignment": 0,
            "drawStyle": "line",
            "fillOpacity": 0,
            "gradientMode": "none",
            "hideFrom": {
              "legend": false,
              "tooltip": false,
              "viz": false
            },
            "insertNulls": false,
            "lineInterpolation": "linear",
            "lineWidth": 1,
            "pointSize": 5,
            "scaleDistribution": {
              "type": "linear"
            },
            "showPoints": "auto",
            "spanNulls": false,
            "stacking": {
              "group": "A",
              "mode": "none"
            },
            "thresholdsStyle": {
              "mode": "off"
            }
          },
          "mappings": [],
          "thresholds": {
            "mode": "absolute",
            "steps": [
              {
                "color": "green",
                "value": null
              },
              {
                "color": "red",
                "value": 80
              }
            ]
          },
          "unitScale": true
        },
        "overrides": []
      },
      "gridPos": {
        "h": 8,
        "w": 12,
        "x": 12,
        "y": 13
      },
      "id": 92,
      "options": {
        "legend": {
          "calcs": [],
          "displayMode": "list",
          "placement": "bottom",
          "showLegend": true
        },
        "tooltip": {
          "mode": "single",
          "sort": "none"
        }
      },
      "targets": [
        {
          "datasource": {
            "type": "prometheus",
            "uid": "${DS_PROMETHEUS}"
          },
          "editorMode": "builder",
          "expr": "reth_transaction_pool_basefee_pool_transactions{instance=~\"$instance\"}",
          "legendFormat": "Base Fee Pool Transactions",
          "range": true,
          "refId": "A"
        },
        {
          "datasource": {
            "type": "prometheus",
            "uid": "${DS_PROMETHEUS}"
          },
          "editorMode": "builder",
          "expr": "reth_transaction_pool_pending_pool_transactions{instance=~\"$instance\"}",
          "hide": false,
          "legendFormat": "Pending Pool Transactions",
          "range": true,
          "refId": "B"
        },
        {
          "datasource": {
            "type": "prometheus",
            "uid": "${DS_PROMETHEUS}"
          },
          "editorMode": "builder",
          "expr": "reth_transaction_pool_queued_pool_transactions{instance=~\"$instance\"}",
          "hide": false,
          "legendFormat": "Queued Pool Transactions",
          "range": true,
          "refId": "C"
        },
        {
          "datasource": {
            "type": "prometheus",
            "uid": "${DS_PROMETHEUS}"
          },
          "editorMode": "builder",
          "expr": "reth_transaction_pool_blob_pool_transactions{instance=~\"$instance\"}",
          "legendFormat": "Blob Pool Transactions",
          "range": true,
          "refId": "D"
        }
      ],
      "title": "Subpool Transaction Count",
      "type": "timeseries"
    },
    {
      "datasource": {
        "type": "prometheus",
        "uid": "${DS_PROMETHEUS}"
      },
      "description": "Tracks the number of transactions per second that are inserted and removed from the transaction pool, as well as the number of invalid transactions per second.\n\nBad transactions are a subset of invalid transactions, these will never be successfully imported. The remaining invalid transactions have a chance of being imported, for example transactions with nonce gaps.\n\n",
      "fieldConfig": {
        "defaults": {
          "color": {
            "mode": "palette-classic"
          },
          "custom": {
            "axisBorderShow": false,
            "axisCenteredZero": true,
            "axisColorMode": "text",
            "axisLabel": "",
            "axisPlacement": "auto",
            "barAlignment": 0,
            "drawStyle": "line",
            "fillOpacity": 0,
            "gradientMode": "none",
            "hideFrom": {
              "legend": false,
              "tooltip": false,
              "viz": false
            },
            "insertNulls": false,
            "lineInterpolation": "linear",
            "lineWidth": 1,
            "pointSize": 5,
            "scaleDistribution": {
              "type": "linear"
            },
            "showPoints": "auto",
            "spanNulls": false,
            "stacking": {
              "group": "A",
              "mode": "none"
            },
            "thresholdsStyle": {
              "mode": "off"
            }
          },
          "mappings": [],
          "thresholds": {
            "mode": "absolute",
            "steps": [
              {
                "color": "green",
                "value": null
              },
              {
                "color": "red",
                "value": 80
              }
            ]
          },
          "unit": "ops",
          "unitScale": true
        },
        "overrides": [
          {
            "matcher": {
              "id": "byFrameRefID",
              "options": "B"
            },
            "properties": [
              {
                "id": "custom.transform",
                "value": "negative-Y"
              }
            ]
          }
        ]
      },
      "gridPos": {
        "h": 8,
        "w": 12,
        "x": 0,
        "y": 21
      },
      "id": 93,
      "options": {
        "legend": {
          "calcs": [],
          "displayMode": "list",
          "placement": "bottom",
          "showLegend": true
        },
        "tooltip": {
          "mode": "multi",
          "sort": "none"
        }
      },
      "targets": [
        {
          "datasource": {
            "type": "prometheus",
            "uid": "${DS_PROMETHEUS}"
          },
          "disableTextWrap": false,
          "editorMode": "builder",
          "expr": "rate(reth_transaction_pool_inserted_transactions{instance=~\"$instance\"}[$__rate_interval])",
          "fullMetaSearch": false,
          "includeNullMetadata": true,
          "legendFormat": "Inserted Transactions",
          "range": true,
          "refId": "A",
          "useBackend": false
        },
        {
          "datasource": {
            "type": "prometheus",
            "uid": "${DS_PROMETHEUS}"
          },
          "disableTextWrap": false,
          "editorMode": "builder",
          "expr": "rate(reth_transaction_pool_removed_transactions{instance=~\"$instance\"}[$__rate_interval])",
          "fullMetaSearch": false,
          "hide": false,
          "includeNullMetadata": true,
          "legendFormat": "Removed Transactions",
          "range": true,
          "refId": "B",
          "useBackend": false
        },
        {
          "datasource": {
            "type": "prometheus",
            "uid": "${DS_PROMETHEUS}"
          },
          "disableTextWrap": false,
          "editorMode": "builder",
          "expr": "rate(reth_transaction_pool_invalid_transactions{instance=~\"$instance\"}[$__rate_interval])",
          "fullMetaSearch": false,
          "hide": false,
          "includeNullMetadata": true,
          "legendFormat": "Invalid Transactions",
          "range": true,
          "refId": "C",
          "useBackend": false
        },
        {
          "datasource": {
            "type": "prometheus",
            "uid": "${DS_PROMETHEUS}"
          },
          "disableTextWrap": false,
          "editorMode": "builder",
          "expr": "rate(reth_network_bad_imports{instance=\"$instance\"}[$__rate_interval])",
          "fullMetaSearch": false,
          "hide": false,
          "includeNullMetadata": false,
          "instant": false,
          "legendFormat": "Bad Transactions",
          "range": true,
          "refId": "D",
          "useBackend": false
        }
      ],
      "title": "Inserted Transactions",
      "type": "timeseries"
    },
    {
      "datasource": {
        "type": "prometheus",
        "uid": "${DS_PROMETHEUS}"
      },
      "description": "Number of transactions about to be imported into the pool.",
      "fieldConfig": {
        "defaults": {
          "color": {
            "mode": "palette-classic"
          },
          "custom": {
            "axisBorderShow": false,
            "axisCenteredZero": false,
            "axisColorMode": "text",
            "axisLabel": "",
            "axisPlacement": "auto",
            "barAlignment": 0,
            "drawStyle": "line",
            "fillOpacity": 0,
            "gradientMode": "none",
            "hideFrom": {
              "legend": false,
              "tooltip": false,
              "viz": false
            },
            "insertNulls": false,
            "lineInterpolation": "linear",
            "lineWidth": 1,
            "pointSize": 5,
            "scaleDistribution": {
              "type": "linear"
            },
            "showPoints": "auto",
            "spanNulls": false,
            "stacking": {
              "group": "A",
              "mode": "none"
            },
            "thresholdsStyle": {
              "mode": "off"
            }
          },
          "mappings": [],
          "thresholds": {
            "mode": "absolute",
            "steps": [
              {
                "color": "green",
                "value": null
              },
              {
                "color": "red",
                "value": 80
              }
            ]
          },
          "unitScale": true
        },
        "overrides": []
      },
      "gridPos": {
        "h": 8,
        "w": 12,
        "x": 12,
        "y": 21
      },
      "id": 94,
      "options": {
        "legend": {
          "calcs": [],
          "displayMode": "list",
          "placement": "bottom",
          "showLegend": true
        },
        "tooltip": {
          "mode": "single",
          "sort": "none"
        }
      },
      "targets": [
        {
          "datasource": {
            "type": "prometheus",
            "uid": "${DS_PROMETHEUS}"
          },
          "editorMode": "builder",
          "expr": "reth_network_pending_pool_imports{instance=~\"$instance\"}",
          "hide": false,
          "legendFormat": "Transactions Pending Import",
          "range": true,
          "refId": "C"
        }
      ],
      "title": "Pending Pool Imports",
      "type": "timeseries"
    },
    {
      "datasource": {
        "type": "prometheus",
        "uid": "${DS_PROMETHEUS}"
      },
      "description": "Tracks the number of incoming transaction messages in the channel from the network to the transaction pool.\n\nMempool messages sent over this channel are `GetPooledTransactions` requests, `NewPooledTransactionHashes` announcements (gossip), and `Transactions` (gossip)\n\nTx - `NetworkManager`\n\\nRx - `TransactionsManager`",
      "fieldConfig": {
        "defaults": {
          "color": {
            "mode": "palette-classic"
          },
          "custom": {
            "axisBorderShow": false,
            "axisCenteredZero": true,
            "axisColorMode": "text",
            "axisLabel": "",
            "axisPlacement": "auto",
            "barAlignment": 0,
            "drawStyle": "line",
            "fillOpacity": 0,
            "gradientMode": "none",
            "hideFrom": {
              "legend": false,
              "tooltip": false,
              "viz": false
            },
            "insertNulls": false,
            "lineInterpolation": "linear",
            "lineWidth": 1,
            "pointSize": 5,
            "scaleDistribution": {
              "type": "linear"
            },
            "showPoints": "auto",
            "spanNulls": false,
            "stacking": {
              "group": "A",
              "mode": "none"
            },
            "thresholdsStyle": {
              "mode": "off"
            }
          },
          "mappings": [],
          "thresholds": {
            "mode": "absolute",
            "steps": [
              {
                "color": "green",
                "value": null
              },
              {
                "color": "red",
                "value": 80
              }
            ]
          },
          "unit": "reqps",
          "unitScale": true
        },
        "overrides": [
          {
            "matcher": {
              "id": "byFrameRefID",
              "options": "B"
            },
            "properties": [
              {
                "id": "custom.transform",
                "value": "negative-Y"
              }
            ]
          },
          {
            "matcher": {
              "id": "byFrameRefID",
              "options": "C"
            },
            "properties": [
              {
                "id": "unit",
                "value": "events"
              }
            ]
          }
        ]
      },
      "gridPos": {
        "h": 8,
        "w": 12,
        "x": 0,
        "y": 29
      },
      "id": 95,
      "options": {
        "legend": {
          "calcs": [],
          "displayMode": "list",
          "placement": "bottom",
          "showLegend": true
        },
        "tooltip": {
          "mode": "single",
          "sort": "none"
        }
      },
      "targets": [
        {
          "datasource": {
            "type": "prometheus",
            "uid": "${DS_PROMETHEUS}"
          },
          "editorMode": "builder",
          "expr": "rate(reth_network_pool_transactions_messages_sent_total{instance=~\"$instance\"}[$__rate_interval])",
          "hide": false,
          "instant": false,
          "legendFormat": "Tx",
          "range": true,
          "refId": "A"
        },
        {
          "datasource": {
            "type": "prometheus",
            "uid": "${DS_PROMETHEUS}"
          },
          "editorMode": "builder",
          "expr": "rate(reth_network_pool_transactions_messages_received_total{instance=~\"$instance\"}[$__rate_interval])",
          "hide": false,
          "legendFormat": "Rx",
          "range": true,
          "refId": "B"
        },
        {
          "datasource": {
            "type": "prometheus",
            "uid": "${DS_PROMETHEUS}"
          },
          "editorMode": "code",
          "expr": "reth_network_pool_transactions_messages_sent_total{instance=~\"$instance\"} - reth_network_pool_transactions_messages_received_total{instance=~\"$instance\"}",
          "hide": false,
          "legendFormat": "Messages in Channel",
          "range": true,
          "refId": "C"
        }
      ],
      "title": "Incoming Gossip and Requests",
      "type": "timeseries"
    },
    {
      "datasource": {
        "type": "prometheus",
        "uid": "${DS_PROMETHEUS}"
      },
      "description": "Currently active outgoing GetPooledTransactions requests.",
      "fieldConfig": {
        "defaults": {
          "color": {
            "mode": "palette-classic"
          },
          "custom": {
            "axisBorderShow": false,
            "axisCenteredZero": false,
            "axisColorMode": "text",
            "axisLabel": "",
            "axisPlacement": "auto",
            "barAlignment": 0,
            "drawStyle": "line",
            "fillOpacity": 0,
            "gradientMode": "none",
            "hideFrom": {
              "legend": false,
              "tooltip": false,
              "viz": false
            },
            "insertNulls": false,
            "lineInterpolation": "linear",
            "lineWidth": 1,
            "pointSize": 5,
            "scaleDistribution": {
              "type": "linear"
            },
            "showPoints": "auto",
            "spanNulls": false,
            "stacking": {
              "group": "A",
              "mode": "none"
            },
            "thresholdsStyle": {
              "mode": "off"
            }
          },
          "mappings": [],
          "thresholds": {
            "mode": "absolute",
            "steps": [
              {
                "color": "green",
                "value": null
              },
              {
                "color": "red",
                "value": 80
              }
            ]
          },
          "unitScale": true
        },
        "overrides": []
      },
      "gridPos": {
        "h": 8,
        "w": 12,
        "x": 12,
        "y": 29
      },
      "id": 104,
      "options": {
        "legend": {
          "calcs": [],
          "displayMode": "list",
          "placement": "bottom",
          "showLegend": true
        },
        "tooltip": {
          "mode": "single",
          "sort": "none"
        }
      },
      "targets": [
        {
          "datasource": {
            "type": "prometheus",
            "uid": "${DS_PROMETHEUS}"
          },
          "editorMode": "builder",
          "expr": "reth_network_inflight_transaction_requests{instance=~\"$instance\"}",
          "hide": false,
          "legendFormat": "Inflight Transaction Requests",
          "range": true,
          "refId": "C"
        }
      ],
      "title": "Inflight Transaction Requests",
      "type": "timeseries"
    },
    {
      "datasource": {
        "type": "prometheus",
        "uid": "${DS_PROMETHEUS}"
      },
      "description": "All Transactions metrics",
      "fieldConfig": {
        "defaults": {
          "color": {
            "mode": "palette-classic"
          },
          "custom": {
            "axisBorderShow": false,
            "axisCenteredZero": false,
            "axisColorMode": "text",
            "axisLabel": "",
            "axisPlacement": "auto",
            "barAlignment": 0,
            "drawStyle": "line",
            "fillOpacity": 0,
            "gradientMode": "none",
            "hideFrom": {
              "legend": false,
              "tooltip": false,
              "viz": false
            },
            "insertNulls": false,
            "lineInterpolation": "linear",
            "lineWidth": 1,
            "pointSize": 5,
            "scaleDistribution": {
              "type": "linear"
            },
            "showPoints": "auto",
            "spanNulls": false,
            "stacking": {
              "group": "A",
              "mode": "none"
            },
            "thresholdsStyle": {
              "mode": "off"
            }
          },
          "mappings": [],
          "thresholds": {
            "mode": "absolute",
            "steps": [
              {
                "color": "green"
              },
              {
                "color": "red",
                "value": 80
              }
            ]
          },
          "unitScale": true
        },
        "overrides": []
      },
      "gridPos": {
        "h": 8,
        "w": 12,
        "x": 0,
        "y": 37
      },
      "id": 116,
      "options": {
        "legend": {
          "calcs": [],
          "displayMode": "list",
          "placement": "bottom",
          "showLegend": true
        },
        "tooltip": {
          "mode": "single",
          "sort": "none"
        }
      },
      "targets": [
        {
          "datasource": {
            "type": "prometheus",
            "uid": "${DS_PROMETHEUS}"
          },
          "disableTextWrap": false,
          "editorMode": "builder",
          "expr": "reth_transaction_pool_all_transactions_by_hash{instance=~\"$instance\"}",
          "fullMetaSearch": false,
          "includeNullMetadata": true,
          "instant": false,
          "legendFormat": "All transactions by hash",
          "range": true,
          "refId": "A",
          "useBackend": false
        },
        {
          "datasource": {
            "type": "prometheus",
            "uid": "${DS_PROMETHEUS}"
          },
          "disableTextWrap": false,
          "editorMode": "builder",
          "expr": "reth_transaction_pool_all_transactions_by_id{instance=~\"$instance\"}",
          "fullMetaSearch": false,
          "hide": false,
          "includeNullMetadata": true,
          "instant": false,
          "legendFormat": "All transactions by id",
          "range": true,
          "refId": "B",
          "useBackend": false
        },
        {
          "datasource": {
            "type": "prometheus",
            "uid": "${DS_PROMETHEUS}"
          },
          "disableTextWrap": false,
          "editorMode": "builder",
          "expr": "reth_transaction_pool_all_transactions_by_all_senders{instance=~\"$instance\"}",
          "fullMetaSearch": false,
          "hide": false,
          "includeNullMetadata": true,
          "instant": false,
          "legendFormat": "All transactions by all senders",
          "range": true,
          "refId": "C",
          "useBackend": false
        }
      ],
      "title": "All Transactions metrics",
      "type": "timeseries"
    },
    {
      "datasource": {
        "type": "prometheus",
        "uid": "${DS_PROMETHEUS}"
      },
      "description": "",
      "fieldConfig": {
        "defaults": {
          "color": {
            "mode": "palette-classic"
          },
          "custom": {
            "axisBorderShow": false,
            "axisCenteredZero": false,
            "axisColorMode": "text",
            "axisLabel": "",
            "axisPlacement": "auto",
            "barAlignment": 0,
            "drawStyle": "line",
            "fillOpacity": 0,
            "gradientMode": "none",
            "hideFrom": {
              "legend": false,
              "tooltip": false,
              "viz": false
            },
            "insertNulls": false,
            "lineInterpolation": "linear",
            "lineWidth": 1,
            "pointSize": 5,
            "scaleDistribution": {
              "type": "linear"
            },
            "showPoints": "auto",
            "spanNulls": false,
            "stacking": {
              "group": "A",
              "mode": "none"
            },
            "thresholdsStyle": {
              "mode": "off"
            }
          },
          "mappings": [],
          "thresholds": {
            "mode": "absolute",
            "steps": [
              {
                "color": "green"
              },
              {
                "color": "red",
                "value": 80
              }
            ]
          },
          "unitScale": true
        },
        "overrides": []
      },
      "gridPos": {
        "h": 8,
        "w": 12,
        "x": 12,
        "y": 37
      },
      "id": 199,
      "options": {
        "legend": {
          "calcs": [],
          "displayMode": "list",
          "placement": "bottom",
          "showLegend": true
        },
        "tooltip": {
          "mode": "single",
          "sort": "none"
        }
      },
      "targets": [
        {
          "datasource": {
            "type": "prometheus",
            "uid": "${DS_PROMETHEUS}"
          },
          "disableTextWrap": false,
          "editorMode": "code",
          "expr": "reth_network_hashes_pending_fetch{instance=~\"$instance\"}",
          "fullMetaSearch": false,
          "includeNullMetadata": true,
          "instant": false,
          "legendFormat": "Hashes in Pending Fetch Cache",
          "range": true,
          "refId": "A",
          "useBackend": false
        },
        {
          "datasource": {
            "type": "prometheus",
            "uid": "${DS_PROMETHEUS}"
          },
          "disableTextWrap": false,
          "editorMode": "code",
          "expr": "reth_network_hashes_inflight_transaction_requests{instance=~\"$instance\"}",
          "fullMetaSearch": false,
          "hide": false,
          "includeNullMetadata": true,
          "instant": false,
          "legendFormat": "Hashes in Inflight Requests",
          "range": true,
          "refId": "B",
          "useBackend": false
        },
        {
          "datasource": {
            "type": "prometheus",
            "uid": "${DS_PROMETHEUS}"
          },
          "editorMode": "code",
          "expr": "sum(reth_network_hashes_inflight_transaction_requests{instance=~\"$instance\"}) + sum(reth_network_hashes_pending_fetch{instance=~\"$instance\"})",
          "hide": false,
          "instant": false,
          "legendFormat": "Total Hashes in Transaction Fetcher",
          "range": true,
          "refId": "C"
        }
      ],
      "title": "Transaction Fetcher Hashes",
      "type": "timeseries"
    },
    {
      "datasource": {
        "type": "prometheus",
        "uid": "${DS_PROMETHEUS}"
      },
      "description": "Total number of times a transaction is sent/announced that is already in the local pool.\n\nThis reflects the redundancy in the mempool.",
      "fieldConfig": {
        "defaults": {
          "color": {
            "mode": "palette-classic"
          },
          "custom": {
            "axisBorderShow": false,
            "axisCenteredZero": false,
            "axisColorMode": "text",
            "axisLabel": "",
            "axisPlacement": "auto",
            "barAlignment": 0,
            "drawStyle": "line",
            "fillOpacity": 0,
            "gradientMode": "none",
            "hideFrom": {
              "legend": false,
              "tooltip": false,
              "viz": false
            },
            "insertNulls": false,
            "lineInterpolation": "linear",
            "lineWidth": 1,
            "pointSize": 5,
            "scaleDistribution": {
              "type": "linear"
            },
            "showPoints": "auto",
            "spanNulls": false,
            "stacking": {
              "group": "A",
              "mode": "none"
            },
            "thresholdsStyle": {
              "mode": "off"
            }
          },
          "mappings": [],
          "thresholds": {
            "mode": "absolute",
            "steps": [
              {
                "color": "green"
              },
              {
                "color": "red",
                "value": 80
              }
            ]
          },
          "unit": "cps",
          "unitScale": true
        },
        "overrides": []
      },
      "gridPos": {
        "h": 8,
        "w": 12,
        "x": 0,
        "y": 45
      },
      "id": 213,
      "options": {
        "legend": {
          "calcs": [],
          "displayMode": "list",
          "placement": "bottom",
          "showLegend": true
        },
        "tooltip": {
          "mode": "single",
          "sort": "none"
        }
      },
      "targets": [
        {
          "datasource": {
            "type": "prometheus",
            "uid": "${DS_PROMETHEUS}"
          },
          "disableTextWrap": false,
          "editorMode": "builder",
          "expr": "rate(reth_network_occurrences_hashes_already_in_pool{instance=\"$instance\"}[$__rate_interval])",
          "fullMetaSearch": false,
          "hide": false,
          "includeNullMetadata": false,
          "instant": false,
          "legendFormat": "Freq Announced Transactions Already in Pool",
          "range": true,
          "refId": "A",
          "useBackend": false
        },
        {
          "datasource": {
            "type": "prometheus",
            "uid": "${DS_PROMETHEUS}"
          },
          "disableTextWrap": false,
          "editorMode": "builder",
          "expr": "rate(reth_network_occurrences_transactions_already_in_pool{instance=\"$instance\"}[$__rate_interval])",
          "fullMetaSearch": false,
          "hide": false,
          "includeNullMetadata": false,
          "instant": false,
          "legendFormat": "Freq Received Transactions Already in Pool ",
          "range": true,
          "refId": "B",
          "useBackend": false
        }
      ],
      "title": "Frequency of Transactions Already in Pool",
      "type": "timeseries"
    },
    {
      "datasource": {
        "type": "prometheus",
        "uid": "${DS_PROMETHEUS}"
      },
      "description": "Frequency of a peer sending a transaction that has already been marked as seen by that peer. This could for example be the case if a transaction is sent/announced to the peer at the same time that the peer sends/announces the same transaction to us.\n\nThis reflects the latency in the mempool.",
      "fieldConfig": {
        "defaults": {
          "color": {
            "mode": "palette-classic"
          },
          "custom": {
            "axisBorderShow": false,
            "axisCenteredZero": false,
            "axisColorMode": "text",
            "axisLabel": "",
            "axisPlacement": "auto",
            "barAlignment": 0,
            "drawStyle": "line",
            "fillOpacity": 0,
            "gradientMode": "none",
            "hideFrom": {
              "legend": false,
              "tooltip": false,
              "viz": false
            },
            "insertNulls": false,
            "lineInterpolation": "linear",
            "lineWidth": 1,
            "pointSize": 5,
            "scaleDistribution": {
              "type": "linear"
            },
            "showPoints": "auto",
            "spanNulls": false,
            "stacking": {
              "group": "A",
              "mode": "none"
            },
            "thresholdsStyle": {
              "mode": "off"
            }
          },
          "mappings": [],
          "thresholds": {
            "mode": "absolute",
            "steps": [
              {
                "color": "green"
              },
              {
                "color": "red",
                "value": 80
              }
            ]
          },
          "unit": "cps",
          "unitScale": true
        },
        "overrides": []
      },
      "gridPos": {
        "h": 8,
        "w": 12,
        "x": 12,
        "y": 45
      },
      "id": 208,
      "options": {
        "legend": {
          "calcs": [],
          "displayMode": "list",
          "placement": "bottom",
          "showLegend": true
        },
        "tooltip": {
          "mode": "single",
          "sort": "none"
        }
      },
      "targets": [
        {
          "datasource": {
            "type": "prometheus",
            "uid": "${DS_PROMETHEUS}"
          },
          "disableTextWrap": false,
          "editorMode": "builder",
          "expr": "rate(reth_network_occurrences_hash_already_seen_by_peer{instance=\"$instance\"}[$__rate_interval])",
          "fullMetaSearch": false,
          "hide": false,
          "includeNullMetadata": false,
          "instant": false,
          "legendFormat": "Freq Announced Transactions Already Seen by Peer",
          "range": true,
          "refId": "A",
          "useBackend": false
        },
        {
          "datasource": {
            "type": "prometheus",
            "uid": "${DS_PROMETHEUS}"
          },
          "disableTextWrap": false,
          "editorMode": "builder",
          "expr": "rate(reth_network_occurrences_of_transaction_already_seen_by_peer{instance=\"$instance\"}[$__rate_interval])",
          "fullMetaSearch": false,
          "hide": false,
          "includeNullMetadata": false,
          "instant": false,
          "legendFormat": "Freq Received Transactions Already Seen by Peer",
          "range": true,
          "refId": "B",
          "useBackend": false
        }
      ],
      "title": "Frequency of Transactions Already Marked as Seen by Peer",
      "type": "timeseries"
    },
    {
      "datasource": {
        "type": "prometheus",
        "uid": "${DS_PROMETHEUS}"
      },
      "description": "Duration of one call to poll `TransactionsManager` future, and its nested function calls.\n\nNetwork Events - stream peer session updates from `NetworkManager`;\nTransaction Events - stream txns gossip from `NetworkManager`;\nPending Transactions - stream hashes of txns successfully inserted into pending set in `TransactionPool`;\nPending Pool Imports - flush txns to pool from `TransactionsManager`;\nFetch Events - stream fetch txn events (success case wraps a tx) from `TransactionFetcher`;\nFetch Pending Hashes - search for hashes announced by an idle peer in cache for hashes pending fetch;\n(Transactions Commands - stream commands from testnet to fetch/serve/propagate txns)\n",
      "fieldConfig": {
        "defaults": {
          "color": {
            "mode": "palette-classic"
          },
          "custom": {
            "axisBorderShow": false,
            "axisCenteredZero": false,
            "axisColorMode": "text",
            "axisLabel": "",
            "axisPlacement": "auto",
            "barAlignment": 0,
            "drawStyle": "line",
            "fillOpacity": 0,
            "gradientMode": "none",
            "hideFrom": {
              "legend": false,
              "tooltip": false,
              "viz": false
            },
            "insertNulls": false,
            "lineInterpolation": "linear",
            "lineWidth": 1,
            "pointSize": 5,
            "scaleDistribution": {
              "type": "linear"
            },
            "showPoints": "auto",
            "spanNulls": false,
            "stacking": {
              "group": "A",
              "mode": "none"
            },
            "thresholdsStyle": {
              "mode": "off"
            }
          },
          "mappings": [],
          "thresholds": {
            "mode": "absolute",
            "steps": [
              {
                "color": "green"
              },
              {
                "color": "red",
                "value": 80
              }
            ]
          },
          "unit": "s",
          "unitScale": true
        },
        "overrides": []
      },
      "gridPos": {
        "h": 8,
        "w": 12,
        "x": 0,
        "y": 53
      },
      "id": 200,
      "options": {
        "legend": {
          "calcs": [],
          "displayMode": "list",
          "placement": "bottom",
          "showLegend": true
        },
        "tooltip": {
          "mode": "single",
          "sort": "none"
        }
      },
      "targets": [
        {
          "datasource": {
            "type": "prometheus",
            "uid": "${DS_PROMETHEUS}"
          },
          "disableTextWrap": false,
          "editorMode": "builder",
          "expr": "reth_network_acc_duration_poll_network_events{instance=\"$instance\"}",
          "fullMetaSearch": false,
          "hide": false,
          "includeNullMetadata": true,
          "instant": false,
          "legendFormat": "Network Events",
          "range": true,
          "refId": "B",
          "useBackend": false
        },
        {
          "datasource": {
            "type": "prometheus",
            "uid": "${DS_PROMETHEUS}"
          },
          "disableTextWrap": false,
          "editorMode": "builder",
          "expr": "reth_network_acc_duration_poll_transaction_events{instance=\"$instance\"}",
          "fullMetaSearch": false,
          "hide": false,
          "includeNullMetadata": true,
          "instant": false,
          "legendFormat": "Transaction Events",
          "range": true,
          "refId": "C",
          "useBackend": false
        },
        {
          "datasource": {
            "type": "prometheus",
            "uid": "${DS_PROMETHEUS}"
          },
          "disableTextWrap": false,
          "editorMode": "builder",
          "exemplar": false,
          "expr": "reth_network_acc_duration_poll_imported_transactions{instance=\"$instance\"}",
          "fullMetaSearch": false,
          "hide": false,
          "includeNullMetadata": true,
          "instant": false,
          "legendFormat": "Pending Transactions",
          "range": true,
          "refId": "D",
          "useBackend": false
        },
        {
          "datasource": {
            "type": "prometheus",
            "uid": "${DS_PROMETHEUS}"
          },
          "disableTextWrap": false,
          "editorMode": "builder",
          "expr": "reth_network_acc_duration_poll_pending_pool_imports{instance=\"$instance\"}",
          "fullMetaSearch": false,
          "hide": false,
          "includeNullMetadata": true,
          "instant": false,
          "legendFormat": "Pending Pool Imports",
          "range": true,
          "refId": "E",
          "useBackend": false
        },
        {
          "datasource": {
            "type": "prometheus",
            "uid": "${DS_PROMETHEUS}"
          },
          "disableTextWrap": false,
          "editorMode": "builder",
          "expr": "reth_network_acc_duration_poll_fetch_events{instance=\"$instance\"}",
          "fullMetaSearch": false,
          "hide": false,
          "includeNullMetadata": true,
          "instant": false,
          "legendFormat": "Fetch Events",
          "range": true,
          "refId": "F",
          "useBackend": false
        },
        {
          "datasource": {
            "type": "prometheus",
            "uid": "${DS_PROMETHEUS}"
          },
          "disableTextWrap": false,
          "editorMode": "builder",
          "expr": "reth_network_acc_duration_poll_commands{instance=\"$instance\"}",
          "fullMetaSearch": false,
          "hide": false,
          "includeNullMetadata": true,
          "instant": false,
          "legendFormat": "Commands",
          "range": true,
          "refId": "G",
          "useBackend": false
        },
        {
          "datasource": {
            "type": "prometheus",
            "uid": "${DS_PROMETHEUS}"
          },
          "disableTextWrap": false,
          "editorMode": "builder",
          "expr": "reth_network_acc_duration_fetch_pending_hashes{instance=\"$instance\"}",
          "fullMetaSearch": false,
          "hide": false,
          "includeNullMetadata": true,
          "instant": false,
          "legendFormat": "Fetch Pending Hashes",
          "range": true,
          "refId": "A",
          "useBackend": false
        },
        {
          "datasource": {
            "type": "prometheus",
            "uid": "${DS_PROMETHEUS}"
          },
          "disableTextWrap": false,
          "editorMode": "builder",
          "expr": "reth_network_duration_poll_tx_manager{instance=\"$instance\"}",
          "fullMetaSearch": false,
          "hide": false,
          "includeNullMetadata": true,
          "instant": false,
          "legendFormat": "Total Transactions Manager Future",
          "range": true,
          "refId": "H",
          "useBackend": false
        }
      ],
      "title": "Transactions Manager Poll Duration",
      "type": "timeseries"
    },
    {
      "datasource": {
        "type": "prometheus",
        "uid": "${DS_PROMETHEUS}"
      },
      "description": "Duration of one call to `TransactionFetcher::on_fetch_pending_hashes`.\n\nFind Peer - find an idle fallback peer for a hash pending fetch.\n\nFill Request - fill `GetPooledTransactions` request, for the found peer, with more hashes from cache of hashes pending fetch. ",
      "fieldConfig": {
        "defaults": {
          "color": {
            "mode": "palette-classic"
          },
          "custom": {
            "axisBorderShow": false,
            "axisCenteredZero": false,
            "axisColorMode": "text",
            "axisLabel": "",
            "axisPlacement": "auto",
            "barAlignment": 0,
            "drawStyle": "line",
            "fillOpacity": 0,
            "gradientMode": "none",
            "hideFrom": {
              "legend": false,
              "tooltip": false,
              "viz": false
            },
            "insertNulls": false,
            "lineInterpolation": "linear",
            "lineWidth": 1,
            "pointSize": 5,
            "scaleDistribution": {
              "type": "linear"
            },
            "showPoints": "auto",
            "spanNulls": false,
            "stacking": {
              "group": "A",
              "mode": "none"
            },
            "thresholdsStyle": {
              "mode": "off"
            }
          },
          "mappings": [],
          "thresholds": {
            "mode": "absolute",
            "steps": [
              {
                "color": "green"
              },
              {
                "color": "red",
                "value": 80
              }
            ]
          },
          "unit": "s",
          "unitScale": true
        },
        "overrides": []
      },
      "gridPos": {
        "h": 8,
        "w": 12,
        "x": 12,
        "y": 53
      },
      "id": 215,
      "options": {
        "legend": {
          "calcs": [],
          "displayMode": "list",
          "placement": "bottom",
          "showLegend": true
        },
        "tooltip": {
          "mode": "single",
          "sort": "none"
        }
      },
      "targets": [
        {
          "datasource": {
            "type": "prometheus",
            "uid": "${DS_PROMETHEUS}"
          },
          "disableTextWrap": false,
          "editorMode": "builder",
          "expr": "reth_network_duration_find_idle_fallback_peer_for_any_pending_hash{instance=\"$instance\"}",
          "fullMetaSearch": false,
          "hide": false,
          "includeNullMetadata": true,
          "instant": false,
          "legendFormat": "Find Idle Peer",
          "range": true,
          "refId": "C",
          "useBackend": false
        },
        {
          "datasource": {
            "type": "prometheus",
            "uid": "${DS_PROMETHEUS}"
          },
          "disableTextWrap": false,
          "editorMode": "builder",
          "expr": "reth_network_duration_fill_request_from_hashes_pending_fetch{instance=\"$instance\"}",
          "fullMetaSearch": false,
          "hide": false,
          "includeNullMetadata": true,
          "instant": false,
          "legendFormat": "Fill Request",
          "range": true,
          "refId": "B",
          "useBackend": false
        }
      ],
      "title": "Fetch Hashes Pending Fetch Duration",
      "type": "timeseries"
    },
    {
      "datasource": {
        "type": "prometheus",
        "uid": "${DS_PROMETHEUS}"
      },
      "description": "Durations of one call to poll `NetworkManager` future, and its nested function calls.\n\nNetwork Handle Message - stream network handle messages from `TransactionsManager`;\nSwarm Events - stream transaction gossip from `Swarm`",
      "fieldConfig": {
        "defaults": {
          "color": {
            "mode": "palette-classic"
          },
          "custom": {
            "axisBorderShow": false,
            "axisCenteredZero": false,
            "axisColorMode": "text",
            "axisLabel": "",
            "axisPlacement": "auto",
            "barAlignment": 0,
            "drawStyle": "line",
            "fillOpacity": 0,
            "gradientMode": "none",
            "hideFrom": {
              "legend": false,
              "tooltip": false,
              "viz": false
            },
            "insertNulls": false,
            "lineInterpolation": "linear",
            "lineWidth": 1,
            "pointSize": 5,
            "scaleDistribution": {
              "type": "linear"
            },
            "showPoints": "auto",
            "spanNulls": false,
            "stacking": {
              "group": "A",
              "mode": "none"
            },
            "thresholdsStyle": {
              "mode": "off"
            }
          },
          "mappings": [],
          "thresholds": {
            "mode": "absolute",
            "steps": [
              {
                "color": "green"
              },
              {
                "color": "red",
                "value": 80
              }
            ]
          },
          "unit": "s",
          "unitScale": true
        },
        "overrides": []
      },
      "gridPos": {
        "h": 8,
        "w": 12,
        "x": 0,
        "y": 61
      },
      "id": 209,
      "options": {
        "legend": {
          "calcs": [],
          "displayMode": "list",
          "placement": "bottom",
          "showLegend": true
        },
        "tooltip": {
          "mode": "single",
          "sort": "none"
        }
      },
      "targets": [
        {
          "datasource": {
            "type": "prometheus",
            "uid": "${DS_PROMETHEUS}"
          },
          "disableTextWrap": false,
          "editorMode": "builder",
          "expr": "reth_network_duration_poll_network_handle{instance=\"$instance\"}",
          "fullMetaSearch": false,
          "hide": false,
          "includeNullMetadata": true,
          "instant": false,
          "legendFormat": "Network Handle Messages",
          "range": true,
          "refId": "A",
          "useBackend": false
        },
        {
          "datasource": {
            "type": "prometheus",
            "uid": "${DS_PROMETHEUS}"
          },
          "disableTextWrap": false,
          "editorMode": "builder",
          "expr": "reth_network_duration_poll_swarm{instance=\"$instance\"}",
          "fullMetaSearch": false,
          "hide": false,
          "includeNullMetadata": true,
          "instant": false,
          "legendFormat": "Swarm Events",
          "range": true,
          "refId": "B",
          "useBackend": false
        },
        {
          "datasource": {
            "type": "prometheus",
            "uid": "${DS_PROMETHEUS}"
          },
          "disableTextWrap": false,
          "editorMode": "builder",
          "expr": "reth_network_duration_poll_network_manager{instance=\"$instance\"}",
          "fullMetaSearch": false,
          "hide": false,
          "includeNullMetadata": true,
          "instant": false,
          "legendFormat": "Total Network Manager Future",
          "range": true,
          "refId": "C",
          "useBackend": false
        }
      ],
      "title": "Network Manager Poll Duration",
      "type": "timeseries"
    },
    {
      "datasource": {
        "type": "prometheus",
        "uid": "${DS_PROMETHEUS}"
      },
      "description": "Frequency of transaction types seen in announcements",
      "fieldConfig": {
        "defaults": {
          "color": {
            "mode": "palette-classic"
          },
          "custom": {
            "axisBorderShow": false,
            "axisCenteredZero": false,
            "axisColorMode": "text",
            "axisLabel": "",
            "axisPlacement": "auto",
            "barAlignment": 0,
            "drawStyle": "line",
            "fillOpacity": 0,
            "gradientMode": "none",
            "hideFrom": {
              "legend": false,
              "tooltip": false,
              "viz": false
            },
            "insertNulls": false,
            "lineInterpolation": "linear",
            "lineWidth": 1,
            "pointSize": 5,
            "scaleDistribution": {
              "type": "linear"
            },
            "showPoints": "auto",
            "spanNulls": false,
            "stacking": {
              "group": "A",
              "mode": "none"
            },
            "thresholdsStyle": {
              "mode": "off"
            }
          },
          "mappings": [],
          "thresholds": {
            "mode": "absolute",
            "steps": [
              {
                "color": "green"
              },
              {
                "color": "red",
                "value": 80
              }
            ]
          },
          "unit": "cps",
          "unitScale": true
        },
        "overrides": []
      },
      "gridPos": {
        "h": 8,
        "w": 12,
        "x": 12,
        "y": 61
      },
      "id": 214,
      "options": {
        "legend": {
          "calcs": [],
          "displayMode": "list",
          "placement": "bottom",
          "showLegend": true
        },
        "tooltip": {
          "mode": "single",
          "sort": "none"
        }
      },
      "targets": [
        {
          "datasource": {
            "type": "prometheus",
            "uid": "${DS_PROMETHEUS}"
          },
          "disableTextWrap": false,
          "editorMode": "builder",
          "expr": "rate(reth_network_transaction_fetcher_legacy_sum{instance=\"$instance\"}[$__rate_interval])",
          "fullMetaSearch": false,
          "hide": false,
          "includeNullMetadata": false,
          "instant": false,
          "legendFormat": "Legacy",
          "range": true,
          "refId": "A",
          "useBackend": false
        },
        {
          "datasource": {
            "type": "prometheus",
            "uid": "${DS_PROMETHEUS}"
          },
          "disableTextWrap": false,
          "editorMode": "builder",
          "expr": "rate(reth_network_transaction_fetcher_eip2930_sum{instance=\"$instance\"}[$__rate_interval])",
          "fullMetaSearch": false,
          "hide": false,
          "includeNullMetadata": false,
          "instant": false,
          "legendFormat": "Eip2930",
          "range": true,
          "refId": "B",
          "useBackend": false
        },
        {
          "datasource": {
            "type": "prometheus",
            "uid": "${DS_PROMETHEUS}"
          },
          "disableTextWrap": false,
          "editorMode": "builder",
          "expr": "rate(reth_network_transaction_fetcher_eip1559_sum{instance=\"$instance\"}[$__rate_interval])",
          "fullMetaSearch": false,
          "hide": false,
          "includeNullMetadata": false,
          "instant": false,
          "legendFormat": "Eip1559",
          "range": true,
          "refId": "C",
          "useBackend": false
        },
        {
          "datasource": {
            "type": "prometheus",
            "uid": "${DS_PROMETHEUS}"
          },
          "disableTextWrap": false,
          "editorMode": "builder",
          "expr": "rate(reth_network_transaction_fetcher_eip4844_sum{instance=\"$instance\"}[$__rate_interval])",
          "fullMetaSearch": false,
          "hide": false,
          "includeNullMetadata": false,
          "instant": false,
          "legendFormat": "Eip4844",
          "range": true,
          "refId": "D",
          "useBackend": false
        }
      ],
      "title": "Announced Transactions by Type",
      "type": "timeseries"
    },
    {
      "collapsed": false,
      "gridPos": {
        "h": 1,
        "w": 24,
        "x": 0,
        "y": 69
      },
      "id": 6,
      "panels": [],
      "repeat": "instance",
      "repeatDirection": "h",
      "title": "Networking",
      "type": "row"
    },
    {
      "datasource": {
        "type": "prometheus",
        "uid": "${DS_PROMETHEUS}"
      },
      "description": "The number of tracked peers in the discovery modules (dnsdisc and discv4)",
      "fieldConfig": {
        "defaults": {
          "color": {
            "mode": "palette-classic"
          },
          "custom": {
            "axisBorderShow": false,
            "axisCenteredZero": false,
            "axisColorMode": "text",
            "axisLabel": "",
            "axisPlacement": "auto",
            "barAlignment": 0,
            "drawStyle": "line",
            "fillOpacity": 0,
            "gradientMode": "none",
            "hideFrom": {
              "legend": false,
              "tooltip": false,
              "viz": false
            },
            "insertNulls": false,
            "lineInterpolation": "linear",
            "lineWidth": 1,
            "pointSize": 5,
            "scaleDistribution": {
              "type": "linear"
            },
            "showPoints": "auto",
            "spanNulls": false,
            "stacking": {
              "group": "A",
              "mode": "none"
            },
            "thresholdsStyle": {
              "mode": "off"
            }
          },
          "mappings": [],
          "thresholds": {
            "mode": "absolute",
            "steps": [
              {
                "color": "green"
              },
              {
                "color": "red",
                "value": 80
              }
            ]
          },
          "unitScale": true
        },
        "overrides": []
      },
      "gridPos": {
        "h": 8,
        "w": 8,
        "x": 0,
        "y": 70
      },
      "id": 18,
      "options": {
        "legend": {
          "calcs": [],
          "displayMode": "list",
          "placement": "bottom",
          "showLegend": true
        },
        "tooltip": {
          "mode": "single",
          "sort": "none"
        }
      },
      "targets": [
        {
          "datasource": {
            "type": "prometheus",
            "uid": "${DS_PROMETHEUS}"
          },
          "editorMode": "builder",
          "expr": "reth_network_tracked_peers{instance=~\"$instance\"}",
          "legendFormat": "Tracked Peers",
          "range": true,
          "refId": "A"
        }
      ],
      "title": "Discovery: Tracked peers",
      "type": "timeseries"
    },
    {
      "datasource": {
        "type": "prometheus",
        "uid": "${DS_PROMETHEUS}"
      },
      "description": "The number of incoming and outgoing connections, as well as the number of peers we are currently connected to. Outgoing and incoming connections also count peers we are trying to connect to.",
      "fieldConfig": {
        "defaults": {
          "color": {
            "mode": "palette-classic"
          },
          "custom": {
            "axisBorderShow": false,
            "axisCenteredZero": false,
            "axisColorMode": "text",
            "axisLabel": "",
            "axisPlacement": "auto",
            "barAlignment": 0,
            "drawStyle": "line",
            "fillOpacity": 0,
            "gradientMode": "none",
            "hideFrom": {
              "legend": false,
              "tooltip": false,
              "viz": false
            },
            "insertNulls": false,
            "lineInterpolation": "linear",
            "lineWidth": 1,
            "pointSize": 5,
            "scaleDistribution": {
              "type": "linear"
            },
            "showPoints": "auto",
            "spanNulls": false,
            "stacking": {
              "group": "A",
              "mode": "none"
            },
            "thresholdsStyle": {
              "mode": "off"
            }
          },
          "mappings": [],
          "thresholds": {
            "mode": "absolute",
            "steps": [
              {
                "color": "green"
              },
              {
                "color": "red",
                "value": 80
              }
            ]
          },
          "unitScale": true
        },
        "overrides": []
      },
      "gridPos": {
        "h": 8,
        "w": 8,
        "x": 8,
        "y": 70
      },
      "id": 16,
      "options": {
        "legend": {
          "calcs": [],
          "displayMode": "list",
          "placement": "bottom",
          "showLegend": true
        },
        "tooltip": {
          "mode": "multi",
          "sort": "none"
        }
      },
      "targets": [
        {
          "datasource": {
            "type": "prometheus",
            "uid": "${DS_PROMETHEUS}"
          },
          "editorMode": "builder",
          "expr": "reth_network_pending_outgoing_connections{instance=~\"$instance\"}",
          "legendFormat": "Pending Outgoing Connections",
          "range": true,
          "refId": "A"
        },
        {
          "datasource": {
            "type": "prometheus",
            "uid": "${DS_PROMETHEUS}"
          },
          "editorMode": "builder",
          "expr": "reth_network_outgoing_connections{instance=~\"$instance\"}",
          "legendFormat": "Outgoing Connections",
          "range": true,
          "refId": "B"
        },
        {
          "datasource": {
            "type": "prometheus",
            "uid": "${DS_PROMETHEUS}"
          },
          "editorMode": "builder",
          "expr": "reth_network_total_pending_connections{instance=~\"$instance\"}",
          "legendFormat": "Total Pending Connections",
          "range": true,
          "refId": "C"
        },
        {
          "datasource": {
            "type": "prometheus",
            "uid": "${DS_PROMETHEUS}"
          },
          "editorMode": "builder",
          "expr": "reth_network_incoming_connections{instance=~\"$instance\"}",
          "hide": false,
          "legendFormat": "Incoming Connections",
          "range": true,
          "refId": "D"
        },
        {
          "datasource": {
            "type": "prometheus",
            "uid": "${DS_PROMETHEUS}"
          },
          "editorMode": "builder",
          "expr": "reth_network_connected_peers{instance=~\"$instance\"}",
          "hide": false,
          "legendFormat": "Connected Peers",
          "range": true,
          "refId": "E"
        }
      ],
      "title": "Connections",
      "type": "timeseries"
    },
    {
      "datasource": {
        "type": "prometheus",
        "uid": "${DS_PROMETHEUS}"
      },
      "description": "Internal errors in the P2P module. These are expected to happen from time to time. High error rates should not cause alarm if the node is peering otherwise.",
      "fieldConfig": {
        "defaults": {
          "color": {
            "fixedColor": "red",
            "mode": "palette-classic"
          },
          "custom": {
            "axisBorderShow": false,
            "axisCenteredZero": false,
            "axisColorMode": "text",
            "axisLabel": "",
            "axisPlacement": "auto",
            "barAlignment": 0,
            "drawStyle": "line",
            "fillOpacity": 0,
            "gradientMode": "none",
            "hideFrom": {
              "legend": false,
              "tooltip": false,
              "viz": false
            },
            "insertNulls": false,
            "lineInterpolation": "linear",
            "lineWidth": 1,
            "pointSize": 5,
            "scaleDistribution": {
              "type": "linear"
            },
            "showPoints": "auto",
            "spanNulls": false,
            "stacking": {
              "group": "A",
              "mode": "none"
            },
            "thresholdsStyle": {
              "mode": "off"
            }
          },
          "mappings": [],
          "thresholds": {
            "mode": "absolute",
            "steps": [
              {
                "color": "green"
              },
              {
                "color": "red",
                "value": 80
              }
            ]
          },
          "unit": "cps",
          "unitScale": true
        },
        "overrides": []
      },
      "gridPos": {
        "h": 8,
        "w": 8,
        "x": 16,
        "y": 70
      },
      "id": 8,
      "options": {
        "legend": {
          "calcs": [],
          "displayMode": "table",
          "placement": "right",
          "showLegend": true,
          "values": [
            "value"
          ]
        },
        "tooltip": {
          "mode": "multi",
          "sort": "none"
        }
      },
      "targets": [
        {
          "datasource": {
            "type": "prometheus",
            "uid": "${DS_PROMETHEUS}"
          },
          "editorMode": "builder",
          "expr": "rate(reth_p2pstream_disconnected_errors{instance=~\"$instance\"}[$__rate_interval])",
          "legendFormat": "P2P Stream Disconnected",
          "range": true,
          "refId": "A"
        },
        {
          "datasource": {
            "type": "prometheus",
            "uid": "${DS_PROMETHEUS}"
          },
          "editorMode": "builder",
          "expr": "rate(reth_network_pending_session_failures{instance=~\"$instance\"}[$__rate_interval])",
          "hide": false,
          "legendFormat": "Failed Pending Sessions",
          "range": true,
          "refId": "B"
        },
        {
          "datasource": {
            "type": "prometheus",
            "uid": "${DS_PROMETHEUS}"
          },
          "editorMode": "builder",
<<<<<<< HEAD
          "expr": "rate(reth_network_invalid_messages_received{instance=~\"$instance\"}[$__rate_interval])",
=======
          "expr": "rate(reth_network_invalid_messages_received_total{instance=~\"$instance\"}[$__rate_interval])",
>>>>>>> 3d3f52b2
          "hide": false,
          "legendFormat": "Invalid Messages",
          "range": true,
          "refId": "C"
        }
      ],
      "title": "P2P Errors",
      "type": "timeseries"
    },
    {
      "datasource": {
        "type": "prometheus",
        "uid": "${DS_PROMETHEUS}"
      },
      "fieldConfig": {
        "defaults": {
          "color": {
            "mode": "palette-classic"
          },
          "custom": {
            "hideFrom": {
              "legend": false,
              "tooltip": false,
              "viz": false
            }
          },
          "mappings": [],
          "unitScale": true
        },
        "overrides": []
      },
      "gridPos": {
        "h": 8,
        "w": 8,
        "x": 0,
        "y": 78
      },
      "id": 54,
      "options": {
        "legend": {
          "displayMode": "list",
          "placement": "bottom",
          "showLegend": true
        },
        "pieType": "pie",
        "reduceOptions": {
          "calcs": [
            "lastNotNull"
          ],
          "fields": "",
          "values": false
        },
        "tooltip": {
          "mode": "single",
          "sort": "none"
        }
      },
      "targets": [
        {
          "datasource": {
            "type": "prometheus",
            "uid": "${DS_PROMETHEUS}"
          },
          "editorMode": "builder",
          "expr": "reth_network_useless_peer{instance=~\"$instance\"}",
          "legendFormat": "UselessPeer",
          "range": true,
          "refId": "A"
        },
        {
          "datasource": {
            "type": "prometheus",
            "uid": "${DS_PROMETHEUS}"
          },
          "editorMode": "builder",
          "expr": "reth_network_subprotocol_specific{instance=~\"$instance\"}",
          "hide": false,
          "legendFormat": "SubprotocolSpecific",
          "range": true,
          "refId": "B"
        },
        {
          "datasource": {
            "type": "prometheus",
            "uid": "${DS_PROMETHEUS}"
          },
          "editorMode": "builder",
          "expr": "reth_network_already_connected{instance=~\"$instance\"}",
          "hide": false,
          "legendFormat": "AlreadyConnected",
          "range": true,
          "refId": "C"
        },
        {
          "datasource": {
            "type": "prometheus",
            "uid": "${DS_PROMETHEUS}"
          },
          "editorMode": "builder",
          "expr": "reth_network_client_quitting{instance=~\"$instance\"}",
          "hide": false,
          "legendFormat": "ClientQuitting",
          "range": true,
          "refId": "D"
        },
        {
          "datasource": {
            "type": "prometheus",
            "uid": "${DS_PROMETHEUS}"
          },
          "editorMode": "builder",
          "expr": "reth_network_unexpected_identity{instance=~\"$instance\"}",
          "hide": false,
          "legendFormat": "UnexpectedHandshakeIdentity",
          "range": true,
          "refId": "E"
        },
        {
          "datasource": {
            "type": "prometheus",
            "uid": "${DS_PROMETHEUS}"
          },
          "editorMode": "builder",
          "expr": "reth_network_disconnect_requested{instance=~\"$instance\"}",
          "hide": false,
          "legendFormat": "DisconnectRequested",
          "range": true,
          "refId": "F"
        },
        {
          "datasource": {
            "type": "prometheus",
            "uid": "${DS_PROMETHEUS}"
          },
          "editorMode": "builder",
          "expr": "reth_network_null_node_identity{instance=~\"$instance\"}",
          "hide": false,
          "legendFormat": "NullNodeIdentity",
          "range": true,
          "refId": "G"
        },
        {
          "datasource": {
            "type": "prometheus",
            "uid": "${DS_PROMETHEUS}"
          },
          "editorMode": "builder",
          "expr": "reth_network_tcp_subsystem_error{instance=~\"$instance\"}",
          "hide": false,
          "legendFormat": "TCPSubsystemError",
          "range": true,
          "refId": "H"
        },
        {
          "datasource": {
            "type": "prometheus",
            "uid": "${DS_PROMETHEUS}"
          },
          "editorMode": "builder",
          "expr": "reth_network_incompatible{instance=~\"$instance\"}",
          "hide": false,
          "legendFormat": "IncompatibleP2PVersion",
          "range": true,
          "refId": "I"
        },
        {
          "datasource": {
            "type": "prometheus",
            "uid": "${DS_PROMETHEUS}"
          },
          "editorMode": "builder",
          "expr": "reth_network_protocol_breach{instance=~\"$instance\"}",
          "hide": false,
          "legendFormat": "ProtocolBreach",
          "range": true,
          "refId": "J"
        },
        {
          "datasource": {
            "type": "prometheus",
            "uid": "${DS_PROMETHEUS}"
          },
          "editorMode": "builder",
          "expr": "reth_network_too_many_peers{instance=~\"$instance\"}",
          "hide": false,
          "legendFormat": "TooManyPeers",
          "range": true,
          "refId": "K"
        }
      ],
      "title": "Peer Disconnect Reasons",
      "type": "piechart"
    },
    {
      "datasource": {
        "type": "prometheus",
        "uid": "${DS_PROMETHEUS}"
      },
      "description": "Number of successful outgoing dial attempts.",
      "fieldConfig": {
        "defaults": {
          "color": {
            "mode": "palette-classic"
          },
          "custom": {
            "axisBorderShow": false,
            "axisCenteredZero": false,
            "axisColorMode": "text",
            "axisLabel": "",
            "axisPlacement": "auto",
            "barAlignment": 0,
            "drawStyle": "line",
            "fillOpacity": 0,
            "gradientMode": "none",
            "hideFrom": {
              "legend": false,
              "tooltip": false,
              "viz": false
            },
            "insertNulls": false,
            "lineInterpolation": "linear",
            "lineWidth": 1,
            "pointSize": 5,
            "scaleDistribution": {
              "type": "linear"
            },
            "showPoints": "auto",
            "spanNulls": false,
            "stacking": {
              "group": "A",
              "mode": "none"
            },
            "thresholdsStyle": {
              "mode": "off"
            }
          },
          "mappings": [],
          "thresholds": {
            "mode": "absolute",
            "steps": [
              {
                "color": "green"
              },
              {
                "color": "red",
                "value": 80
              }
            ]
          },
          "unitScale": true
        },
        "overrides": []
      },
      "gridPos": {
        "h": 8,
        "w": 14,
        "x": 8,
        "y": 78
      },
      "id": 103,
      "options": {
        "legend": {
          "calcs": [],
          "displayMode": "list",
          "placement": "bottom",
          "showLegend": true
        },
        "tooltip": {
          "mode": "single",
          "sort": "none"
        }
      },
      "targets": [
        {
          "datasource": {
            "type": "prometheus",
            "uid": "${DS_PROMETHEUS}"
          },
          "editorMode": "builder",
          "expr": "reth_network_total_dial_successes{instance=~\"$instance\"}",
          "legendFormat": "Total Dial Successes",
          "range": true,
          "refId": "A"
        }
      ],
      "title": "Total Dial Success",
      "type": "timeseries"
    }
  ],
  "refresh": "30s",
  "revision": 1,
  "schemaVersion": 39,
  "tags": [],
  "templating": {
    "list": [
      {
        "current": {},
        "datasource": {
          "type": "prometheus",
          "uid": "${DS_PROMETHEUS}"
        },
        "definition": "query_result(reth_info)",
        "hide": 0,
        "includeAll": false,
        "multi": false,
        "name": "instance",
        "options": [],
        "query": {
          "query": "query_result(reth_info)",
          "refId": "PrometheusVariableQueryEditor-VariableQuery"
        },
        "refresh": 1,
        "regex": "/.*instance=\\\"([^\\\"]*).*/",
        "skipUrlSync": false,
        "sort": 0,
        "type": "query"
      }
    ]
  },
  "time": {
    "from": "now-1h",
    "to": "now"
  },
  "timepicker": {},
  "timezone": "",
  "title": "Reth - Transaction Pool",
  "uid": "bee34f59-c79c-4669-a000-198057b3703d",
  "version": 3,
  "weekStart": ""
}<|MERGE_RESOLUTION|>--- conflicted
+++ resolved
@@ -3087,11 +3087,7 @@
             "uid": "${DS_PROMETHEUS}"
           },
           "editorMode": "builder",
-<<<<<<< HEAD
-          "expr": "rate(reth_network_invalid_messages_received{instance=~\"$instance\"}[$__rate_interval])",
-=======
           "expr": "rate(reth_network_invalid_messages_received_total{instance=~\"$instance\"}[$__rate_interval])",
->>>>>>> 3d3f52b2
           "hide": false,
           "legendFormat": "Invalid Messages",
           "range": true,
