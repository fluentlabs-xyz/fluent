[workspace]
members = [
    "bin/reth/",
    "crates/blockchain-tree/",
    "crates/blockchain-tree-api/",
    "crates/cli/runner/",
    "crates/config/",
    "crates/consensus/auto-seal/",
    "crates/consensus/beacon/",
    "crates/consensus/common/",
    "crates/consensus/consensus/",
    "crates/e2e-test-utils/",
    "crates/engine-primitives/",
<<<<<<< HEAD
=======
    "crates/errors/",
>>>>>>> 3d3f52b2
    "crates/ethereum-forks/",
    "crates/ethereum/consensus/",
    "crates/ethereum/engine-primitives/",
    "crates/ethereum/evm",
    "crates/ethereum/node",
    "crates/etl/",
    "crates/evm/",
    "crates/evm/execution-errors",
<<<<<<< HEAD
    "crates/exex/",
    "crates/interfaces/",
=======
    "crates/evm/execution-types",
    "crates/exex/",
>>>>>>> 3d3f52b2
    "crates/metrics/",
    "crates/metrics/metrics-derive/",
    "crates/net/common/",
    "crates/net/discv4/",
    "crates/net/discv5/",
    "crates/net/dns/",
    "crates/net/downloaders/",
    "crates/net/ecies/",
    "crates/net/eth-wire-types",
    "crates/net/eth-wire/",
    "crates/net/nat/",
    "crates/net/network-api/",
    "crates/net/network/",
    "crates/net/p2p/",
    "crates/net/types/",
    "crates/node-core/",
    "crates/node/api/",
    "crates/node/builder/",
    "crates/node/events/",
    "crates/optimism/consensus",
    "crates/optimism/evm/",
    "crates/optimism/node/",
    "crates/optimism/payload/",
<<<<<<< HEAD
=======
    "crates/optimism/primitives/",
>>>>>>> 3d3f52b2
    "crates/payload/basic/",
    "crates/payload/builder/",
    "crates/payload/ethereum/",
    "crates/payload/validator/",
    "crates/primitives/",
    "crates/prune/",
    "crates/revm/",
    "crates/rpc/ipc/",
    "crates/rpc/rpc-api/",
    "crates/rpc/rpc-builder/",
    "crates/rpc/rpc-engine-api/",
    "crates/rpc/rpc-layer",
    "crates/rpc/rpc-testing-util/",
    "crates/rpc/rpc-types-compat/",
    "crates/rpc/rpc-types/",
    "crates/rpc/rpc/",
<<<<<<< HEAD
    "crates/stages-api",
    "crates/stages/",
=======
    "crates/stages/api/",
    "crates/stages/stages/",
>>>>>>> 3d3f52b2
    "crates/static-file-types/",
    "crates/static-file/",
    "crates/storage/codecs/",
    "crates/storage/codecs/derive/",
    "crates/storage/db/",
    "crates/storage/db-common",
    "crates/storage/errors/",
    "crates/storage/libmdbx-rs/",
    "crates/storage/libmdbx-rs/mdbx-sys/",
    "crates/storage/nippy-jar/",
    "crates/storage/provider/",
    "crates/storage/storage-api/",
    "crates/tasks/",
    "crates/tokio-util/",
    "crates/tracing/",
    "crates/transaction-pool/",
<<<<<<< HEAD
    "crates/trie-parallel/",
    "crates/trie/",
=======
    "crates/trie/parallel/",
    "crates/trie/trie",
    "examples/beacon-api-sidecar-fetcher/",
>>>>>>> 3d3f52b2
    "examples/beacon-api-sse/",
    "examples/bsc-p2p",
    "examples/custom-dev-node/",
    "examples/custom-engine-types/",
    "examples/custom-evm/",
    "examples/custom-inspector/",
    "examples/custom-node-components/",
    "examples/custom-payload-builder/",
    "examples/db-access",
    "examples/exex/*",
    "examples/manual-p2p/",
    "examples/network-txpool/",
    "examples/network/",
    "examples/node-custom-rpc/",
    "examples/node-event-hooks/",
    "examples/polygon-p2p/",
    "examples/rpc-db/",
    "examples/txpool-tracing/",
    "testing/ef-tests/",
    "testing/testing-utils",
]
default-members = ["bin/reth"]

# Explicitly set the resolver to version 2, which is the default for packages with edition >= 2021
# https://doc.rust-lang.org/edition-guide/rust-2021/default-cargo-resolver.html
resolver = "2"

[workspace.lints]
rust.missing_debug_implementations = "warn"
rust.missing_docs = "warn"
rust.unreachable_pub = "warn"
rust.unused_must_use = "deny"
rust.rust_2018_idioms = { level = "deny", priority = -1 }
rustdoc.all = "warn"

[workspace.lints.clippy]
# These are some of clippy's nursery (i.e., experimental) lints that we like.
# By default, nursery lints are allowed. Some of the lints below have made good
# suggestions which we fixed. The others didn't have any findings, so we can
# assume they don't have that many false positives. Let's enable them to
# prevent future problems.
branches_sharing_code = "warn"
clear_with_drain = "warn"
derive_partial_eq_without_eq = "warn"
empty_line_after_outer_attr = "warn"
equatable_if_let = "warn"
imprecise_flops = "warn"
iter_on_empty_collections = "warn"
iter_with_drain = "warn"
large_stack_frames = "warn"
manual_clamp = "warn"
mutex_integer = "warn"
needless_pass_by_ref_mut = "warn"
nonstandard_macro_braces = "warn"
or_fun_call = "warn"
path_buf_push_overwrite = "warn"
read_zero_byte_vec = "warn"
redundant_clone = "warn"
suboptimal_flops = "warn"
suspicious_operation_groupings = "warn"
trailing_empty_array = "warn"
trait_duplication_in_bounds = "warn"
transmute_undefined_repr = "warn"
trivial_regex = "warn"
tuple_array_conversions = "warn"
uninhabited_references = "warn"
unused_peekable = "warn"
unused_rounding = "warn"
useless_let_if_seq = "warn"
use_self = "warn"
missing_const_for_fn = "warn"

# These are nursery lints which have findings. Allow them for now. Some are not
# quite mature enough for use in our codebase and some we don't really want.
# Explicitly listing should make it easier to fix in the future.
as_ptr_cast_mut = "allow"
cognitive_complexity = "allow"
collection_is_never_read = "allow"
debug_assert_with_mut_call = "allow"
empty_line_after_doc_comments = "allow"
fallible_impl_from = "allow"
future_not_send = "allow"
iter_on_single_items = "allow"
needless_collect = "allow"
non_send_fields_in_send_ty = "allow"
option_if_let_else = "allow"
redundant_pub_crate = "allow"
significant_drop_in_scrutinee = "allow"
significant_drop_tightening = "allow"
string_lit_as_bytes = "allow"
type_repetition_in_bounds = "allow"
unnecessary_struct_initialization = "allow"

[workspace.package]
version = "0.2.0-beta.7"
edition = "2021"
rust-version = "1.76"
license = "MIT OR Apache-2.0"
homepage = "https://paradigmxyz.github.io/reth"
repository = "https://github.com/paradigmxyz/reth"
exclude = [".github/"]

# Speed up tests.
[profile.dev.package]
proptest.opt-level = 3
rand_xorshift.opt-level = 3
rand_chacha.opt-level = 3
unarray.opt-level = 3

# Meant for testing - all optimizations, but with debug assertions and overflow checks.
[profile.hivetests]
inherits = "test"
opt-level = 3
lto = "thin"

[profile.release]
lto = "thin"
strip = "debuginfo"

# Like release, but with full debug symbols. Useful for e.g. `perf`.
[profile.debug-fast]
inherits = "release"
strip = "none"
debug = true

[profile.maxperf]
inherits = "release"
lto = "fat"
codegen-units = 1
incremental = false

[workspace.dependencies]
# reth
reth = { path = "bin/reth" }
reth-auto-seal-consensus = { path = "crates/consensus/auto-seal" }
reth-basic-payload-builder = { path = "crates/payload/basic" }
reth-beacon-consensus = { path = "crates/consensus/beacon" }
reth-blockchain-tree = { path = "crates/blockchain-tree" }
reth-blockchain-tree-api = { path = "crates/blockchain-tree-api" }
reth-cli-runner = { path = "crates/cli/runner" }
reth-codecs = { path = "crates/storage/codecs" }
reth-codecs-derive = { path = "crates/storage/codecs/derive" }
reth-config = { path = "crates/config" }
reth-consensus = { path = "crates/consensus/consensus" }
reth-consensus-common = { path = "crates/consensus/common" }
reth-db = { path = "crates/storage/db" }
reth-db-common = { path = "crates/storage/db-common" }
reth-discv4 = { path = "crates/net/discv4" }
reth-discv5 = { path = "crates/net/discv5" }
reth-dns-discovery = { path = "crates/net/dns" }
reth-downloaders = { path = "crates/net/downloaders" }
reth-e2e-test-utils = { path = "crates/e2e-test-utils" }
reth-ecies = { path = "crates/net/ecies" }
reth-engine-primitives = { path = "crates/engine-primitives" }
<<<<<<< HEAD
=======
reth-errors = { path = "crates/errors" }
>>>>>>> 3d3f52b2
reth-eth-wire = { path = "crates/net/eth-wire" }
reth-eth-wire-types = { path = "crates/net/eth-wire-types" }
reth-ethereum-consensus = { path = "crates/ethereum/consensus" }
reth-ethereum-engine-primitives = { path = "crates/ethereum/engine-primitives" }
reth-ethereum-forks = { path = "crates/ethereum-forks" }
reth-ethereum-payload-builder = { path = "crates/payload/ethereum" }
reth-etl = { path = "crates/etl" }
reth-evm = { path = "crates/evm" }
reth-evm-ethereum = { path = "crates/ethereum/evm" }
reth-evm-optimism = { path = "crates/optimism/evm" }
reth-execution-errors = { path = "crates/evm/execution-errors" }
<<<<<<< HEAD
reth-exex = { path = "crates/exex" }
reth-fs-util = { path = "crates/fs-util" }
reth-interfaces = { path = "crates/interfaces" }
=======
reth-execution-types = { path = "crates/evm/execution-types" }
reth-exex = { path = "crates/exex" }
reth-fs-util = { path = "crates/fs-util" }
>>>>>>> 3d3f52b2
reth-ipc = { path = "crates/rpc/ipc" }
reth-libmdbx = { path = "crates/storage/libmdbx-rs" }
reth-mdbx-sys = { path = "crates/storage/libmdbx-rs/mdbx-sys" }
reth-metrics = { path = "crates/metrics" }
reth-metrics-derive = { path = "crates/metrics/metrics-derive" }
reth-net-common = { path = "crates/net/common" }
reth-net-nat = { path = "crates/net/nat" }
reth-network = { path = "crates/net/network" }
reth-network-api = { path = "crates/net/network-api" }
reth-network-types = { path = "crates/net/types" }
reth-network-p2p = { path = "crates/net/p2p" }
reth-nippy-jar = { path = "crates/storage/nippy-jar" }
reth-node-api = { path = "crates/node/api" }
reth-node-builder = { path = "crates/node/builder" }
reth-node-core = { path = "crates/node-core" }
reth-node-ethereum = { path = "crates/ethereum/node" }
reth-node-events = { path = "crates/node/events" }
reth-node-optimism = { path = "crates/optimism/node" }
reth-optimism-consensus = { path = "crates/optimism/consensus" }
reth-optimism-payload-builder = { path = "crates/optimism/payload" }
<<<<<<< HEAD
=======
reth-optimism-primitives = { path = "crates/optimism/primitives" }
>>>>>>> 3d3f52b2
reth-payload-builder = { path = "crates/payload/builder" }
reth-payload-validator = { path = "crates/payload/validator" }
reth-primitives = { path = "crates/primitives" }
reth-provider = { path = "crates/storage/provider" }
reth-prune = { path = "crates/prune" }
reth-revm = { path = "crates/revm" }
reth-rpc = { path = "crates/rpc/rpc" }
reth-rpc-api = { path = "crates/rpc/rpc-api" }
reth-rpc-api-testing-util = { path = "crates/rpc/rpc-testing-util" }
reth-rpc-builder = { path = "crates/rpc/rpc-builder" }
reth-rpc-engine-api = { path = "crates/rpc/rpc-engine-api" }
reth-rpc-layer = { path = "crates/rpc/rpc-layer" }
reth-rpc-types = { path = "crates/rpc/rpc-types" }
reth-rpc-types-compat = { path = "crates/rpc/rpc-types-compat" }
<<<<<<< HEAD
reth-stages = { path = "crates/stages" }
reth-stages-api = { path = "crates/stages-api" }
reth-static-file = { path = "crates/static-file" }
reth-static-file-types = { path = "crates/static-file-types" }
=======
reth-stages = { path = "crates/stages/stages" }
reth-stages-api = { path = "crates/stages/api" }
reth-static-file = { path = "crates/static-file" }
reth-static-file-types = { path = "crates/static-file-types" }
reth-storage-api = { path = "crates/storage/storage-api" }
>>>>>>> 3d3f52b2
reth-storage-errors = { path = "crates/storage/errors" }
reth-tasks = { path = "crates/tasks" }
reth-testing-utils = { path = "testing/testing-utils" }
reth-tokio-util = { path = "crates/tokio-util" }
reth-tracing = { path = "crates/tracing" }
reth-transaction-pool = { path = "crates/transaction-pool" }
reth-trie = { path = "crates/trie/trie" }
reth-trie-parallel = { path = "crates/trie/parallel" }

# revm
<<<<<<< HEAD
#revm = { package = "fluentbase-revm", git = "https://github.com/fluentlabs-xyz/fluentbase", branch = "devel", features = [
#    "std",
#    "secp256k1",
#    "optional_block_gas_limit",
#    "optional_eip3607",
#    "optional_no_base_fee",
#], default-features = false }
revm = { package = "revm-fluent", path = "../revm-rwasm/crates/revm_fluent", features = [
    "std",
    "secp256k1",
    "fluent_revm",
#    "debug_print",
], default-features = false }
#revm-primitives = { git = "https://github.com/fluentlabs-xyz/revm-rwasm", branch = "devel" }
revm-primitives = { path = "../revm-rwasm/crates/primitives" }
#revm-inspectors = { git = "https://github.com/fluentlabs-xyz/revm-inspectors", branch = "devel" }
revm-inspectors = { path = "../revm-inspectors" }

#fluentbase-poseidon = { git = "https://github.com/fluentlabs-xyz/fluentbase", branch = "devel", default-features = false }
#fluentbase-core = { git = "https://github.com/fluentlabs-xyz/fluentbase", branch = "devel", default-features = false }
#fluentbase-runtime = { git = "https://github.com/fluentlabs-xyz/fluentbase", branch = "devel", default-features = false }
#fluentbase-sdk = { git = "https://github.com/fluentlabs-xyz/fluentbase", branch = "devel", default-features = false }
#fluentbase-genesis = { git = "https://github.com/fluentlabs-xyz/fluentbase", branch = "devel", default-features = false }
#fluentbase-types = { git = "https://github.com/fluentlabs-xyz/fluentbase", branch = "devel", default-features = false }
fluentbase-runtime = { path = "../fluentbase/crates/runtime", default-features = false }
fluentbase-poseidon = { path = "../fluentbase/crates/poseidon", default-features = false }
fluentbase-core = { path = "../fluentbase/crates/core", default-features = false }
fluentbase-sdk = { path = "../fluentbase/crates/sdk", default-features = false }
fluentbase-genesis = { path = "../fluentbase/crates/genesis", default-features = false }
fluentbase-types = { path = "../fluentbase/crates/types", default-features = false }
=======
revm = { version = "9.0.0", features = [
    "std",
    "secp256k1",
    "blst",
], default-features = false }
revm-primitives = { version = "4.0.0", features = [
    "std",
], default-features = false }
revm-inspectors = { git = "https://github.com/paradigmxyz/evm-inspectors", rev = "ed5450e" }
>>>>>>> 3d3f52b2

# eth
alloy-chains = "0.1.15"
alloy-primitives = "0.7.2"
alloy-dyn-abi = "0.7.2"
alloy-sol-types = "0.7.2"
alloy-rlp = "0.3.4"
alloy-trie = "0.4"
<<<<<<< HEAD
alloy-rpc-types = { git = "https://github.com/alloy-rs/alloy", rev = "64feb9b" }
alloy-rpc-types-anvil = { git = "https://github.com/alloy-rs/alloy", rev = "64feb9b" }
alloy-rpc-types-trace = { git = "https://github.com/alloy-rs/alloy", rev = "64feb9b" }
alloy-rpc-types-engine = { git = "https://github.com/alloy-rs/alloy", rev = "64feb9b" }
alloy-rpc-types-beacon = { git = "https://github.com/alloy-rs/alloy", rev = "64feb9b" }
alloy-genesis = { git = "https://github.com/alloy-rs/alloy", rev = "64feb9b" }
alloy-node-bindings = { git = "https://github.com/alloy-rs/alloy", rev = "64feb9b" }
alloy-provider = { git = "https://github.com/alloy-rs/alloy", rev = "64feb9b", default-features = false, features = [
    "reqwest",
] }
alloy-eips = { git = "https://github.com/alloy-rs/alloy", default-features = false, rev = "64feb9b" }
alloy-signer = { git = "https://github.com/alloy-rs/alloy", rev = "64feb9b" }
alloy-signer-wallet = { git = "https://github.com/alloy-rs/alloy", rev = "64feb9b" }
alloy-network = { git = "https://github.com/alloy-rs/alloy", rev = "64feb9b" }
alloy-consensus = { git = "https://github.com/alloy-rs/alloy", rev = "64feb9b" }
=======
alloy-rpc-types = { git = "https://github.com/alloy-rs/alloy", rev = "bd39117" }
alloy-rpc-types-anvil = { git = "https://github.com/alloy-rs/alloy", rev = "bd39117" }
alloy-rpc-types-trace = { git = "https://github.com/alloy-rs/alloy", rev = "bd39117" }
alloy-rpc-types-engine = { git = "https://github.com/alloy-rs/alloy", rev = "bd39117" }
alloy-rpc-types-beacon = { git = "https://github.com/alloy-rs/alloy", rev = "bd39117" }
alloy-genesis = { git = "https://github.com/alloy-rs/alloy", rev = "bd39117" }
alloy-node-bindings = { git = "https://github.com/alloy-rs/alloy", rev = "bd39117" }
alloy-provider = { git = "https://github.com/alloy-rs/alloy", rev = "bd39117", default-features = false, features = [
    "reqwest",
] }
alloy-eips = { git = "https://github.com/alloy-rs/alloy", default-features = false, rev = "bd39117" }
alloy-signer = { git = "https://github.com/alloy-rs/alloy", rev = "bd39117" }
alloy-signer-wallet = { git = "https://github.com/alloy-rs/alloy", rev = "bd39117" }
alloy-network = { git = "https://github.com/alloy-rs/alloy", rev = "bd39117" }
alloy-consensus = { git = "https://github.com/alloy-rs/alloy", rev = "bd39117" }
>>>>>>> 3d3f52b2

# misc
auto_impl = "1"
aquamarine = "0.5"
bytes = "1.5"
bitflags = "2.4"
clap = "4"
dashmap = "5.5"
derive_more = "0.99.17"
fdlimit = "0.3.0"
eyre = "0.6"
generic-array = "0.14"
tracing = "0.1.0"
tracing-appender = "0.2"
thiserror = "1.0"
serde_json = "1.0.94"
serde = { version = "1.0", default-features = false }
serde_with = "3.3.0"
humantime = "2.1"
humantime-serde = "1.1"
rand = "0.8.5"
rustc-hash = "1.1.0"
schnellru = "0.2"
strum = "0.26"
rayon = "1.7"
itertools = "0.12"
parking_lot = "0.12"
# Needed for `metrics-macro` to resolve the crate using `::metrics` notation
metrics = "0.21.1"
modular-bitfield = "0.11.2"
once_cell = "1.17"
syn = "2.0"
nybbles = "0.2.1"
smallvec = "1"
dyn-clone = "1.0.17"
sha2 = { version = "0.10", default-features = false }
paste = "1.0"
url = "2.3"

# proc-macros
proc-macro2 = "1.0"
quote = "1.0"

# tokio
tokio-stream = "0.1.11"
tokio = { version = "1.21", default-features = false }
tokio-util = { version = "0.7.4", features = ["codec"] }

# async
async-stream = "0.3"
async-trait = "0.1.68"
futures = "0.3.26"
pin-project = "1.0.12"
futures-util = "0.3.25"
hyper = "0.14.25"
reqwest = { version = "0.12", default-features = false }
tower = "0.4"
tower-http = "0.4"
http = "0.2.8"
http-body = "0.4.5"

# p2p
discv5 = "0.6.0"
igd-next = "0.14.3"

# rpc
jsonrpsee = "0.22"
jsonrpsee-core = "0.22"
jsonrpsee-types = "0.22"

# crypto
secp256k1 = { version = "0.28", default-features = false, features = [
    "global-context",
    "recovery",
] }
# TODO: Remove `k256` feature: https://github.com/sigp/enr/pull/74
enr = { version = "0.12.0", default-features = false, features = [
    "k256",
    "rust-secp256k1",
] }

# for eip-4844
c-kzg = "1.0.0"

# config
confy = "0.6"
toml = "0.8"

# misc-testing
arbitrary = "1.3"
assert_matches = "1.5.0"
tempfile = "3.8"
criterion = "0.5"
pprof = "0.13"
proptest = "1.4"
proptest-derive = "0.4"
serial_test = "3"
similar-asserts = "1.5.0"
test-fuzz = "5"

[patch.crates-io]
revm = { git = "https://github.com/bluealloy/revm", rev = "a28a543" }
revm-interpreter = { git = "https://github.com/bluealloy/revm", rev = "a28a543" }
revm-precompile = { git = "https://github.com/bluealloy/revm", rev = "a28a543" }
revm-primitives = { git = "https://github.com/bluealloy/revm", rev = "a28a543" }<|MERGE_RESOLUTION|>--- conflicted
+++ resolved
@@ -11,10 +11,7 @@
     "crates/consensus/consensus/",
     "crates/e2e-test-utils/",
     "crates/engine-primitives/",
-<<<<<<< HEAD
-=======
     "crates/errors/",
->>>>>>> 3d3f52b2
     "crates/ethereum-forks/",
     "crates/ethereum/consensus/",
     "crates/ethereum/engine-primitives/",
@@ -23,13 +20,8 @@
     "crates/etl/",
     "crates/evm/",
     "crates/evm/execution-errors",
-<<<<<<< HEAD
-    "crates/exex/",
-    "crates/interfaces/",
-=======
     "crates/evm/execution-types",
     "crates/exex/",
->>>>>>> 3d3f52b2
     "crates/metrics/",
     "crates/metrics/metrics-derive/",
     "crates/net/common/",
@@ -53,10 +45,7 @@
     "crates/optimism/evm/",
     "crates/optimism/node/",
     "crates/optimism/payload/",
-<<<<<<< HEAD
-=======
     "crates/optimism/primitives/",
->>>>>>> 3d3f52b2
     "crates/payload/basic/",
     "crates/payload/builder/",
     "crates/payload/ethereum/",
@@ -73,13 +62,8 @@
     "crates/rpc/rpc-types-compat/",
     "crates/rpc/rpc-types/",
     "crates/rpc/rpc/",
-<<<<<<< HEAD
-    "crates/stages-api",
-    "crates/stages/",
-=======
     "crates/stages/api/",
     "crates/stages/stages/",
->>>>>>> 3d3f52b2
     "crates/static-file-types/",
     "crates/static-file/",
     "crates/storage/codecs/",
@@ -96,14 +80,9 @@
     "crates/tokio-util/",
     "crates/tracing/",
     "crates/transaction-pool/",
-<<<<<<< HEAD
-    "crates/trie-parallel/",
-    "crates/trie/",
-=======
     "crates/trie/parallel/",
     "crates/trie/trie",
     "examples/beacon-api-sidecar-fetcher/",
->>>>>>> 3d3f52b2
     "examples/beacon-api-sse/",
     "examples/bsc-p2p",
     "examples/custom-dev-node/",
@@ -258,10 +237,7 @@
 reth-e2e-test-utils = { path = "crates/e2e-test-utils" }
 reth-ecies = { path = "crates/net/ecies" }
 reth-engine-primitives = { path = "crates/engine-primitives" }
-<<<<<<< HEAD
-=======
 reth-errors = { path = "crates/errors" }
->>>>>>> 3d3f52b2
 reth-eth-wire = { path = "crates/net/eth-wire" }
 reth-eth-wire-types = { path = "crates/net/eth-wire-types" }
 reth-ethereum-consensus = { path = "crates/ethereum/consensus" }
@@ -273,15 +249,9 @@
 reth-evm-ethereum = { path = "crates/ethereum/evm" }
 reth-evm-optimism = { path = "crates/optimism/evm" }
 reth-execution-errors = { path = "crates/evm/execution-errors" }
-<<<<<<< HEAD
-reth-exex = { path = "crates/exex" }
-reth-fs-util = { path = "crates/fs-util" }
-reth-interfaces = { path = "crates/interfaces" }
-=======
 reth-execution-types = { path = "crates/evm/execution-types" }
 reth-exex = { path = "crates/exex" }
 reth-fs-util = { path = "crates/fs-util" }
->>>>>>> 3d3f52b2
 reth-ipc = { path = "crates/rpc/ipc" }
 reth-libmdbx = { path = "crates/storage/libmdbx-rs" }
 reth-mdbx-sys = { path = "crates/storage/libmdbx-rs/mdbx-sys" }
@@ -302,10 +272,7 @@
 reth-node-optimism = { path = "crates/optimism/node" }
 reth-optimism-consensus = { path = "crates/optimism/consensus" }
 reth-optimism-payload-builder = { path = "crates/optimism/payload" }
-<<<<<<< HEAD
-=======
 reth-optimism-primitives = { path = "crates/optimism/primitives" }
->>>>>>> 3d3f52b2
 reth-payload-builder = { path = "crates/payload/builder" }
 reth-payload-validator = { path = "crates/payload/validator" }
 reth-primitives = { path = "crates/primitives" }
@@ -320,18 +287,11 @@
 reth-rpc-layer = { path = "crates/rpc/rpc-layer" }
 reth-rpc-types = { path = "crates/rpc/rpc-types" }
 reth-rpc-types-compat = { path = "crates/rpc/rpc-types-compat" }
-<<<<<<< HEAD
-reth-stages = { path = "crates/stages" }
-reth-stages-api = { path = "crates/stages-api" }
-reth-static-file = { path = "crates/static-file" }
-reth-static-file-types = { path = "crates/static-file-types" }
-=======
 reth-stages = { path = "crates/stages/stages" }
 reth-stages-api = { path = "crates/stages/api" }
 reth-static-file = { path = "crates/static-file" }
 reth-static-file-types = { path = "crates/static-file-types" }
 reth-storage-api = { path = "crates/storage/storage-api" }
->>>>>>> 3d3f52b2
 reth-storage-errors = { path = "crates/storage/errors" }
 reth-tasks = { path = "crates/tasks" }
 reth-testing-utils = { path = "testing/testing-utils" }
@@ -342,7 +302,6 @@
 reth-trie-parallel = { path = "crates/trie/parallel" }
 
 # revm
-<<<<<<< HEAD
 #revm = { package = "fluentbase-revm", git = "https://github.com/fluentlabs-xyz/fluentbase", branch = "devel", features = [
 #    "std",
 #    "secp256k1",
@@ -373,17 +332,7 @@
 fluentbase-sdk = { path = "../fluentbase/crates/sdk", default-features = false }
 fluentbase-genesis = { path = "../fluentbase/crates/genesis", default-features = false }
 fluentbase-types = { path = "../fluentbase/crates/types", default-features = false }
-=======
-revm = { version = "9.0.0", features = [
-    "std",
-    "secp256k1",
-    "blst",
-], default-features = false }
-revm-primitives = { version = "4.0.0", features = [
-    "std",
-], default-features = false }
-revm-inspectors = { git = "https://github.com/paradigmxyz/evm-inspectors", rev = "ed5450e" }
->>>>>>> 3d3f52b2
+
 
 # eth
 alloy-chains = "0.1.15"
@@ -392,23 +341,6 @@
 alloy-sol-types = "0.7.2"
 alloy-rlp = "0.3.4"
 alloy-trie = "0.4"
-<<<<<<< HEAD
-alloy-rpc-types = { git = "https://github.com/alloy-rs/alloy", rev = "64feb9b" }
-alloy-rpc-types-anvil = { git = "https://github.com/alloy-rs/alloy", rev = "64feb9b" }
-alloy-rpc-types-trace = { git = "https://github.com/alloy-rs/alloy", rev = "64feb9b" }
-alloy-rpc-types-engine = { git = "https://github.com/alloy-rs/alloy", rev = "64feb9b" }
-alloy-rpc-types-beacon = { git = "https://github.com/alloy-rs/alloy", rev = "64feb9b" }
-alloy-genesis = { git = "https://github.com/alloy-rs/alloy", rev = "64feb9b" }
-alloy-node-bindings = { git = "https://github.com/alloy-rs/alloy", rev = "64feb9b" }
-alloy-provider = { git = "https://github.com/alloy-rs/alloy", rev = "64feb9b", default-features = false, features = [
-    "reqwest",
-] }
-alloy-eips = { git = "https://github.com/alloy-rs/alloy", default-features = false, rev = "64feb9b" }
-alloy-signer = { git = "https://github.com/alloy-rs/alloy", rev = "64feb9b" }
-alloy-signer-wallet = { git = "https://github.com/alloy-rs/alloy", rev = "64feb9b" }
-alloy-network = { git = "https://github.com/alloy-rs/alloy", rev = "64feb9b" }
-alloy-consensus = { git = "https://github.com/alloy-rs/alloy", rev = "64feb9b" }
-=======
 alloy-rpc-types = { git = "https://github.com/alloy-rs/alloy", rev = "bd39117" }
 alloy-rpc-types-anvil = { git = "https://github.com/alloy-rs/alloy", rev = "bd39117" }
 alloy-rpc-types-trace = { git = "https://github.com/alloy-rs/alloy", rev = "bd39117" }
@@ -424,7 +356,6 @@
 alloy-signer-wallet = { git = "https://github.com/alloy-rs/alloy", rev = "bd39117" }
 alloy-network = { git = "https://github.com/alloy-rs/alloy", rev = "bd39117" }
 alloy-consensus = { git = "https://github.com/alloy-rs/alloy", rev = "bd39117" }
->>>>>>> 3d3f52b2
 
 # misc
 auto_impl = "1"
