[workspace.package]
version = "0.2.0-dev"
edition = "2021"
rust-version = "1.86"
license = "MIT OR Apache-2.0"
homepage = "https://paradigmxyz.github.io/reth"
repository = "https://github.com/paradigmxyz/reth"
exclude = [".github/"]

[workspace]
members = [
    "bin/reth-bench/",
    "bin/reth/",
    "crates/chain-state/",
    "crates/chainspec/",
    "crates/cli/cli/",
    "crates/cli/commands/",
    "crates/cli/runner/",
    "crates/cli/util/",
    "crates/config/",
    "crates/consensus/common/",
    "crates/consensus/consensus/",
    "crates/consensus/debug-client/",
    "crates/e2e-test-utils/",
    "crates/engine/invalid-block-hooks/",
    "crates/engine/local",
    "crates/engine/primitives/",
    "crates/engine/service",
    "crates/engine/tree/",
    "crates/engine/util/",
    "crates/era",
    "crates/era-downloader",
    "crates/era-utils",
    "crates/errors/",
    "crates/ethereum/hardforks/",
    "crates/ethereum/cli/",
    "crates/ethereum/consensus/",
    "crates/ethereum/engine-primitives/",
    "crates/ethereum/evm",
    "crates/ethereum/node",
    "crates/ethereum/payload/",
    "crates/ethereum/primitives/",
    "crates/ethereum/reth/",
    "crates/etl/",
    "crates/evm/evm",
    "crates/evm/execution-errors",
    "crates/evm/execution-types",
    "crates/exex/exex/",
    "crates/exex/test-utils/",
    "crates/exex/types/",
    "crates/metrics/",
    "crates/net/banlist/",
    "crates/net/discv4/",
    "crates/net/discv5/",
    "crates/net/dns/",
    "crates/net/downloaders/",
    "crates/net/ecies/",
    "crates/net/eth-wire-types",
    "crates/net/eth-wire/",
    "crates/net/nat/",
    "crates/net/network-api/",
    "crates/net/network-types/",
    "crates/net/network/",
    "crates/net/p2p/",
    "crates/net/peers/",
    "crates/node/api/",
    "crates/node/builder/",
    "crates/node/core/",
    "crates/node/events/",
    "crates/node/metrics",
    "crates/node/types",
    "crates/optimism/bin",
    "crates/optimism/chainspec",
    "crates/optimism/cli",
    "crates/optimism/consensus",
    "crates/optimism/evm/",
    "crates/optimism/hardforks/",
    "crates/optimism/node/",
    "crates/optimism/payload/",
    "crates/optimism/primitives/",
    "crates/optimism/reth/",
    "crates/optimism/rpc/",
    "crates/optimism/storage",
    "crates/optimism/txpool/",
    "crates/payload/basic/",
    "crates/payload/builder/",
    "crates/payload/builder-primitives/",
    "crates/payload/primitives/",
    "crates/payload/validator/",
    "crates/payload/util/",
    "crates/primitives-traits/",
    "crates/primitives/",
    "crates/prune/prune",
    "crates/prune/types",
    "crates/ress/protocol",
    "crates/ress/provider",
    "crates/revm/",
    "crates/rpc/ipc/",
    "crates/rpc/rpc-api/",
    "crates/rpc/rpc-builder/",
    "crates/rpc/rpc-engine-api/",
    "crates/rpc/rpc-eth-api/",
    "crates/rpc/rpc-eth-types/",
    "crates/rpc/rpc-layer",
    "crates/rpc/rpc-server-types/",
    "crates/rpc/rpc-testing-util/",
    "crates/rpc/rpc-types-compat/",
    "crates/rpc/rpc/",
    "crates/stages/api/",
    "crates/stages/stages/",
    "crates/stages/types/",
    "crates/stateless",
    "crates/static-file/static-file",
    "crates/static-file/types/",
    "crates/storage/codecs/",
    "crates/storage/codecs/derive/",
    "crates/storage/db-api/",
    "crates/storage/db-common",
    "crates/storage/db-models/",
    "crates/storage/db/",
    "crates/storage/errors/",
    "crates/storage/libmdbx-rs/",
    "crates/storage/libmdbx-rs/mdbx-sys/",
    "crates/storage/nippy-jar/",
    "crates/storage/provider/",
    "crates/storage/storage-api/",
    "crates/storage/zstd-compressors/",
    "crates/tasks/",
    "crates/tokio-util/",
    "crates/tracing/",
    "crates/transaction-pool/",
    "crates/trie/common",
    "crates/trie/db",
    "crates/trie/parallel/",
    "crates/trie/sparse",
    "crates/trie/trie",
    "examples/beacon-api-sidecar-fetcher/",
    "examples/beacon-api-sse/",
    "examples/bsc-p2p",
    "examples/custom-dev-node/",
    "examples/custom-node/",
    "examples/custom-engine-types/",
    "examples/custom-evm/",
    "examples/custom-inspector/",
    "examples/custom-node-components/",
    "examples/custom-payload-builder/",
    "examples/custom-rlpx-subprotocol",
    "examples/custom-node",
    "examples/db-access",
    "examples/engine-api-access",
    "examples/exex-hello-world",
    "examples/exex-subscription",
    "examples/exex-test",
    "examples/manual-p2p/",
    "examples/network-txpool/",
    "examples/network/",
    "examples/network-proxy/",
    "examples/node-custom-rpc/",
    "examples/node-event-hooks/",
    "examples/polygon-p2p/",
    "examples/rpc-db/",
    "examples/precompile-cache/",
    "examples/txpool-tracing/",
    "examples/custom-beacon-withdrawals",
    "testing/ef-tests/",
    "testing/testing-utils",
    "crates/tracing-otlp",
]
default-members = ["bin/reth"]
exclude = ["book/sources", "book/cli"]

# Explicitly set the resolver to version 2, which is the default for packages with edition >= 2021
# https://doc.rust-lang.org/edition-guide/rust-2021/default-cargo-resolver.html
resolver = "2"

[workspace.lints]
rust.missing_debug_implementations = "warn"
rust.missing_docs = "warn"
rust.rust_2018_idioms = { level = "deny", priority = -1 }
rust.unreachable_pub = "warn"
rust.unused_must_use = "deny"
rustdoc.all = "warn"
# rust.unnameable-types = "warn"

[workspace.lints.clippy]
# These are some of clippy's nursery (i.e., experimental) lints that we like.
# By default, nursery lints are allowed. Some of the lints below have made good
# suggestions which we fixed. The others didn't have any findings, so we can
# assume they don't have that many false positives. Let's enable them to
# prevent future problems.
borrow_as_ptr = "warn"
branches_sharing_code = "warn"
clear_with_drain = "warn"
cloned_instead_of_copied = "warn"
collection_is_never_read = "warn"
dbg_macro = "warn"
derive_partial_eq_without_eq = "warn"
doc_markdown = "warn"
empty_line_after_doc_comments = "warn"
empty_line_after_outer_attr = "warn"
enum_glob_use = "warn"
equatable_if_let = "warn"
explicit_into_iter_loop = "warn"
explicit_iter_loop = "warn"
flat_map_option = "warn"
from_iter_instead_of_collect = "warn"
if_not_else = "warn"
if_then_some_else_none = "warn"
implicit_clone = "warn"
imprecise_flops = "warn"
iter_on_empty_collections = "warn"
iter_on_single_items = "warn"
iter_with_drain = "warn"
iter_without_into_iter = "warn"
large_stack_frames = "warn"
manual_assert = "warn"
manual_clamp = "warn"
manual_is_variant_and = "warn"
manual_string_new = "warn"
match_same_arms = "warn"
missing-const-for-fn = "warn"
mutex_integer = "warn"
naive_bytecount = "warn"
needless_bitwise_bool = "warn"
needless_continue = "warn"
needless_for_each = "warn"
needless_pass_by_ref_mut = "warn"
nonstandard_macro_braces = "warn"
option_as_ref_cloned = "warn"
or_fun_call = "warn"
path_buf_push_overwrite = "warn"
read_zero_byte_vec = "warn"
result_large_err = "allow"
redundant_clone = "warn"
redundant_else = "warn"
single_char_pattern = "warn"
string_lit_as_bytes = "warn"
string_lit_chars_any = "warn"
suboptimal_flops = "warn"
suspicious_operation_groupings = "warn"
trailing_empty_array = "warn"
trait_duplication_in_bounds = "warn"
transmute_undefined_repr = "warn"
trivial_regex = "warn"
tuple_array_conversions = "warn"
type_repetition_in_bounds = "warn"
uninhabited_references = "warn"
unnecessary_self_imports = "warn"
unnecessary_struct_initialization = "warn"
unnested_or_patterns = "warn"
unused_peekable = "warn"
unused_rounding = "warn"
use_self = "warn"
useless_let_if_seq = "warn"
while_float = "warn"
zero_sized_map_values = "warn"

# These are nursery lints which have findings. Allow them for now. Some are not
# quite mature enough for use in our codebase and some we don't really want.
# Explicitly listing should make it easier to fix in the future.
as_ptr_cast_mut = "allow"
cognitive_complexity = "allow"
debug_assert_with_mut_call = "allow"
fallible_impl_from = "allow"
future_not_send = "allow"
needless_collect = "allow"
non_send_fields_in_send_ty = "allow"
redundant_pub_crate = "allow"
significant_drop_in_scrutinee = "allow"
significant_drop_tightening = "allow"
too_long_first_doc_paragraph = "allow"

# Speed up compilation time for dev builds by reducing emitted debug info.
# NOTE: Debuggers may provide less useful information with this setting.
# Uncomment this section if you're using a debugger.
[profile.dev]
# https://davidlattimore.github.io/posts/2024/02/04/speeding-up-the-rust-edit-build-run-cycle.html
debug = "line-tables-only"
split-debuginfo = "unpacked"

# Speed up tests.
[profile.dev.package]
proptest.opt-level = 3
rand_chacha.opt-level = 3
rand_xorshift.opt-level = 3
unarray.opt-level = 3

# Meant for testing - all optimizations, but with debug assertions and overflow checks.
[profile.hivetests]
inherits = "test"
opt-level = 3
lto = "thin"

[profile.release]
opt-level = 3
lto = "thin"
debug = "none"
strip = "symbols"
panic = "unwind"
codegen-units = 16

# Use the `--profile profiling` flag to show symbols in release mode.
# e.g. `cargo build --profile profiling`
[profile.profiling]
inherits = "release"
debug = "full"
strip = "none"

# Include debug info in benchmarks too.
[profile.bench]
inherits = "profiling"

[profile.maxperf]
inherits = "release"
lto = "fat"
codegen-units = 1

[workspace.dependencies]
# reth
op-reth = { path = "crates/optimism/bin" }
reth = { path = "bin/reth" }
reth-basic-payload-builder = { path = "crates/payload/basic" }
reth-bench = { path = "bin/reth-bench" }
reth-chain-state = { path = "crates/chain-state" }
reth-chainspec = { path = "crates/chainspec", default-features = false }
reth-cli = { path = "crates/cli/cli" }
reth-cli-commands = { path = "crates/cli/commands" }
reth-cli-runner = { path = "crates/cli/runner" }
reth-cli-util = { path = "crates/cli/util" }
reth-codecs = { path = "crates/storage/codecs" }
reth-codecs-derive = { path = "crates/storage/codecs/derive" }
reth-config = { path = "crates/config", default-features = false }
reth-consensus = { path = "crates/consensus/consensus", default-features = false }
reth-consensus-common = { path = "crates/consensus/common", default-features = false }
reth-consensus-debug-client = { path = "crates/consensus/debug-client" }
reth-db = { path = "crates/storage/db", default-features = false }
reth-db-api = { path = "crates/storage/db-api" }
reth-db-common = { path = "crates/storage/db-common" }
reth-db-models = { path = "crates/storage/db-models", default-features = false }
reth-discv4 = { path = "crates/net/discv4" }
reth-discv5 = { path = "crates/net/discv5" }
reth-dns-discovery = { path = "crates/net/dns" }
reth-downloaders = { path = "crates/net/downloaders" }
reth-e2e-test-utils = { path = "crates/e2e-test-utils" }
reth-ecies = { path = "crates/net/ecies" }
reth-engine-local = { path = "crates/engine/local" }
reth-engine-primitives = { path = "crates/engine/primitives", default-features = false }
reth-engine-tree = { path = "crates/engine/tree" }
reth-engine-service = { path = "crates/engine/service" }
reth-engine-util = { path = "crates/engine/util" }
reth-era = { path = "crates/era" }
reth-era-downloader = { path = "crates/era-downloader" }
reth-era-utils = { path = "crates/era-utils" }
reth-errors = { path = "crates/errors" }
reth-eth-wire = { path = "crates/net/eth-wire" }
reth-eth-wire-types = { path = "crates/net/eth-wire-types" }
reth-ethereum-cli = { path = "crates/ethereum/cli" }
reth-ethereum-consensus = { path = "crates/ethereum/consensus", default-features = false }
reth-ethereum-engine-primitives = { path = "crates/ethereum/engine-primitives", default-features = false }
reth-ethereum-forks = { path = "crates/ethereum/hardforks", default-features = false }
reth-ethereum-payload-builder = { path = "crates/ethereum/payload" }
reth-ethereum-primitives = { path = "crates/ethereum/primitives", default-features = false }
reth-ethereum = { path = "crates/ethereum/reth" }
reth-etl = { path = "crates/etl" }
reth-evm = { path = "crates/evm/evm", default-features = false }
reth-evm-ethereum = { path = "crates/ethereum/evm", default-features = false }
reth-optimism-evm = { path = "crates/optimism/evm", default-features = false }
reth-execution-errors = { path = "crates/evm/execution-errors", default-features = false }
reth-execution-types = { path = "crates/evm/execution-types", default-features = false }
reth-exex = { path = "crates/exex/exex" }
reth-exex-test-utils = { path = "crates/exex/test-utils" }
reth-exex-types = { path = "crates/exex/types" }
reth-fs-util = { path = "crates/fs-util" }
reth-invalid-block-hooks = { path = "crates/engine/invalid-block-hooks" }
reth-ipc = { path = "crates/rpc/ipc" }
reth-libmdbx = { path = "crates/storage/libmdbx-rs" }
reth-mdbx-sys = { path = "crates/storage/libmdbx-rs/mdbx-sys" }
reth-metrics = { path = "crates/metrics" }
reth-net-banlist = { path = "crates/net/banlist" }
reth-net-nat = { path = "crates/net/nat" }
reth-network = { path = "crates/net/network" }
reth-network-api = { path = "crates/net/network-api" }
reth-network-p2p = { path = "crates/net/p2p" }
reth-network-peers = { path = "crates/net/peers", default-features = false }
reth-network-types = { path = "crates/net/network-types" }
reth-nippy-jar = { path = "crates/storage/nippy-jar" }
reth-node-api = { path = "crates/node/api" }
reth-node-builder = { path = "crates/node/builder" }
reth-node-core = { path = "crates/node/core" }
reth-node-ethereum = { path = "crates/ethereum/node" }
reth-node-events = { path = "crates/node/events" }
reth-node-metrics = { path = "crates/node/metrics" }
reth-optimism-node = { path = "crates/optimism/node" }
reth-node-types = { path = "crates/node/types" }
reth-op = { path = "crates/optimism/reth", default-features = false }
reth-optimism-chainspec = { path = "crates/optimism/chainspec", default-features = false }
reth-optimism-cli = { path = "crates/optimism/cli" }
reth-optimism-consensus = { path = "crates/optimism/consensus", default-features = false }
reth-optimism-forks = { path = "crates/optimism/hardforks", default-features = false }
reth-optimism-payload-builder = { path = "crates/optimism/payload" }
reth-optimism-primitives = { path = "crates/optimism/primitives", default-features = false }
reth-optimism-rpc = { path = "crates/optimism/rpc" }
reth-optimism-storage = { path = "crates/optimism/storage" }
reth-optimism-txpool = { path = "crates/optimism/txpool" }
reth-payload-builder = { path = "crates/payload/builder" }
reth-payload-builder-primitives = { path = "crates/payload/builder-primitives" }
reth-payload-primitives = { path = "crates/payload/primitives" }
reth-payload-validator = { path = "crates/payload/validator" }
reth-payload-util = { path = "crates/payload/util" }
reth-primitives = { path = "crates/primitives", default-features = false }
reth-primitives-traits = { path = "crates/primitives-traits", default-features = false }
reth-provider = { path = "crates/storage/provider" }
reth-prune = { path = "crates/prune/prune" }
reth-prune-types = { path = "crates/prune/types", default-features = false }
reth-revm = { path = "crates/revm", default-features = false }
reth-rpc = { path = "crates/rpc/rpc" }
reth-rpc-api = { path = "crates/rpc/rpc-api" }
reth-rpc-api-testing-util = { path = "crates/rpc/rpc-testing-util" }
reth-rpc-builder = { path = "crates/rpc/rpc-builder" }
reth-rpc-engine-api = { path = "crates/rpc/rpc-engine-api" }
reth-rpc-eth-api = { path = "crates/rpc/rpc-eth-api" }
reth-rpc-eth-types = { path = "crates/rpc/rpc-eth-types", default-features = false }
reth-rpc-layer = { path = "crates/rpc/rpc-layer" }
reth-rpc-server-types = { path = "crates/rpc/rpc-server-types" }
reth-rpc-types-compat = { path = "crates/rpc/rpc-types-compat" }
reth-stages = { path = "crates/stages/stages" }
reth-stages-api = { path = "crates/stages/api" }
reth-stages-types = { path = "crates/stages/types", default-features = false }
reth-stateless = { path = "crates/stateless" }
reth-static-file = { path = "crates/static-file/static-file" }
reth-static-file-types = { path = "crates/static-file/types", default-features = false }
reth-storage-api = { path = "crates/storage/storage-api", default-features = false }
reth-storage-errors = { path = "crates/storage/errors", default-features = false }
reth-tasks = { path = "crates/tasks" }
reth-testing-utils = { path = "testing/testing-utils" }
reth-tokio-util = { path = "crates/tokio-util" }
reth-tracing = { path = "crates/tracing" }
reth-transaction-pool = { path = "crates/transaction-pool" }
reth-trie = { path = "crates/trie/trie" }
reth-trie-common = { path = "crates/trie/common", default-features = false }
reth-trie-db = { path = "crates/trie/db" }
reth-trie-parallel = { path = "crates/trie/parallel" }
reth-trie-sparse = { path = "crates/trie/sparse", default-features = false }
reth-zstd-compressors = { path = "crates/storage/zstd-compressors", default-features = false }
reth-ress-protocol = { path = "crates/ress/protocol" }
reth-ress-provider = { path = "crates/ress/provider" }

# revm
revm = { version = "24.0.1", default-features = false }
revm-bytecode = { version = "4.0.0", default-features = false }
revm-database = { version = "4.0.0", default-features = false }
revm-state = { version = "4.0.0", default-features = false }
revm-primitives = { version = "19.0.0", default-features = false }
revm-interpreter = { version = "20.0.0", default-features = false }
revm-inspector = { version = "5.0.0", default-features = false }
revm-context = { version = "5.0.0", default-features = false }
revm-context-interface = { version = "5.0.0", default-features = false }
revm-database-interface = { version = "4.0.0", default-features = false }
op-revm = { version = "5.0.0", default-features = false }

revm-inspectors = "0.23.0"

# fluentbase
<<<<<<< HEAD
fluentbase-genesis = { git = "https://github.com/fluentlabs-xyz/fluentbase", tag = "v0.2.0-dev", default-features = false }
=======
fluentbase-genesis = { git = "https://github.com/fluentlabs-xyz/fluentbase", tag = "v0.3.0-dev", default-features = false, features = ["generate-genesis"] }
>>>>>>> 9eb2cbe6
rwasm-revm = { package = "rwasm-revm", git = "https://github.com/fluentlabs-xyz/fluentbase", branch = "v0.2.0-dev", default-features = false, features = ["wasmtime"] }
fluentbase-types = { git = "https://github.com/fluentlabs-xyz/fluentbase", tag = "v0.3.0-dev", default-features = false }

# eth
alloy-chains = { version = "0.2.0", default-features = false }
alloy-dyn-abi = "1.1.0"
alloy-eip2124 = { version = "0.2.0", default-features = false }
alloy-evm = { version = "0.10", default-features = false, features = ["enforce-rwasm"] }
alloy-primitives = { version = "1.1.0", default-features = false, features = ["map-foldhash"] }
alloy-rlp = { version = "0.3.10", default-features = false, features = ["core-net"] }
alloy-sol-macro = "1.1.0"
alloy-sol-types = { version = "1.1.0", default-features = false }
alloy-trie = { version = "0.8.1", default-features = false }

alloy-hardforks = "0.2.2"

alloy-consensus = { version = "1.0.11", default-features = false }
alloy-contract = { version = "1.0.11", default-features = false }
alloy-eips = { version = "1.0.12", default-features = false }
alloy-genesis = { version = "1.0.11", default-features = false }
alloy-json-rpc = { version = "1.0.11", default-features = false }
alloy-network = { version = "1.0.11", default-features = false }
alloy-network-primitives = { version = "1.0.11", default-features = false }
alloy-provider = { version = "1.0.11", features = ["reqwest"], default-features = false }
alloy-pubsub = { version = "1.0.11", default-features = false }
alloy-rpc-client = { version = "1.0.11", default-features = false }
alloy-rpc-types = { version = "1.0.11", features = ["eth"], default-features = false }
alloy-rpc-types-admin = { version = "1.0.11", default-features = false }
alloy-rpc-types-anvil = { version = "1.0.11", default-features = false }
alloy-rpc-types-beacon = { version = "1.0.11", default-features = false }
alloy-rpc-types-debug = { version = "1.0.11", default-features = false }
alloy-rpc-types-engine = { version = "1.0.11", default-features = false }
alloy-rpc-types-eth = { version = "1.0.11", default-features = false }
alloy-rpc-types-mev = { version = "1.0.11", default-features = false }
alloy-rpc-types-trace = { version = "1.0.11", default-features = false }
alloy-rpc-types-txpool = { version = "1.0.11", default-features = false }
alloy-serde = { version = "1.0.11", default-features = false }
alloy-signer = { version = "1.0.11", default-features = false }
alloy-signer-local = { version = "1.0.11", default-features = false }
alloy-transport = { version = "1.0.11" }
alloy-transport-http = { version = "1.0.11", features = ["reqwest-rustls-tls"], default-features = false }
alloy-transport-ipc = { version = "1.0.11", default-features = false }
alloy-transport-ws = { version = "1.0.11", default-features = false }

# op
alloy-op-evm = { version = "0.10.0", default-features = false }
alloy-op-hardforks = "0.2.2"
op-alloy-rpc-types = { version = "0.17.2", default-features = false }
op-alloy-rpc-types-engine = { version = "0.17.2", default-features = false }
op-alloy-network = { version = "0.17.2", default-features = false }
op-alloy-consensus = { version = "0.17.2", default-features = false }
op-alloy-rpc-jsonrpsee = { version = "0.17.2", default-features = false }
op-alloy-flz = { version = "0.13.1", default-features = false }

# misc
aquamarine = "0.6"
auto_impl = "1"
backon = { version = "1.2", default-features = false, features = ["std-blocking-sleep", "tokio-sleep"] }
bincode = "1.3"
bitflags = "2.4"
blake3 = "1.5.5"
boyer-moore-magiclen = "0.2.16"
bytes = { version = "1.5", default-features = false }
cfg-if = "1.0"
clap = "4"
dashmap = "6.0"
derive_more = { version = "2", default-features = false, features = ["full"] }
dirs-next = "2.0.0"
dyn-clone = "1.0.17"
eyre = "0.6"
fdlimit = "0.3.0"
generic-array = "0.14"
humantime = "2.1"
humantime-serde = "1.1"
itertools = { version = "0.14", default-features = false }
linked_hash_set = "0.1"
lz4 = "1.28.1"
modular-bitfield = "0.11.2"
notify = { version = "8.0.0", default-features = false, features = ["macos_fsevent"] }
nybbles = { version = "0.3.0", default-features = false }
once_cell = { version = "1.19", default-features = false, features = ["critical-section"] }
parking_lot = "0.12"
paste = "1.0"
rand = "0.9"
rayon = "1.7"
rustc-hash = { version = "2.0", default-features = false }
schnellru = "0.2"
serde = { version = "1.0", default-features = false }
serde_json = { version = "1.0", default-features = false, features = ["alloc"] }
serde_with = { version = "3", default-features = false, features = ["macros"] }
sha2 = { version = "0.10", default-features = false }
shellexpand = "3.0.0"
smallvec = "1"
strum = { version = "0.27", default-features = false }
strum_macros = "0.27"
syn = "2.0"
thiserror = { version = "2.0.0", default-features = false }
tar = "0.4.44"
tracing = { version = "0.1.0", default-features = false }
tracing-appender = "0.2"
url = { version = "2.3", default-features = false }
zstd = "0.13"
byteorder = "1"
mini-moka = "0.10"
tar-no-std = { version = "0.3.2", default-features = false }
miniz_oxide = { version = "0.8.4", default-features = false }

# metrics
metrics = "0.24.0"
metrics-derive = "0.1"
metrics-exporter-prometheus = { version = "0.16.0", default-features = false }
metrics-process = "2.1.0"
metrics-util = { default-features = false, version = "0.19.0" }

# proc-macros
proc-macro2 = "1.0"
quote = "1.0"

# tokio
tokio = { version = "1.44.2", default-features = false }
tokio-stream = "0.1.11"
tokio-util = { version = "0.7.4", features = ["codec"] }

# async
async-stream = "0.3"
async-trait = "0.1.68"
futures = "0.3"
futures-core = "0.3"
futures-util = { version = "0.3", default-features = false }
hyper = "1.3"
hyper-util = "0.1.5"
pin-project = "1.0.12"
reqwest = { version = "0.12", default-features = false }
tracing-futures = "0.2"
tower = "0.5"
tower-http = "0.6"

# p2p
discv5 = "0.9"
if-addrs = "0.13"

# rpc
jsonrpsee = "0.25.1"
jsonrpsee-core = "0.25.1"
jsonrpsee-server = "0.25.1"
jsonrpsee-http-client = "0.25.1"
jsonrpsee-types = "0.25.1"

# http
http = "1.0"
http-body = "1.0"
http-body-util = "0.1.2"
jsonwebtoken = "9"
proptest-arbitrary-interop = "0.1.0"

# crypto
enr = { version = "0.13", default-features = false }
k256 = { version = "0.13", default-features = false, features = ["ecdsa"] }
secp256k1 = { version = "0.30", default-features = false, features = ["global-context", "recovery"] }
# rand 8 for secp256k1
rand_08 = { package = "rand", version = "0.8" }

# for eip-4844
c-kzg = "2.1.1"

# config
toml = "0.8"

# misc-testing
arbitrary = "1.3"
assert_matches = "1.5.0"
criterion = { package = "codspeed-criterion-compat", version = "2.7" }
proptest = "1.4"
proptest-derive = "0.5"
similar-asserts = { version = "1.5.0", features = ["serde"] }
tempfile = "3.20"
test-fuzz = "7"
rstest = "0.24.0"
test-case = "3"

# ssz encoding
ethereum_ssz = "0.9.0"
ethereum_ssz_derive = "0.9.0"

# allocators
tikv-jemalloc-ctl = "0.6"
tikv-jemallocator = "0.6"
tracy-client = "0.18.0"
snmalloc-rs = { version = "0.3.7", features = ["build_cc"] }

# TODO: When we build for a windows target on an ubuntu runner, crunchy tries to
# get the wrong path, update this when the workflow has been updated
#
# See: https://github.com/eira-fransham/crunchy/issues/13
crunchy = "=0.2.2"
aes = "0.8.1"
ahash = "0.8"
anyhow = "1.0"
bindgen = { version = "0.70", default-features = false }
block-padding = "0.3.2"
cc = "=1.2.15"
cipher = "0.4.3"
comfy-table = "7.0"
concat-kdf = "0.1.0"
convert_case = "0.7.0"
crossbeam-channel = "0.5.13"
crossterm = "0.28.0"
csv = "1.3.0"
ctr = "0.9.2"
data-encoding = "2"
delegate = "0.13"
digest = "0.10.5"
hash-db = "=0.15.2"
hickory-resolver = "0.25.0"
hmac = "0.12.1"
human_bytes = "0.4.1"
indexmap = "2"
interprocess = "2.2.0"
lz4_flex = { version = "0.11", default-features = false }
memmap2 = "0.9.4"
mev-share-sse = { version = "0.5.0", default-features = false }
num-traits = "0.2.15"
page_size = "0.6.0"
parity-scale-codec = "3.2.1"
plain_hasher = "0.2"
pretty_assertions = "1.4"
ratatui = { version = "0.29", default-features = false }
ringbuffer = "0.15.0"
rmp-serde = "1.3"
roaring = "0.10.2"
rolling-file = "0.2.0"
sha3 = "0.10.5"
snap = "1.1.1"
socket2 = { version = "0.5", default-features = false }
sysinfo = { version = "0.33", default-features = false }
tracing-journald = "0.3"
tracing-logfmt = "0.3.3"
tracing-subscriber = { version = "0.3", default-features = false }
triehash = "0.8"
typenum = "1.15.0"
vergen = "9.0.4"
visibility = "0.1.1"
walkdir = "2.3.3"
vergen-git2 = "1.0.5"

[patch.crates-io]
<<<<<<< HEAD
revm = { package = "revm", git = "https://github.com/fluentlabs-xyz/fluentbase", tag = "v0.2.0-dev" }
revm-bytecode = { package = "revm-bytecode", git = "https://github.com/fluentlabs-xyz/fluentbase", tag = "v0.2.0-dev" }
revm-database = { package = "revm-database", git = "https://github.com/fluentlabs-xyz/fluentbase", tag = "v0.2.0-dev" }
revm-state = { package = "revm-state", git = "https://github.com/fluentlabs-xyz/fluentbase", tag = "v0.2.0-dev" }
revm-primitives = { package = "revm-primitives", git = "https://github.com/fluentlabs-xyz/fluentbase", tag = "v0.2.0-dev" }
revm-interpreter = { package = "revm-interpreter", git = "https://github.com/fluentlabs-xyz/fluentbase", tag = "v0.2.0-dev" }
revm-inspector = { package = "revm-inspector", git = "https://github.com/fluentlabs-xyz/fluentbase", tag = "v0.2.0-dev" }
revm-context = { package = "revm-context", git = "https://github.com/fluentlabs-xyz/fluentbase", tag = "v0.2.0-dev" }
revm-context-interface = { package = "revm-context-interface", git = "https://github.com/fluentlabs-xyz/fluentbase", tag = "v0.2.0-dev" }
revm-database-interface = { package = "revm-database-interface", git = "https://github.com/fluentlabs-xyz/fluentbase", tag = "v0.2.0-dev" }
op-revm = { package = "op-revm", git = "https://github.com/fluentlabs-xyz/fluentbase", tag = "v0.2.0-dev" }
alloy-evm = { git = "https://github.com/fluentlabs-xyz/alloy-rwasm", branch = "feat/merge-revm-v71", default-features = false, features = ["enforce-rwasm"] }
=======
revm = { package = "revm", git = "https://github.com/fluentlabs-xyz/fluentbase", tag = "v0.3.0-dev" }
revm-bytecode = { package = "revm-bytecode", git = "https://github.com/fluentlabs-xyz/fluentbase", tag = "v0.3.0-dev" }
revm-database = { package = "revm-database", git = "https://github.com/fluentlabs-xyz/fluentbase", tag = "v0.3.0-dev" }
revm-state = { package = "revm-state", git = "https://github.com/fluentlabs-xyz/fluentbase", tag = "v0.3.0-dev" }
revm-primitives = { package = "revm-primitives", git = "https://github.com/fluentlabs-xyz/fluentbase", tag = "v0.3.0-dev" }
revm-interpreter = { package = "revm-interpreter", git = "https://github.com/fluentlabs-xyz/fluentbase", tag = "v0.3.0-dev" }
revm-inspector = { package = "revm-inspector", git = "https://github.com/fluentlabs-xyz/fluentbase", tag = "v0.3.0-dev" }
revm-context = { package = "revm-context", git = "https://github.com/fluentlabs-xyz/fluentbase", tag = "v0.3.0-dev" }
revm-context-interface = { package = "revm-context-interface", git = "https://github.com/fluentlabs-xyz/fluentbase", tag = "v0.3.0-dev" }
revm-database-interface = { package = "revm-database-interface", git = "https://github.com/fluentlabs-xyz/fluentbase", tag = "v0.3.0-dev" }
op-revm = { package = "op-revm", git = "https://github.com/fluentlabs-xyz/fluentbase", tag = "v0.3.0-dev" }
alloy-evm = { git = "https://github.com/fluentlabs-xyz/alloy-rwasm", branch = "devel", features = ["enforce-rwasm"] }
>>>>>>> 9eb2cbe6

# alloy-consensus = { git = "https://github.com/alloy-rs/alloy", branch = "main" }
# alloy-contract = { git = "https://github.com/alloy-rs/alloy", branch = "main" }
# alloy-eips = { git = "https://github.com/alloy-rs/alloy", branch = "main" }
# alloy-genesis = { git = "https://github.com/alloy-rs/alloy", branch = "main" }
# alloy-json-rpc = { git = "https://github.com/alloy-rs/alloy", branch = "main" }
# alloy-network = { git = "https://github.com/alloy-rs/alloy", branch = "main" }
# alloy-network-primitives = { git = "https://github.com/alloy-rs/alloy", branch = "main" }
# alloy-provider = { git = "https://github.com/alloy-rs/alloy", branch = "main" }
# alloy-pubsub = { git = "https://github.com/alloy-rs/alloy", branch = "main" }
# alloy-rpc-client = { git = "https://github.com/alloy-rs/alloy", branch = "main" }
# alloy-rpc-types = { git = "https://github.com/alloy-rs/alloy", branch = "main" }
# alloy-rpc-types-admin = { git = "https://github.com/alloy-rs/alloy", branch = "main" }
# alloy-rpc-types-anvil = { git = "https://github.com/alloy-rs/alloy", branch = "main" }
# alloy-rpc-types-beacon = { git = "https://github.com/alloy-rs/alloy", branch = "main" }
# alloy-rpc-types-debug = { git = "https://github.com/alloy-rs/alloy", branch = "main" }
# alloy-rpc-types-engine = { git = "https://github.com/alloy-rs/alloy", branch = "main" }
# alloy-rpc-types-eth = { git = "https://github.com/alloy-rs/alloy", branch = "main" }
# alloy-rpc-types-mev = { git = "https://github.com/alloy-rs/alloy", branch = "main" }
# alloy-rpc-types-trace = { git = "https://github.com/alloy-rs/alloy", branch = "main" }
# alloy-rpc-types-txpool = { git = "https://github.com/alloy-rs/alloy", branch = "main" }
# alloy-serde = { git = "https://github.com/alloy-rs/alloy", branch = "main" }
# alloy-signer = { git = "https://github.com/alloy-rs/alloy", branch = "main" }
# alloy-signer-local = { git = "https://github.com/alloy-rs/alloy", branch = "main" }
# alloy-transport = { git = "https://github.com/alloy-rs/alloy", branch = "main" }
# alloy-transport-http = { git = "https://github.com/alloy-rs/alloy", branch = "main" }
# alloy-transport-ipc = { git = "https://github.com/alloy-rs/alloy", branch = "main" }
# alloy-transport-ws = { git = "https://github.com/alloy-rs/alloy", branch = "main" }

# alloy-evm = { git = "https://github.com/alloy-rs/evm", branch = "main" }
# alloy-op-evm = { git = "https://github.com/alloy-rs/evm", branch = "main" }
#
# op-alloy-consensus = { git = "https://github.com/alloy-rs/op-alloy", rev = "ad607c1" }
# op-alloy-network = { git = "https://github.com/alloy-rs/op-alloy", rev = "ad607c1" }
# op-alloy-rpc-types = { git = "https://github.com/alloy-rs/op-alloy", rev = "ad607c1" }
# op-alloy-rpc-types-engine = { git = "https://github.com/alloy-rs/op-alloy", rev = "ad607c1" }
# op-alloy-rpc-jsonrpsee = { git = "https://github.com/alloy-rs/op-alloy", rev = "ad607c1" }
#
# revm-inspectors = { git = "https://github.com/paradigmxyz/revm-inspectors", rev = "1207e33" }
#
# jsonrpsee = { git = "https://github.com/paradigmxyz/jsonrpsee", branch = "matt/make-rpc-service-pub" }
# jsonrpsee-core = { git = "https://github.com/paradigmxyz/jsonrpsee", branch = "matt/make-rpc-service-pub" }
# jsonrpsee-server = { git = "https://github.com/paradigmxyz/jsonrpsee", branch = "matt/make-rpc-service-pub" }
# jsonrpsee-http-client = { git = "https://github.com/paradigmxyz/jsonrpsee", branch = "matt/make-rpc-service-pub" }
# jsonrpsee-types = { git = "https://github.com/paradigmxyz/jsonrpsee", branch = "matt/make-rpc-service-pub" }<|MERGE_RESOLUTION|>--- conflicted
+++ resolved
@@ -1,5 +1,5 @@
 [workspace.package]
-version = "0.2.0-dev"
+version = "0.3.0-dev"
 edition = "2021"
 rust-version = "1.86"
 license = "MIT OR Apache-2.0"
@@ -461,11 +461,7 @@
 revm-inspectors = "0.23.0"
 
 # fluentbase
-<<<<<<< HEAD
-fluentbase-genesis = { git = "https://github.com/fluentlabs-xyz/fluentbase", tag = "v0.2.0-dev", default-features = false }
-=======
 fluentbase-genesis = { git = "https://github.com/fluentlabs-xyz/fluentbase", tag = "v0.3.0-dev", default-features = false, features = ["generate-genesis"] }
->>>>>>> 9eb2cbe6
 rwasm-revm = { package = "rwasm-revm", git = "https://github.com/fluentlabs-xyz/fluentbase", branch = "v0.2.0-dev", default-features = false, features = ["wasmtime"] }
 fluentbase-types = { git = "https://github.com/fluentlabs-xyz/fluentbase", tag = "v0.3.0-dev", default-features = false }
 
@@ -712,20 +708,6 @@
 vergen-git2 = "1.0.5"
 
 [patch.crates-io]
-<<<<<<< HEAD
-revm = { package = "revm", git = "https://github.com/fluentlabs-xyz/fluentbase", tag = "v0.2.0-dev" }
-revm-bytecode = { package = "revm-bytecode", git = "https://github.com/fluentlabs-xyz/fluentbase", tag = "v0.2.0-dev" }
-revm-database = { package = "revm-database", git = "https://github.com/fluentlabs-xyz/fluentbase", tag = "v0.2.0-dev" }
-revm-state = { package = "revm-state", git = "https://github.com/fluentlabs-xyz/fluentbase", tag = "v0.2.0-dev" }
-revm-primitives = { package = "revm-primitives", git = "https://github.com/fluentlabs-xyz/fluentbase", tag = "v0.2.0-dev" }
-revm-interpreter = { package = "revm-interpreter", git = "https://github.com/fluentlabs-xyz/fluentbase", tag = "v0.2.0-dev" }
-revm-inspector = { package = "revm-inspector", git = "https://github.com/fluentlabs-xyz/fluentbase", tag = "v0.2.0-dev" }
-revm-context = { package = "revm-context", git = "https://github.com/fluentlabs-xyz/fluentbase", tag = "v0.2.0-dev" }
-revm-context-interface = { package = "revm-context-interface", git = "https://github.com/fluentlabs-xyz/fluentbase", tag = "v0.2.0-dev" }
-revm-database-interface = { package = "revm-database-interface", git = "https://github.com/fluentlabs-xyz/fluentbase", tag = "v0.2.0-dev" }
-op-revm = { package = "op-revm", git = "https://github.com/fluentlabs-xyz/fluentbase", tag = "v0.2.0-dev" }
-alloy-evm = { git = "https://github.com/fluentlabs-xyz/alloy-rwasm", branch = "feat/merge-revm-v71", default-features = false, features = ["enforce-rwasm"] }
-=======
 revm = { package = "revm", git = "https://github.com/fluentlabs-xyz/fluentbase", tag = "v0.3.0-dev" }
 revm-bytecode = { package = "revm-bytecode", git = "https://github.com/fluentlabs-xyz/fluentbase", tag = "v0.3.0-dev" }
 revm-database = { package = "revm-database", git = "https://github.com/fluentlabs-xyz/fluentbase", tag = "v0.3.0-dev" }
@@ -738,7 +720,6 @@
 revm-database-interface = { package = "revm-database-interface", git = "https://github.com/fluentlabs-xyz/fluentbase", tag = "v0.3.0-dev" }
 op-revm = { package = "op-revm", git = "https://github.com/fluentlabs-xyz/fluentbase", tag = "v0.3.0-dev" }
 alloy-evm = { git = "https://github.com/fluentlabs-xyz/alloy-rwasm", branch = "devel", features = ["enforce-rwasm"] }
->>>>>>> 9eb2cbe6
 
 # alloy-consensus = { git = "https://github.com/alloy-rs/alloy", branch = "main" }
 # alloy-contract = { git = "https://github.com/alloy-rs/alloy", branch = "main" }
