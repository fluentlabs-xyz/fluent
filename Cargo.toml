--- conflicted
+++ resolved
@@ -426,7 +426,6 @@
 reth-zstd-compressors = { path = "crates/storage/zstd-compressors", default-features = false }
 
 # revm
-<<<<<<< HEAD
 #revm = { version = "14.0.3", features = [
 #    "std",
 #    "secp256k1",
@@ -463,12 +462,6 @@
 #fluentbase-runtime = { path = "../fluentbase/crates/runtime", default-features = false }
 #fluentbase-sdk = { path = "../fluentbase/crates/sdk", default-features = false }
 #fluentbase-genesis = { path = "../fluentbase/crates/genesis", default-features = false }
-=======
-revm = { version = "19.5.0", default-features = false }
-revm-primitives = { version = "15.2.0", default-features = false }
-revm-interpreter = { version = "15.2.0", default-features = false }
-revm-inspectors = "0.15.0"
->>>>>>> 1e965caf
 
 # eth
 alloy-chains = { version = "0.1.32", default-features = false }
