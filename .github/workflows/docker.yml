--- conflicted
+++ resolved
@@ -8,12 +8,7 @@
       - v*
 
 env:
-<<<<<<< HEAD
-  REPO_NAME: ${{ github.repository_owner }}/fluent
-  IMAGE_NAME: ${{ github.repository_owner }}/fluent
-=======
   IMAGE_NAME: ${{ github.repository_owner }}/reth
->>>>>>> 127595e2
   OP_IMAGE_NAME: ${{ github.repository_owner }}/op-reth
   CARGO_TERM_COLOR: always
   DOCKER_IMAGE_NAME: ghcr.io/${{ github.repository_owner }}/fluent
@@ -91,16 +86,5 @@
         run: |
           docker run --privileged --rm tonistiigi/binfmt --install arm64,amd64
           docker buildx create --use --name cross-builder
-<<<<<<< HEAD
-      - name: Build and push reth image, tag as "latest"
-        run: make PROFILE=maxperf docker-build-push-latest
-      - name: Build and push reth image
-        run: make PROFILE=maxperf docker-build-push
-#      - name: Build and push op-reth image, tag as "latest"
-#        run: make IMAGE_NAME=$OP_IMAGE_NAME DOCKER_IMAGE_NAME=$OP_DOCKER_IMAGE_NAME PROFILE=maxperf op-docker-build-push-latest
-#      - name: Build and push op-reth image
-#        run: make IMAGE_NAME=$OP_IMAGE_NAME DOCKER_IMAGE_NAME=$OP_DOCKER_IMAGE_NAME PROFILE=maxperf op-docker-build-push
-=======
       - name: Build and push ${{ matrix.build.name }}
-        run: ${{ matrix.build.command }}
->>>>>>> 127595e2
+        run: ${{ matrix.build.command }}