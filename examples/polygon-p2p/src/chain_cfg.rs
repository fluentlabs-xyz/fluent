use alloy_primitives::{b256, B256};
use reth_chainspec::{
    once_cell_set, BaseFeeParams, Chain, ChainHardforks, ChainSpec, EthereumHardfork,
    ForkCondition, Hardfork,
};
use reth_discv4::NodeRecord;
use reth_primitives::Head;

use reth_primitives::constants::ETHEREUM_BLOCK_GAS_LIMIT;
use std::sync::Arc;

const SHANGAI_BLOCK: u64 = 50523000;

pub(crate) fn polygon_chain_spec() -> Arc<ChainSpec> {
    const GENESIS: B256 = b256!("a9c28ce2141b56c474f1dc504bee9b01eb1bd7d1a507580d5519d4437a97de1b");

    ChainSpec {
        chain: Chain::from_id(137),
        // <https://github.com/maticnetwork/bor/blob/d521b8e266b97efe9c8fdce8167e9dd77b04637d/builder/files/genesis-mainnet-v1.json>
        genesis: serde_json::from_str(include_str!("./genesis.json")).expect("deserialize genesis"),
        genesis_hash: once_cell_set(GENESIS),
        genesis_header: Default::default(),
        paris_block_and_final_difficulty: None,
        hardforks: ChainHardforks::new(vec![
            (EthereumHardfork::Petersburg.boxed(), ForkCondition::Block(0)),
            (EthereumHardfork::Istanbul.boxed(), ForkCondition::Block(3395000)),
            (EthereumHardfork::MuirGlacier.boxed(), ForkCondition::Block(3395000)),
            (EthereumHardfork::Berlin.boxed(), ForkCondition::Block(14750000)),
            (EthereumHardfork::London.boxed(), ForkCondition::Block(23850000)),
            (EthereumHardfork::Shanghai.boxed(), ForkCondition::Block(SHANGAI_BLOCK)),
        ]),
        deposit_contract: None,
        base_fee_params: reth_chainspec::BaseFeeParamsKind::Constant(BaseFeeParams::ethereum()),
<<<<<<< HEAD
        max_gas_limit: ETHEREUM_BLOCK_GAS_LIMIT,
=======
>>>>>>> 1e965caf
        prune_delete_limit: 0,
        blob_params: Default::default(),
    }
    .into()
}

/// Polygon mainnet boot nodes <https://github.com/maticnetwork/bor/blob/master/params/bootnodes.go#L79>
static BOOTNODES : [&str; 4] = [
	"enode://b8f1cc9c5d4403703fbf377116469667d2b1823c0daf16b7250aa576bacf399e42c3930ccfcb02c5df6879565a2b8931335565f0e8d3f8e72385ecf4a4bf160a@3.36.224.80:30303",
	"enode://8729e0c825f3d9cad382555f3e46dcff21af323e89025a0e6312df541f4a9e73abfa562d64906f5e59c51fe6f0501b3e61b07979606c56329c020ed739910759@54.194.245.5:30303",
	"enode://76316d1cb93c8ed407d3332d595233401250d48f8fbb1d9c65bd18c0495eca1b43ec38ee0ea1c257c0abb7d1f25d649d359cdfe5a805842159cfe36c5f66b7e8@52.78.36.216:30303",
	"enode://681ebac58d8dd2d8a6eef15329dfbad0ab960561524cf2dfde40ad646736fe5c244020f20b87e7c1520820bc625cfb487dd71d63a3a3bf0baea2dbb8ec7c79f1@34.240.245.39:30303",
];

pub(crate) fn head() -> Head {
    Head { number: SHANGAI_BLOCK, ..Default::default() }
}

pub(crate) fn boot_nodes() -> Vec<NodeRecord> {
    BOOTNODES[..].iter().map(|s| s.parse().unwrap()).collect()
}<|MERGE_RESOLUTION|>--- conflicted
+++ resolved
@@ -6,7 +6,6 @@
 use reth_discv4::NodeRecord;
 use reth_primitives::Head;
 
-use reth_primitives::constants::ETHEREUM_BLOCK_GAS_LIMIT;
 use std::sync::Arc;
 
 const SHANGAI_BLOCK: u64 = 50523000;
@@ -31,10 +30,6 @@
         ]),
         deposit_contract: None,
         base_fee_params: reth_chainspec::BaseFeeParamsKind::Constant(BaseFeeParams::ethereum()),
-<<<<<<< HEAD
-        max_gas_limit: ETHEREUM_BLOCK_GAS_LIMIT,
-=======
->>>>>>> 1e965caf
         prune_delete_limit: 0,
         blob_params: Default::default(),
     }
