# reth import

This syncs RLP encoded blocks from a file

```bash
$ reth import --help
Usage: reth import [OPTIONS] <IMPORT_PATH>

Options:
      --config <FILE>
          The path to the configuration file to use.

      --datadir <DATA_DIR>
          The path to the data dir for all reth files and subdirectories.

          Defaults to the OS-specific data directory:

          - Linux: `$XDG_DATA_HOME/reth/` or `$HOME/.local/share/reth/`
          - Windows: `{FOLDERID_RoamingAppData}/reth/`
          - macOS: `$HOME/Library/Application Support/reth/`

          [default: default]

      --chain <CHAIN_OR_PATH>
          The chain this node is running.
          Possible values are either a built-in chain or the path to a chain specification file.

          Built-in chains:
              mainnet, sepolia, goerli, holesky, dev

          [default: mainnet]

      --no-state
          Disables stages that require state.

      --chunk-len <CHUNK_LEN>
<<<<<<< HEAD
          Chunk byte length.
=======
          Chunk byte length to read from file.
>>>>>>> 3d3f52b2

      --instance <INSTANCE>
          Add a new instance of a node.

          Configures the ports of the node to avoid conflicts with the defaults. This is useful for running multiple nodes on the same machine.

          Max number of instances is 200. It is chosen in a way so that it's not possible to have port numbers that conflict with each other.

          Changes to the following port numbers: - DISCOVERY_PORT: default + `instance` - 1 - AUTH_PORT: default + `instance` * 100 - 100 - HTTP_RPC_PORT: default - `instance` + 1 - WS_RPC_PORT: default + `instance` * 2 - 2

          [default: 1]

  -h, --help
          Print help (see a summary with '-h')

Database:
      --db.log-level <LOG_LEVEL>
          Database logging level. Levels higher than "notice" require a debug build

          Possible values:
          - fatal:   Enables logging for critical conditions, i.e. assertion failures
          - error:   Enables logging for error conditions
          - warn:    Enables logging for warning conditions
          - notice:  Enables logging for normal but significant condition
          - verbose: Enables logging for verbose informational
          - debug:   Enables logging for debug-level messages
          - trace:   Enables logging for trace debug-level messages
          - extra:   Enables logging for extra debug-level messages

      --db.exclusive <EXCLUSIVE>
          Open environment in exclusive/monopolistic mode. Makes it possible to open a database on an NFS volume

          [possible values: true, false]

  <IMPORT_PATH>
          The path to a block file for import.

          The online stages (headers and bodies) are replaced by a file import, after which the
          remaining stages are executed.

Logging:
      --log.stdout.format <FORMAT>
          The format to use for logs written to stdout

          [default: terminal]

          Possible values:
          - json:     Represents JSON formatting for logs. This format outputs log records as JSON objects, making it suitable for structured logging
          - log-fmt:  Represents logfmt (key=value) formatting for logs. This format is concise and human-readable, typically used in command-line applications
          - terminal: Represents terminal-friendly formatting for logs

      --log.stdout.filter <FILTER>
          The filter to use for logs written to stdout

          [default: ]

      --log.file.format <FORMAT>
          The format to use for logs written to the log file

          [default: terminal]

          Possible values:
          - json:     Represents JSON formatting for logs. This format outputs log records as JSON objects, making it suitable for structured logging
          - log-fmt:  Represents logfmt (key=value) formatting for logs. This format is concise and human-readable, typically used in command-line applications
          - terminal: Represents terminal-friendly formatting for logs

      --log.file.filter <FILTER>
          The filter to use for logs written to the log file

          [default: debug]

      --log.file.directory <PATH>
          The path to put log files in

          [default: <CACHE_DIR>/logs]

      --log.file.max-size <SIZE>
          The maximum size (in MB) of one log file

          [default: 200]

      --log.file.max-files <COUNT>
          The maximum amount of log files that will be stored. If set to 0, background file logging is disabled

          [default: 5]

      --log.journald
          Write logs to journald

      --log.journald.filter <FILTER>
          The filter to use for logs written to journald

          [default: error]

      --color <COLOR>
          Sets whether or not the formatter emits ANSI terminal escape codes for colors and other text formatting

          [default: always]

          Possible values:
          - always: Colors on
          - auto:   Colors on
          - never:  Colors off

Display:
  -v, --verbosity...
          Set the minimum log level.

          -v      Errors
          -vv     Warnings
          -vvv    Info
          -vvvv   Debug
          -vvvvv  Traces (warning: very verbose!)

  -q, --quiet
          Silence all log output
```<|MERGE_RESOLUTION|>--- conflicted
+++ resolved
@@ -34,11 +34,7 @@
           Disables stages that require state.
 
       --chunk-len <CHUNK_LEN>
-<<<<<<< HEAD
-          Chunk byte length.
-=======
           Chunk byte length to read from file.
->>>>>>> 3d3f52b2
 
       --instance <INSTANCE>
           Add a new instance of a node.
