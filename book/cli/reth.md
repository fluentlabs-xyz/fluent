# reth

Reth

```bash
$ reth --help
Usage: reth [OPTIONS] <COMMAND>

Commands:
<<<<<<< HEAD
  node             Start the node
  init             Initialize the database from a genesis file
  init-state       Initialize the database from a state dump file
  import           This syncs RLP encoded blocks from a file
  import-receipts  This imports RLP encoded receipts from a file
  dump-genesis     Dumps genesis block JSON configuration to stdout
  db               Database debugging utilities
  stage            Manipulate individual stages
  p2p              P2P Debugging utilities
  test-vectors     Generate Test Vectors
  config           Write config to stdout
  debug            Various debug routines
  recover          Scripts for node recovery
  help             Print this message or the help of the given subcommand(s)
=======
  node          Start the node
  init          Initialize the database from a genesis file
  init-state    Initialize the database from a state dump file
  import        This syncs RLP encoded blocks from a file
  dump-genesis  Dumps genesis block JSON configuration to stdout
  db            Database debugging utilities
  stage         Manipulate individual stages
  p2p           P2P Debugging utilities
  test-vectors  Generate Test Vectors
  config        Write config to stdout
  debug         Various debug routines
  recover       Scripts for node recovery
  help          Print this message or the help of the given subcommand(s)
>>>>>>> 3d3f52b2

Options:
      --chain <CHAIN_OR_PATH>
          The chain this node is running.
          Possible values are either a built-in chain or the path to a chain specification file.

          Built-in chains:
              mainnet, sepolia, goerli, holesky, dev

          [default: mainnet]

      --instance <INSTANCE>
          Add a new instance of a node.

          Configures the ports of the node to avoid conflicts with the defaults. This is useful for running multiple nodes on the same machine.

          Max number of instances is 200. It is chosen in a way so that it's not possible to have port numbers that conflict with each other.

          Changes to the following port numbers: - DISCOVERY_PORT: default + `instance` - 1 - AUTH_PORT: default + `instance` * 100 - 100 - HTTP_RPC_PORT: default - `instance` + 1 - WS_RPC_PORT: default + `instance` * 2 - 2

          [default: 1]

  -h, --help
          Print help (see a summary with '-h')

  -V, --version
          Print version

Logging:
      --log.stdout.format <FORMAT>
          The format to use for logs written to stdout

          [default: terminal]

          Possible values:
          - json:     Represents JSON formatting for logs. This format outputs log records as JSON objects, making it suitable for structured logging
          - log-fmt:  Represents logfmt (key=value) formatting for logs. This format is concise and human-readable, typically used in command-line applications
          - terminal: Represents terminal-friendly formatting for logs

      --log.stdout.filter <FILTER>
          The filter to use for logs written to stdout

          [default: ]

      --log.file.format <FORMAT>
          The format to use for logs written to the log file

          [default: terminal]

          Possible values:
          - json:     Represents JSON formatting for logs. This format outputs log records as JSON objects, making it suitable for structured logging
          - log-fmt:  Represents logfmt (key=value) formatting for logs. This format is concise and human-readable, typically used in command-line applications
          - terminal: Represents terminal-friendly formatting for logs

      --log.file.filter <FILTER>
          The filter to use for logs written to the log file

          [default: debug]

      --log.file.directory <PATH>
          The path to put log files in

          [default: <CACHE_DIR>/logs]

      --log.file.max-size <SIZE>
          The maximum size (in MB) of one log file

          [default: 200]

      --log.file.max-files <COUNT>
          The maximum amount of log files that will be stored. If set to 0, background file logging is disabled

          [default: 5]

      --log.journald
          Write logs to journald

      --log.journald.filter <FILTER>
          The filter to use for logs written to journald

          [default: error]

      --color <COLOR>
          Sets whether or not the formatter emits ANSI terminal escape codes for colors and other text formatting

          [default: always]

          Possible values:
          - always: Colors on
          - auto:   Colors on
          - never:  Colors off

Display:
  -v, --verbosity...
          Set the minimum log level.

          -v      Errors
          -vv     Warnings
          -vvv    Info
          -vvvv   Debug
          -vvvvv  Traces (warning: very verbose!)

  -q, --quiet
          Silence all log output
```<|MERGE_RESOLUTION|>--- conflicted
+++ resolved
@@ -7,22 +7,6 @@
 Usage: reth [OPTIONS] <COMMAND>
 
 Commands:
-<<<<<<< HEAD
-  node             Start the node
-  init             Initialize the database from a genesis file
-  init-state       Initialize the database from a state dump file
-  import           This syncs RLP encoded blocks from a file
-  import-receipts  This imports RLP encoded receipts from a file
-  dump-genesis     Dumps genesis block JSON configuration to stdout
-  db               Database debugging utilities
-  stage            Manipulate individual stages
-  p2p              P2P Debugging utilities
-  test-vectors     Generate Test Vectors
-  config           Write config to stdout
-  debug            Various debug routines
-  recover          Scripts for node recovery
-  help             Print this message or the help of the given subcommand(s)
-=======
   node          Start the node
   init          Initialize the database from a genesis file
   init-state    Initialize the database from a state dump file
@@ -36,7 +20,6 @@
   debug         Various debug routines
   recover       Scripts for node recovery
   help          Print this message or the help of the given subcommand(s)
->>>>>>> 3d3f52b2
 
 Options:
       --chain <CHAIN_OR_PATH>
