--- conflicted
+++ resolved
@@ -2,12 +2,9 @@
 pre-build = [
     # rust-bindgen dependencies: llvm-dev libclang-dev (>= 5.0) clang (>= 5.0)
     "apt-get update && apt-get install --assume-yes --no-install-recommends llvm-dev libclang-6.0-dev clang-6.0 libssl-dev"
-<<<<<<< HEAD
-=======
 ]
 
 [build.env]
 passthrough = [
     "JEMALLOC_SYS_WITH_LG_PAGE",
->>>>>>> 5e8d1c53
 ]