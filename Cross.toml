[build]
pre-build = [
    # rust-bindgen dependencies: llvm-dev libclang-dev (>= 5.0) clang (>= 5.0)
<<<<<<< HEAD
    "apt-get update && apt-get install --assume-yes --no-install-recommends llvm-dev libclang-6.0-dev clang-6.0 libssl-dev"
=======
    "apt-get update && apt-get install --assume-yes --no-install-recommends llvm-dev libclang-6.0-dev clang-6.0"
]

[build.env]
passthrough = [
    "JEMALLOC_SYS_WITH_LG_PAGE",
>>>>>>> 54f75cdc
]<|MERGE_RESOLUTION|>--- conflicted
+++ resolved
@@ -1,14 +1,10 @@
 [build]
 pre-build = [
     # rust-bindgen dependencies: llvm-dev libclang-dev (>= 5.0) clang (>= 5.0)
-<<<<<<< HEAD
     "apt-get update && apt-get install --assume-yes --no-install-recommends llvm-dev libclang-6.0-dev clang-6.0 libssl-dev"
-=======
-    "apt-get update && apt-get install --assume-yes --no-install-recommends llvm-dev libclang-6.0-dev clang-6.0"
 ]
 
 [build.env]
 passthrough = [
     "JEMALLOC_SYS_WITH_LG_PAGE",
->>>>>>> 54f75cdc
 ]