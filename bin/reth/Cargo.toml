[package]
name = "reth"
version.workspace = true
edition.workspace = true
rust-version.workspace = true
license.workspace = true
homepage.workspace = true
repository.workspace = true
description = "Reth node implementation"
default-run = "reth"

[lints]
workspace = true

[dependencies]
# reth
reth-config.workspace = true
reth-primitives = { workspace = true, features = ["arbitrary", "clap"] }
reth-fs-util.workspace = true
reth-db = { workspace = true, features = ["mdbx"] }
reth-exex.workspace = true
reth-provider = { workspace = true }
reth-evm.workspace = true
reth-revm.workspace = true
reth-stages.workspace = true
reth-errors.workspace = true
reth-transaction-pool.workspace = true
reth-beacon-consensus.workspace = true
reth-cli-runner.workspace = true
reth-consensus-common.workspace = true
reth-blockchain-tree.workspace = true
reth-rpc-builder.workspace = true
reth-rpc.workspace = true
reth-rpc-types.workspace = true
reth-rpc-types-compat.workspace = true
reth-rpc-api = { workspace = true, features = ["client"] }
reth-network = { workspace = true, features = ["serde"] }
reth-network-p2p.workspace = true
reth-network-api.workspace = true
reth-downloaders.workspace = true
reth-tracing.workspace = true
reth-tasks.workspace = true
reth-ethereum-payload-builder.workspace = true
reth-payload-builder.workspace = true
reth-payload-validator.workspace = true
reth-basic-payload-builder.workspace = true
reth-discv4.workspace = true
reth-discv5.workspace = true
reth-static-file = { workspace = true }
reth-trie = { workspace = true, features = ["metrics"] }
reth-nippy-jar.workspace = true
reth-node-api.workspace = true
reth-node-ethereum.workspace = true
reth-node-optimism = { workspace = true, optional = true, features = [
    "optimism",
] }
reth-node-core.workspace = true
reth-db-common.workspace = true
reth-node-builder.workspace = true
reth-node-events.workspace = true
reth-consensus.workspace = true
<<<<<<< HEAD
=======
reth-optimism-primitives.workspace = true
>>>>>>> 3d3f52b2

# crypto
alloy-rlp.workspace = true

# tracing
tracing.workspace = true

# io
fdlimit.workspace = true
serde.workspace = true
serde_json.workspace = true
confy.workspace = true
toml = { workspace = true, features = ["display"] }

# metrics
metrics-process = "=1.0.14"

# test vectors generation
proptest.workspace = true
rand.workspace = true

# tui
comfy-table = "7.0"
crossterm = "0.27.0"
ratatui = { version = "0.26", default-features = false, features = [
    "crossterm",
] }
human_bytes = "0.4.1"

# async
tokio = { workspace = true, features = [
    "sync",
    "macros",
    "time",
    "rt-multi-thread",
] }
futures.workspace = true

# misc
aquamarine.workspace = true
eyre.workspace = true
clap = { workspace = true, features = ["derive", "env"] }
tempfile.workspace = true
backon = "0.4"
similar-asserts.workspace = true
itertools.workspace = true
rayon.workspace = true
boyer-moore-magiclen = "0.2.16"
ahash = "0.8"

# p2p
discv5.workspace = true

[target.'cfg(unix)'.dependencies]
tikv-jemallocator = { version = "0.5.0", optional = true }
libc = "0.2"

[dev-dependencies]
jsonrpsee.workspace = true
assert_matches = "1.5.0"

[features]
default = ["jemalloc"]

asm-keccak = ["reth-primitives/asm-keccak"]

jemalloc = ["dep:tikv-jemallocator", "reth-node-core/jemalloc"]
jemalloc-prof = ["jemalloc", "tikv-jemallocator?/profiling"]

min-error-logs = ["tracing/release_max_level_error"]
min-warn-logs = ["tracing/release_max_level_warn"]
min-info-logs = ["tracing/release_max_level_info"]
min-debug-logs = ["tracing/release_max_level_debug"]
min-trace-logs = ["tracing/release_max_level_trace"]

optimism = [
    "reth-primitives/optimism",
    "reth-rpc/optimism",
    "reth-provider/optimism",
    "reth-beacon-consensus/optimism",
    "reth-blockchain-tree/optimism",
    "dep:reth-node-optimism",
    "reth-node-core/optimism",
]

# no-op feature flag for switching between the `optimism` and default functionality in CI matrices
ethereum = []

[[bin]]
name = "reth"
path = "src/main.rs"

[[bin]]
name = "op-reth"
path = "src/optimism.rs"
required-features = ["optimism"]<|MERGE_RESOLUTION|>--- conflicted
+++ resolved
@@ -59,10 +59,7 @@
 reth-node-builder.workspace = true
 reth-node-events.workspace = true
 reth-consensus.workspace = true
-<<<<<<< HEAD
-=======
 reth-optimism-primitives.workspace = true
->>>>>>> 3d3f52b2
 
 # crypto
 alloy-rlp.workspace = true
