--- conflicted
+++ resolved
@@ -22,11 +22,7 @@
     file_client::{ChunkedFileReader, FileClient, DEFAULT_BYTE_LEN_CHUNK_CHAIN_FILE},
     headers::reverse_headers::ReverseHeadersDownloaderBuilder,
 };
-<<<<<<< HEAD
-use reth_interfaces::p2p::{
-=======
 use reth_network_p2p::{
->>>>>>> 3d3f52b2
     bodies::downloader::BodyDownloader,
     headers::downloader::{HeaderDownloader, SyncTarget},
 };
@@ -75,11 +71,7 @@
     #[arg(long, verbatim_doc_comment)]
     no_state: bool,
 
-<<<<<<< HEAD
-    /// Chunk byte length.
-=======
     /// Chunk byte length to read from file.
->>>>>>> 3d3f52b2
     #[arg(long, value_name = "CHUNK_LEN", verbatim_doc_comment)]
     chunk_len: Option<u64>,
 
