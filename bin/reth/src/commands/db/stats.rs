--- conflicted
+++ resolved
@@ -8,21 +8,12 @@
 use itertools::Itertools;
 use reth_db::{
     database::Database, mdbx, static_file::iter_static_files, AccountChangeSets, AccountsHistory,
-<<<<<<< HEAD
-    AccountsTrie, BlockBodyIndices, BlockOmmers, BlockWithdrawals, Bytecodes, CanonicalHeaders,
-    DatabaseEnv, HashedAccounts, HashedStorages, HeaderNumbers, HeaderTerminalDifficulties,
-    Headers, PlainAccountState, PlainStorageState, PruneCheckpoints, Receipts,
-    StageCheckpointProgresses, StageCheckpoints, StorageChangeSets, StoragesHistory, StoragesTrie,
-    Tables, TransactionBlocks, TransactionHashNumbers, TransactionSenders, Transactions,
-    VersionHistory,
-=======
     AccountsTrie, BlockBodyIndices, BlockOmmers, BlockRequests, BlockWithdrawals, Bytecodes,
     CanonicalHeaders, DatabaseEnv, HashedAccounts, HashedStorages, HeaderNumbers,
     HeaderTerminalDifficulties, Headers, PlainAccountState, PlainStorageState, PruneCheckpoints,
     Receipts, StageCheckpointProgresses, StageCheckpoints, StorageChangeSets, StoragesHistory,
     StoragesTrie, Tables, TransactionBlocks, TransactionHashNumbers, TransactionSenders,
     Transactions, VersionHistory,
->>>>>>> 3d3f52b2
 };
 use reth_fs_util as fs;
 use reth_node_core::dirs::{ChainPath, DataDirPath};
@@ -342,10 +333,7 @@
                 Tables::BlockBodyIndices => viewer.get_checksum::<BlockBodyIndices>().unwrap(),
                 Tables::BlockOmmers => viewer.get_checksum::<BlockOmmers>().unwrap(),
                 Tables::BlockWithdrawals => viewer.get_checksum::<BlockWithdrawals>().unwrap(),
-<<<<<<< HEAD
-=======
                 Tables::BlockRequests => viewer.get_checksum::<BlockRequests>().unwrap(),
->>>>>>> 3d3f52b2
                 Tables::Bytecodes => viewer.get_checksum::<Bytecodes>().unwrap(),
                 Tables::CanonicalHeaders => viewer.get_checksum::<CanonicalHeaders>().unwrap(),
                 Tables::HashedAccounts => viewer.get_checksum::<HashedAccounts>().unwrap(),
